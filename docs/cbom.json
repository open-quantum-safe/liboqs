--- conflicted
+++ resolved
@@ -1,17 +1,6 @@
 {
   "bomFormat": "CBOM",
   "specVersion": "1.4-cbom-1.0",
-<<<<<<< HEAD
-  "serialNumber": "urn:uuid:1e9729ff-4748-43b7-bf2a-ddcf0c1ddad5",
-  "version": 1,
-  "metadata": {
-    "timestamp": "2024-07-22T19:28:11.298291",
-    "component": {
-      "type": "library",
-      "bom-ref": "pkg:github/open-quantum-safe/liboqs@d53f33db13394772c548746c023feea069256894",
-      "name": "liboqs",
-      "version": "d53f33db13394772c548746c023feea069256894"
-=======
   "serialNumber": "urn:uuid:b953d460-1246-4cbb-aff9-642a0308d18b",
   "version": 1,
   "metadata": {
@@ -21,21 +10,14 @@
       "bom-ref": "pkg:github/open-quantum-safe/liboqs@062e793edf54cbc1073b54d0689795063fd41910",
       "name": "liboqs",
       "version": "062e793edf54cbc1073b54d0689795063fd41910"
->>>>>>> 6d92fc4a
     }
   },
   "components": [
     {
       "type": "library",
-<<<<<<< HEAD
-      "bom-ref": "pkg:github/open-quantum-safe/liboqs@d53f33db13394772c548746c023feea069256894",
-      "name": "liboqs",
-      "version": "d53f33db13394772c548746c023feea069256894"
-=======
       "bom-ref": "pkg:github/open-quantum-safe/liboqs@062e793edf54cbc1073b54d0689795063fd41910",
       "name": "liboqs",
       "version": "062e793edf54cbc1073b54d0689795063fd41910"
->>>>>>> 6d92fc4a
     },
     {
       "type": "crypto-asset",
@@ -3146,11 +3128,7 @@
   ],
   "dependencies": [
     {
-<<<<<<< HEAD
-      "ref": "pkg:github/open-quantum-safe/liboqs@d53f33db13394772c548746c023feea069256894",
-=======
       "ref": "pkg:github/open-quantum-safe/liboqs@062e793edf54cbc1073b54d0689795063fd41910",
->>>>>>> 6d92fc4a
       "dependsOn": [
         "alg:BIKE-L1:x86_64",
         "alg:BIKE-L3:x86_64",
