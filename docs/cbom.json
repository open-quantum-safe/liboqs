{
  "$schema": "https://raw.githubusercontent.com/CycloneDX/specification/1.6/schema/bom-1.6.schema.json",
  "bomFormat": "CycloneDX",
  "specVersion": "1.6",
<<<<<<< HEAD
  "serialNumber": "urn:uuid:987f564e-99f0-4235-9897-8d8642143c75",
  "version": 1,
  "metadata": {
    "timestamp": "2025-06-24T18:01:41.103680+00:00",
    "component": {
      "type": "library",
      "bom-ref": "pkg:github/open-quantum-safe/liboqs@1a4912bbbd71ef1ca1707f22aa987fd5ab4a38bf",
      "name": "liboqs",
      "version": "1a4912bbbd71ef1ca1707f22aa987fd5ab4a38bf"
=======
  "serialNumber": "urn:uuid:c4108e0a-f518-4468-b04e-b237c2b763a7",
  "version": 1,
  "metadata": {
    "timestamp": "2025-07-23T15:02:25.240714+00:00",
    "component": {
      "type": "library",
      "bom-ref": "pkg:github/open-quantum-safe/liboqs@1805ddfeaca70a7e1ac0aef11a73615fbf4d5ce3",
      "name": "liboqs",
      "version": "1805ddfeaca70a7e1ac0aef11a73615fbf4d5ce3"
>>>>>>> 16b86299
    }
  },
  "components": [
    {
      "type": "library",
<<<<<<< HEAD
      "bom-ref": "pkg:github/open-quantum-safe/liboqs@1a4912bbbd71ef1ca1707f22aa987fd5ab4a38bf",
      "name": "liboqs",
      "version": "1a4912bbbd71ef1ca1707f22aa987fd5ab4a38bf"
=======
      "bom-ref": "pkg:github/open-quantum-safe/liboqs@1805ddfeaca70a7e1ac0aef11a73615fbf4d5ce3",
      "name": "liboqs",
      "version": "1805ddfeaca70a7e1ac0aef11a73615fbf4d5ce3"
>>>>>>> 16b86299
    },
    {
      "type": "cryptographic-asset",
      "bom-ref": "alg:BIKE-L1:x86_64",
      "name": "BIKE",
      "cryptoProperties": {
        "assetType": "algorithm",
        "algorithmProperties": {
          "parameterSetIdentifier": "BIKE-L1",
          "primitive": "kem",
          "executionEnvironment": "software-plain-ram",
          "cryptoFunctions": [
            "keygen",
            "encapsulate",
            "decapsulate"
          ],
          "nistQuantumSecurityLevel": 1,
          "implementationPlatform": "x86_64"
        }
      }
    },
    {
      "type": "cryptographic-asset",
      "bom-ref": "alg:BIKE-L3:x86_64",
      "name": "BIKE",
      "cryptoProperties": {
        "assetType": "algorithm",
        "algorithmProperties": {
          "parameterSetIdentifier": "BIKE-L3",
          "primitive": "kem",
          "executionEnvironment": "software-plain-ram",
          "cryptoFunctions": [
            "keygen",
            "encapsulate",
            "decapsulate"
          ],
          "nistQuantumSecurityLevel": 3,
          "implementationPlatform": "x86_64"
        }
      }
    },
    {
      "type": "cryptographic-asset",
      "bom-ref": "alg:BIKE-L5:x86_64",
      "name": "BIKE",
      "cryptoProperties": {
        "assetType": "algorithm",
        "algorithmProperties": {
          "parameterSetIdentifier": "BIKE-L5",
          "primitive": "kem",
          "executionEnvironment": "software-plain-ram",
          "cryptoFunctions": [
            "keygen",
            "encapsulate",
            "decapsulate"
          ],
          "nistQuantumSecurityLevel": 5,
          "implementationPlatform": "x86_64"
        }
      }
    },
    {
      "type": "cryptographic-asset",
      "bom-ref": "alg:Classic-McEliece-348864:generic",
      "name": "Classic McEliece",
      "cryptoProperties": {
        "assetType": "algorithm",
        "algorithmProperties": {
          "parameterSetIdentifier": "Classic-McEliece-348864",
          "primitive": "kem",
          "executionEnvironment": "software-plain-ram",
          "cryptoFunctions": [
            "keygen",
            "encapsulate",
            "decapsulate"
          ],
          "nistQuantumSecurityLevel": 1,
          "implementationPlatform": "generic"
        }
      }
    },
    {
      "type": "cryptographic-asset",
      "bom-ref": "alg:Classic-McEliece-348864:x86_64",
      "name": "Classic McEliece",
      "cryptoProperties": {
        "assetType": "algorithm",
        "algorithmProperties": {
          "parameterSetIdentifier": "Classic-McEliece-348864",
          "primitive": "kem",
          "executionEnvironment": "software-plain-ram",
          "cryptoFunctions": [
            "keygen",
            "encapsulate",
            "decapsulate"
          ],
          "nistQuantumSecurityLevel": 1,
          "implementationPlatform": "x86_64"
        }
      }
    },
    {
      "type": "cryptographic-asset",
      "bom-ref": "alg:Classic-McEliece-348864f:generic",
      "name": "Classic McEliece",
      "cryptoProperties": {
        "assetType": "algorithm",
        "algorithmProperties": {
          "parameterSetIdentifier": "Classic-McEliece-348864f",
          "primitive": "kem",
          "executionEnvironment": "software-plain-ram",
          "cryptoFunctions": [
            "keygen",
            "encapsulate",
            "decapsulate"
          ],
          "nistQuantumSecurityLevel": 1,
          "implementationPlatform": "generic"
        }
      }
    },
    {
      "type": "cryptographic-asset",
      "bom-ref": "alg:Classic-McEliece-348864f:x86_64",
      "name": "Classic McEliece",
      "cryptoProperties": {
        "assetType": "algorithm",
        "algorithmProperties": {
          "parameterSetIdentifier": "Classic-McEliece-348864f",
          "primitive": "kem",
          "executionEnvironment": "software-plain-ram",
          "cryptoFunctions": [
            "keygen",
            "encapsulate",
            "decapsulate"
          ],
          "nistQuantumSecurityLevel": 1,
          "implementationPlatform": "x86_64"
        }
      }
    },
    {
      "type": "cryptographic-asset",
      "bom-ref": "alg:Classic-McEliece-460896:generic",
      "name": "Classic McEliece",
      "cryptoProperties": {
        "assetType": "algorithm",
        "algorithmProperties": {
          "parameterSetIdentifier": "Classic-McEliece-460896",
          "primitive": "kem",
          "executionEnvironment": "software-plain-ram",
          "cryptoFunctions": [
            "keygen",
            "encapsulate",
            "decapsulate"
          ],
          "nistQuantumSecurityLevel": 3,
          "implementationPlatform": "generic"
        }
      }
    },
    {
      "type": "cryptographic-asset",
      "bom-ref": "alg:Classic-McEliece-460896:x86_64",
      "name": "Classic McEliece",
      "cryptoProperties": {
        "assetType": "algorithm",
        "algorithmProperties": {
          "parameterSetIdentifier": "Classic-McEliece-460896",
          "primitive": "kem",
          "executionEnvironment": "software-plain-ram",
          "cryptoFunctions": [
            "keygen",
            "encapsulate",
            "decapsulate"
          ],
          "nistQuantumSecurityLevel": 3,
          "implementationPlatform": "x86_64"
        }
      }
    },
    {
      "type": "cryptographic-asset",
      "bom-ref": "alg:Classic-McEliece-460896f:generic",
      "name": "Classic McEliece",
      "cryptoProperties": {
        "assetType": "algorithm",
        "algorithmProperties": {
          "parameterSetIdentifier": "Classic-McEliece-460896f",
          "primitive": "kem",
          "executionEnvironment": "software-plain-ram",
          "cryptoFunctions": [
            "keygen",
            "encapsulate",
            "decapsulate"
          ],
          "nistQuantumSecurityLevel": 3,
          "implementationPlatform": "generic"
        }
      }
    },
    {
      "type": "cryptographic-asset",
      "bom-ref": "alg:Classic-McEliece-460896f:x86_64",
      "name": "Classic McEliece",
      "cryptoProperties": {
        "assetType": "algorithm",
        "algorithmProperties": {
          "parameterSetIdentifier": "Classic-McEliece-460896f",
          "primitive": "kem",
          "executionEnvironment": "software-plain-ram",
          "cryptoFunctions": [
            "keygen",
            "encapsulate",
            "decapsulate"
          ],
          "nistQuantumSecurityLevel": 3,
          "implementationPlatform": "x86_64"
        }
      }
    },
    {
      "type": "cryptographic-asset",
      "bom-ref": "alg:Classic-McEliece-6688128:generic",
      "name": "Classic McEliece",
      "cryptoProperties": {
        "assetType": "algorithm",
        "algorithmProperties": {
          "parameterSetIdentifier": "Classic-McEliece-6688128",
          "primitive": "kem",
          "executionEnvironment": "software-plain-ram",
          "cryptoFunctions": [
            "keygen",
            "encapsulate",
            "decapsulate"
          ],
          "nistQuantumSecurityLevel": 5,
          "implementationPlatform": "generic"
        }
      }
    },
    {
      "type": "cryptographic-asset",
      "bom-ref": "alg:Classic-McEliece-6688128:x86_64",
      "name": "Classic McEliece",
      "cryptoProperties": {
        "assetType": "algorithm",
        "algorithmProperties": {
          "parameterSetIdentifier": "Classic-McEliece-6688128",
          "primitive": "kem",
          "executionEnvironment": "software-plain-ram",
          "cryptoFunctions": [
            "keygen",
            "encapsulate",
            "decapsulate"
          ],
          "nistQuantumSecurityLevel": 5,
          "implementationPlatform": "x86_64"
        }
      }
    },
    {
      "type": "cryptographic-asset",
      "bom-ref": "alg:Classic-McEliece-6688128f:generic",
      "name": "Classic McEliece",
      "cryptoProperties": {
        "assetType": "algorithm",
        "algorithmProperties": {
          "parameterSetIdentifier": "Classic-McEliece-6688128f",
          "primitive": "kem",
          "executionEnvironment": "software-plain-ram",
          "cryptoFunctions": [
            "keygen",
            "encapsulate",
            "decapsulate"
          ],
          "nistQuantumSecurityLevel": 5,
          "implementationPlatform": "generic"
        }
      }
    },
    {
      "type": "cryptographic-asset",
      "bom-ref": "alg:Classic-McEliece-6688128f:x86_64",
      "name": "Classic McEliece",
      "cryptoProperties": {
        "assetType": "algorithm",
        "algorithmProperties": {
          "parameterSetIdentifier": "Classic-McEliece-6688128f",
          "primitive": "kem",
          "executionEnvironment": "software-plain-ram",
          "cryptoFunctions": [
            "keygen",
            "encapsulate",
            "decapsulate"
          ],
          "nistQuantumSecurityLevel": 5,
          "implementationPlatform": "x86_64"
        }
      }
    },
    {
      "type": "cryptographic-asset",
      "bom-ref": "alg:Classic-McEliece-6960119:generic",
      "name": "Classic McEliece",
      "cryptoProperties": {
        "assetType": "algorithm",
        "algorithmProperties": {
          "parameterSetIdentifier": "Classic-McEliece-6960119",
          "primitive": "kem",
          "executionEnvironment": "software-plain-ram",
          "cryptoFunctions": [
            "keygen",
            "encapsulate",
            "decapsulate"
          ],
          "nistQuantumSecurityLevel": 5,
          "implementationPlatform": "generic"
        }
      }
    },
    {
      "type": "cryptographic-asset",
      "bom-ref": "alg:Classic-McEliece-6960119:x86_64",
      "name": "Classic McEliece",
      "cryptoProperties": {
        "assetType": "algorithm",
        "algorithmProperties": {
          "parameterSetIdentifier": "Classic-McEliece-6960119",
          "primitive": "kem",
          "executionEnvironment": "software-plain-ram",
          "cryptoFunctions": [
            "keygen",
            "encapsulate",
            "decapsulate"
          ],
          "nistQuantumSecurityLevel": 5,
          "implementationPlatform": "x86_64"
        }
      }
    },
    {
      "type": "cryptographic-asset",
      "bom-ref": "alg:Classic-McEliece-6960119f:generic",
      "name": "Classic McEliece",
      "cryptoProperties": {
        "assetType": "algorithm",
        "algorithmProperties": {
          "parameterSetIdentifier": "Classic-McEliece-6960119f",
          "primitive": "kem",
          "executionEnvironment": "software-plain-ram",
          "cryptoFunctions": [
            "keygen",
            "encapsulate",
            "decapsulate"
          ],
          "nistQuantumSecurityLevel": 5,
          "implementationPlatform": "generic"
        }
      }
    },
    {
      "type": "cryptographic-asset",
      "bom-ref": "alg:Classic-McEliece-6960119f:x86_64",
      "name": "Classic McEliece",
      "cryptoProperties": {
        "assetType": "algorithm",
        "algorithmProperties": {
          "parameterSetIdentifier": "Classic-McEliece-6960119f",
          "primitive": "kem",
          "executionEnvironment": "software-plain-ram",
          "cryptoFunctions": [
            "keygen",
            "encapsulate",
            "decapsulate"
          ],
          "nistQuantumSecurityLevel": 5,
          "implementationPlatform": "x86_64"
        }
      }
    },
    {
      "type": "cryptographic-asset",
      "bom-ref": "alg:Classic-McEliece-8192128:generic",
      "name": "Classic McEliece",
      "cryptoProperties": {
        "assetType": "algorithm",
        "algorithmProperties": {
          "parameterSetIdentifier": "Classic-McEliece-8192128",
          "primitive": "kem",
          "executionEnvironment": "software-plain-ram",
          "cryptoFunctions": [
            "keygen",
            "encapsulate",
            "decapsulate"
          ],
          "nistQuantumSecurityLevel": 5,
          "implementationPlatform": "generic"
        }
      }
    },
    {
      "type": "cryptographic-asset",
      "bom-ref": "alg:Classic-McEliece-8192128:x86_64",
      "name": "Classic McEliece",
      "cryptoProperties": {
        "assetType": "algorithm",
        "algorithmProperties": {
          "parameterSetIdentifier": "Classic-McEliece-8192128",
          "primitive": "kem",
          "executionEnvironment": "software-plain-ram",
          "cryptoFunctions": [
            "keygen",
            "encapsulate",
            "decapsulate"
          ],
          "nistQuantumSecurityLevel": 5,
          "implementationPlatform": "x86_64"
        }
      }
    },
    {
      "type": "cryptographic-asset",
      "bom-ref": "alg:Classic-McEliece-8192128f:generic",
      "name": "Classic McEliece",
      "cryptoProperties": {
        "assetType": "algorithm",
        "algorithmProperties": {
          "parameterSetIdentifier": "Classic-McEliece-8192128f",
          "primitive": "kem",
          "executionEnvironment": "software-plain-ram",
          "cryptoFunctions": [
            "keygen",
            "encapsulate",
            "decapsulate"
          ],
          "nistQuantumSecurityLevel": 5,
          "implementationPlatform": "generic"
        }
      }
    },
    {
      "type": "cryptographic-asset",
      "bom-ref": "alg:Classic-McEliece-8192128f:x86_64",
      "name": "Classic McEliece",
      "cryptoProperties": {
        "assetType": "algorithm",
        "algorithmProperties": {
          "parameterSetIdentifier": "Classic-McEliece-8192128f",
          "primitive": "kem",
          "executionEnvironment": "software-plain-ram",
          "cryptoFunctions": [
            "keygen",
            "encapsulate",
            "decapsulate"
          ],
          "nistQuantumSecurityLevel": 5,
          "implementationPlatform": "x86_64"
        }
      }
    },
    {
      "type": "cryptographic-asset",
      "bom-ref": "alg:FrodoKEM-640-AES:generic",
      "name": "FrodoKEM",
      "cryptoProperties": {
        "assetType": "algorithm",
        "algorithmProperties": {
          "parameterSetIdentifier": "FrodoKEM-640-AES",
          "primitive": "kem",
          "executionEnvironment": "software-plain-ram",
          "cryptoFunctions": [
            "keygen",
            "encapsulate",
            "decapsulate"
          ],
          "nistQuantumSecurityLevel": 1,
          "implementationPlatform": "generic"
        }
      }
    },
    {
      "type": "cryptographic-asset",
      "bom-ref": "alg:FrodoKEM-640-AES:x86_64",
      "name": "FrodoKEM",
      "cryptoProperties": {
        "assetType": "algorithm",
        "algorithmProperties": {
          "parameterSetIdentifier": "FrodoKEM-640-AES",
          "primitive": "kem",
          "executionEnvironment": "software-plain-ram",
          "cryptoFunctions": [
            "keygen",
            "encapsulate",
            "decapsulate"
          ],
          "nistQuantumSecurityLevel": 1,
          "implementationPlatform": "x86_64"
        }
      }
    },
    {
      "type": "cryptographic-asset",
      "bom-ref": "alg:FrodoKEM-640-SHAKE:generic",
      "name": "FrodoKEM",
      "cryptoProperties": {
        "assetType": "algorithm",
        "algorithmProperties": {
          "parameterSetIdentifier": "FrodoKEM-640-SHAKE",
          "primitive": "kem",
          "executionEnvironment": "software-plain-ram",
          "cryptoFunctions": [
            "keygen",
            "encapsulate",
            "decapsulate"
          ],
          "nistQuantumSecurityLevel": 1,
          "implementationPlatform": "generic"
        }
      }
    },
    {
      "type": "cryptographic-asset",
      "bom-ref": "alg:FrodoKEM-640-SHAKE:x86_64",
      "name": "FrodoKEM",
      "cryptoProperties": {
        "assetType": "algorithm",
        "algorithmProperties": {
          "parameterSetIdentifier": "FrodoKEM-640-SHAKE",
          "primitive": "kem",
          "executionEnvironment": "software-plain-ram",
          "cryptoFunctions": [
            "keygen",
            "encapsulate",
            "decapsulate"
          ],
          "nistQuantumSecurityLevel": 1,
          "implementationPlatform": "x86_64"
        }
      }
    },
    {
      "type": "cryptographic-asset",
      "bom-ref": "alg:FrodoKEM-976-AES:generic",
      "name": "FrodoKEM",
      "cryptoProperties": {
        "assetType": "algorithm",
        "algorithmProperties": {
          "parameterSetIdentifier": "FrodoKEM-976-AES",
          "primitive": "kem",
          "executionEnvironment": "software-plain-ram",
          "cryptoFunctions": [
            "keygen",
            "encapsulate",
            "decapsulate"
          ],
          "nistQuantumSecurityLevel": 3,
          "implementationPlatform": "generic"
        }
      }
    },
    {
      "type": "cryptographic-asset",
      "bom-ref": "alg:FrodoKEM-976-AES:x86_64",
      "name": "FrodoKEM",
      "cryptoProperties": {
        "assetType": "algorithm",
        "algorithmProperties": {
          "parameterSetIdentifier": "FrodoKEM-976-AES",
          "primitive": "kem",
          "executionEnvironment": "software-plain-ram",
          "cryptoFunctions": [
            "keygen",
            "encapsulate",
            "decapsulate"
          ],
          "nistQuantumSecurityLevel": 3,
          "implementationPlatform": "x86_64"
        }
      }
    },
    {
      "type": "cryptographic-asset",
      "bom-ref": "alg:FrodoKEM-976-SHAKE:generic",
      "name": "FrodoKEM",
      "cryptoProperties": {
        "assetType": "algorithm",
        "algorithmProperties": {
          "parameterSetIdentifier": "FrodoKEM-976-SHAKE",
          "primitive": "kem",
          "executionEnvironment": "software-plain-ram",
          "cryptoFunctions": [
            "keygen",
            "encapsulate",
            "decapsulate"
          ],
          "nistQuantumSecurityLevel": 3,
          "implementationPlatform": "generic"
        }
      }
    },
    {
      "type": "cryptographic-asset",
      "bom-ref": "alg:FrodoKEM-976-SHAKE:x86_64",
      "name": "FrodoKEM",
      "cryptoProperties": {
        "assetType": "algorithm",
        "algorithmProperties": {
          "parameterSetIdentifier": "FrodoKEM-976-SHAKE",
          "primitive": "kem",
          "executionEnvironment": "software-plain-ram",
          "cryptoFunctions": [
            "keygen",
            "encapsulate",
            "decapsulate"
          ],
          "nistQuantumSecurityLevel": 3,
          "implementationPlatform": "x86_64"
        }
      }
    },
    {
      "type": "cryptographic-asset",
      "bom-ref": "alg:FrodoKEM-1344-AES:generic",
      "name": "FrodoKEM",
      "cryptoProperties": {
        "assetType": "algorithm",
        "algorithmProperties": {
          "parameterSetIdentifier": "FrodoKEM-1344-AES",
          "primitive": "kem",
          "executionEnvironment": "software-plain-ram",
          "cryptoFunctions": [
            "keygen",
            "encapsulate",
            "decapsulate"
          ],
          "nistQuantumSecurityLevel": 5,
          "implementationPlatform": "generic"
        }
      }
    },
    {
      "type": "cryptographic-asset",
      "bom-ref": "alg:FrodoKEM-1344-AES:x86_64",
      "name": "FrodoKEM",
      "cryptoProperties": {
        "assetType": "algorithm",
        "algorithmProperties": {
          "parameterSetIdentifier": "FrodoKEM-1344-AES",
          "primitive": "kem",
          "executionEnvironment": "software-plain-ram",
          "cryptoFunctions": [
            "keygen",
            "encapsulate",
            "decapsulate"
          ],
          "nistQuantumSecurityLevel": 5,
          "implementationPlatform": "x86_64"
        }
      }
    },
    {
      "type": "cryptographic-asset",
      "bom-ref": "alg:FrodoKEM-1344-SHAKE:generic",
      "name": "FrodoKEM",
      "cryptoProperties": {
        "assetType": "algorithm",
        "algorithmProperties": {
          "parameterSetIdentifier": "FrodoKEM-1344-SHAKE",
          "primitive": "kem",
          "executionEnvironment": "software-plain-ram",
          "cryptoFunctions": [
            "keygen",
            "encapsulate",
            "decapsulate"
          ],
          "nistQuantumSecurityLevel": 5,
          "implementationPlatform": "generic"
        }
      }
    },
    {
      "type": "cryptographic-asset",
      "bom-ref": "alg:FrodoKEM-1344-SHAKE:x86_64",
      "name": "FrodoKEM",
      "cryptoProperties": {
        "assetType": "algorithm",
        "algorithmProperties": {
          "parameterSetIdentifier": "FrodoKEM-1344-SHAKE",
          "primitive": "kem",
          "executionEnvironment": "software-plain-ram",
          "cryptoFunctions": [
            "keygen",
            "encapsulate",
            "decapsulate"
          ],
          "nistQuantumSecurityLevel": 5,
          "implementationPlatform": "x86_64"
        }
      }
    },
    {
      "type": "cryptographic-asset",
      "bom-ref": "alg:HQC-128:generic",
      "name": "HQC",
      "cryptoProperties": {
        "assetType": "algorithm",
        "algorithmProperties": {
          "parameterSetIdentifier": "HQC-128",
          "primitive": "kem",
          "executionEnvironment": "software-plain-ram",
          "cryptoFunctions": [
            "keygen",
            "encapsulate",
            "decapsulate"
          ],
          "nistQuantumSecurityLevel": 1,
          "implementationPlatform": "generic"
        }
      }
    },
    {
      "type": "cryptographic-asset",
      "bom-ref": "alg:HQC-192:generic",
      "name": "HQC",
      "cryptoProperties": {
        "assetType": "algorithm",
        "algorithmProperties": {
          "parameterSetIdentifier": "HQC-192",
          "primitive": "kem",
          "executionEnvironment": "software-plain-ram",
          "cryptoFunctions": [
            "keygen",
            "encapsulate",
            "decapsulate"
          ],
          "nistQuantumSecurityLevel": 3,
          "implementationPlatform": "generic"
        }
      }
    },
    {
      "type": "cryptographic-asset",
      "bom-ref": "alg:HQC-256:generic",
      "name": "HQC",
      "cryptoProperties": {
        "assetType": "algorithm",
        "algorithmProperties": {
          "parameterSetIdentifier": "HQC-256",
          "primitive": "kem",
          "executionEnvironment": "software-plain-ram",
          "cryptoFunctions": [
            "keygen",
            "encapsulate",
            "decapsulate"
          ],
          "nistQuantumSecurityLevel": 5,
          "implementationPlatform": "generic"
        }
      }
    },
    {
      "type": "cryptographic-asset",
      "bom-ref": "alg:Kyber512:generic",
      "name": "Kyber",
      "cryptoProperties": {
        "assetType": "algorithm",
        "algorithmProperties": {
          "parameterSetIdentifier": "Kyber512",
          "primitive": "kem",
          "executionEnvironment": "software-plain-ram",
          "cryptoFunctions": [
            "keygen",
            "encapsulate",
            "decapsulate"
          ],
          "nistQuantumSecurityLevel": 1,
          "implementationPlatform": "generic"
        }
      }
    },
    {
      "type": "cryptographic-asset",
      "bom-ref": "alg:Kyber512:x86_64",
      "name": "Kyber",
      "cryptoProperties": {
        "assetType": "algorithm",
        "algorithmProperties": {
          "parameterSetIdentifier": "Kyber512",
          "primitive": "kem",
          "executionEnvironment": "software-plain-ram",
          "cryptoFunctions": [
            "keygen",
            "encapsulate",
            "decapsulate"
          ],
          "nistQuantumSecurityLevel": 1,
          "implementationPlatform": "x86_64"
        }
      }
    },
    {
      "type": "cryptographic-asset",
      "bom-ref": "alg:Kyber512:armv8-a",
      "name": "Kyber",
      "cryptoProperties": {
        "assetType": "algorithm",
        "algorithmProperties": {
          "parameterSetIdentifier": "Kyber512",
          "primitive": "kem",
          "executionEnvironment": "software-plain-ram",
          "cryptoFunctions": [
            "keygen",
            "encapsulate",
            "decapsulate"
          ],
          "nistQuantumSecurityLevel": 1,
          "implementationPlatform": "armv8-a"
        }
      }
    },
    {
      "type": "cryptographic-asset",
      "bom-ref": "alg:Kyber512:jasmin:x86_64",
      "name": "Kyber",
      "cryptoProperties": {
        "assetType": "algorithm",
        "algorithmProperties": {
          "parameterSetIdentifier": "Kyber512",
          "primitive": "kem",
          "executionEnvironment": "software-plain-ram",
          "cryptoFunctions": [
            "keygen",
            "encapsulate",
            "decapsulate"
          ],
          "nistQuantumSecurityLevel": 1,
          "implementationPlatform": "x86_64"
        }
      }
    },
    {
      "type": "cryptographic-asset",
      "bom-ref": "alg:Kyber512:jasmin:avx2:x86_64",
      "name": "Kyber",
      "cryptoProperties": {
        "assetType": "algorithm",
        "algorithmProperties": {
          "parameterSetIdentifier": "Kyber512",
          "primitive": "kem",
          "executionEnvironment": "software-plain-ram",
          "cryptoFunctions": [
            "keygen",
            "encapsulate",
            "decapsulate"
          ],
          "nistQuantumSecurityLevel": 1,
          "implementationPlatform": "x86_64"
        }
      }
    },
    {
      "type": "cryptographic-asset",
      "bom-ref": "alg:Kyber768:generic",
      "name": "Kyber",
      "cryptoProperties": {
        "assetType": "algorithm",
        "algorithmProperties": {
          "parameterSetIdentifier": "Kyber768",
          "primitive": "kem",
          "executionEnvironment": "software-plain-ram",
          "cryptoFunctions": [
            "keygen",
            "encapsulate",
            "decapsulate"
          ],
          "nistQuantumSecurityLevel": 3,
          "implementationPlatform": "generic"
        }
      }
    },
    {
      "type": "cryptographic-asset",
      "bom-ref": "alg:Kyber768:x86_64",
      "name": "Kyber",
      "cryptoProperties": {
        "assetType": "algorithm",
        "algorithmProperties": {
          "parameterSetIdentifier": "Kyber768",
          "primitive": "kem",
          "executionEnvironment": "software-plain-ram",
          "cryptoFunctions": [
            "keygen",
            "encapsulate",
            "decapsulate"
          ],
          "nistQuantumSecurityLevel": 3,
          "implementationPlatform": "x86_64"
        }
      }
    },
    {
      "type": "cryptographic-asset",
      "bom-ref": "alg:Kyber768:armv8-a",
      "name": "Kyber",
      "cryptoProperties": {
        "assetType": "algorithm",
        "algorithmProperties": {
          "parameterSetIdentifier": "Kyber768",
          "primitive": "kem",
          "executionEnvironment": "software-plain-ram",
          "cryptoFunctions": [
            "keygen",
            "encapsulate",
            "decapsulate"
          ],
          "nistQuantumSecurityLevel": 3,
          "implementationPlatform": "armv8-a"
        }
      }
    },
    {
      "type": "cryptographic-asset",
      "bom-ref": "alg:Kyber768:jasmin:x86_64",
      "name": "Kyber",
      "cryptoProperties": {
        "assetType": "algorithm",
        "algorithmProperties": {
          "parameterSetIdentifier": "Kyber768",
          "primitive": "kem",
          "executionEnvironment": "software-plain-ram",
          "cryptoFunctions": [
            "keygen",
            "encapsulate",
            "decapsulate"
          ],
          "nistQuantumSecurityLevel": 3,
          "implementationPlatform": "x86_64"
        }
      }
    },
    {
      "type": "cryptographic-asset",
      "bom-ref": "alg:Kyber768:jasmin:avx2:x86_64",
      "name": "Kyber",
      "cryptoProperties": {
        "assetType": "algorithm",
        "algorithmProperties": {
          "parameterSetIdentifier": "Kyber768",
          "primitive": "kem",
          "executionEnvironment": "software-plain-ram",
          "cryptoFunctions": [
            "keygen",
            "encapsulate",
            "decapsulate"
          ],
          "nistQuantumSecurityLevel": 3,
          "implementationPlatform": "x86_64"
        }
      }
    },
    {
      "type": "cryptographic-asset",
      "bom-ref": "alg:Kyber1024:generic",
      "name": "Kyber",
      "cryptoProperties": {
        "assetType": "algorithm",
        "algorithmProperties": {
          "parameterSetIdentifier": "Kyber1024",
          "primitive": "kem",
          "executionEnvironment": "software-plain-ram",
          "cryptoFunctions": [
            "keygen",
            "encapsulate",
            "decapsulate"
          ],
          "nistQuantumSecurityLevel": 5,
          "implementationPlatform": "generic"
        }
      }
    },
    {
      "type": "cryptographic-asset",
      "bom-ref": "alg:Kyber1024:x86_64",
      "name": "Kyber",
      "cryptoProperties": {
        "assetType": "algorithm",
        "algorithmProperties": {
          "parameterSetIdentifier": "Kyber1024",
          "primitive": "kem",
          "executionEnvironment": "software-plain-ram",
          "cryptoFunctions": [
            "keygen",
            "encapsulate",
            "decapsulate"
          ],
          "nistQuantumSecurityLevel": 5,
          "implementationPlatform": "x86_64"
        }
      }
    },
    {
      "type": "cryptographic-asset",
      "bom-ref": "alg:Kyber1024:armv8-a",
      "name": "Kyber",
      "cryptoProperties": {
        "assetType": "algorithm",
        "algorithmProperties": {
          "parameterSetIdentifier": "Kyber1024",
          "primitive": "kem",
          "executionEnvironment": "software-plain-ram",
          "cryptoFunctions": [
            "keygen",
            "encapsulate",
            "decapsulate"
          ],
          "nistQuantumSecurityLevel": 5,
          "implementationPlatform": "armv8-a"
        }
      }
    },
    {
      "type": "cryptographic-asset",
      "bom-ref": "alg:ML-KEM-512:generic",
      "name": "ML-KEM",
      "cryptoProperties": {
        "assetType": "algorithm",
        "algorithmProperties": {
          "parameterSetIdentifier": "ML-KEM-512",
          "primitive": "kem",
          "executionEnvironment": "software-plain-ram",
          "cryptoFunctions": [
            "keygen",
            "encapsulate",
            "decapsulate"
          ],
          "nistQuantumSecurityLevel": 1,
          "implementationPlatform": "generic"
        }
      }
    },
    {
      "type": "cryptographic-asset",
      "bom-ref": "alg:ML-KEM-512:x86_64",
      "name": "ML-KEM",
      "cryptoProperties": {
        "assetType": "algorithm",
        "algorithmProperties": {
          "parameterSetIdentifier": "ML-KEM-512",
          "primitive": "kem",
          "executionEnvironment": "software-plain-ram",
          "cryptoFunctions": [
            "keygen",
            "encapsulate",
            "decapsulate"
          ],
          "nistQuantumSecurityLevel": 1,
          "implementationPlatform": "x86_64"
        }
      }
    },
    {
      "type": "cryptographic-asset",
      "bom-ref": "alg:ML-KEM-512:armv8-a",
      "name": "ML-KEM",
      "cryptoProperties": {
        "assetType": "algorithm",
        "algorithmProperties": {
          "parameterSetIdentifier": "ML-KEM-512",
          "primitive": "kem",
          "executionEnvironment": "software-plain-ram",
          "cryptoFunctions": [
            "keygen",
            "encapsulate",
            "decapsulate"
          ],
          "nistQuantumSecurityLevel": 1,
          "implementationPlatform": "armv8-a"
        }
      }
    },
    {
      "type": "cryptographic-asset",
      "bom-ref": "alg:ML-KEM-768:generic",
      "name": "ML-KEM",
      "cryptoProperties": {
        "assetType": "algorithm",
        "algorithmProperties": {
          "parameterSetIdentifier": "ML-KEM-768",
          "primitive": "kem",
          "executionEnvironment": "software-plain-ram",
          "cryptoFunctions": [
            "keygen",
            "encapsulate",
            "decapsulate"
          ],
          "nistQuantumSecurityLevel": 3,
          "implementationPlatform": "generic"
        }
      }
    },
    {
      "type": "cryptographic-asset",
      "bom-ref": "alg:ML-KEM-768:x86_64",
      "name": "ML-KEM",
      "cryptoProperties": {
        "assetType": "algorithm",
        "algorithmProperties": {
          "parameterSetIdentifier": "ML-KEM-768",
          "primitive": "kem",
          "executionEnvironment": "software-plain-ram",
          "cryptoFunctions": [
            "keygen",
            "encapsulate",
            "decapsulate"
          ],
          "nistQuantumSecurityLevel": 3,
          "implementationPlatform": "x86_64"
        }
      }
    },
    {
      "type": "cryptographic-asset",
      "bom-ref": "alg:ML-KEM-768:armv8-a",
      "name": "ML-KEM",
      "cryptoProperties": {
        "assetType": "algorithm",
        "algorithmProperties": {
          "parameterSetIdentifier": "ML-KEM-768",
          "primitive": "kem",
          "executionEnvironment": "software-plain-ram",
          "cryptoFunctions": [
            "keygen",
            "encapsulate",
            "decapsulate"
          ],
          "nistQuantumSecurityLevel": 3,
          "implementationPlatform": "armv8-a"
        }
      }
    },
    {
      "type": "cryptographic-asset",
      "bom-ref": "alg:ML-KEM-1024:generic",
      "name": "ML-KEM",
      "cryptoProperties": {
        "assetType": "algorithm",
        "algorithmProperties": {
          "parameterSetIdentifier": "ML-KEM-1024",
          "primitive": "kem",
          "executionEnvironment": "software-plain-ram",
          "cryptoFunctions": [
            "keygen",
            "encapsulate",
            "decapsulate"
          ],
          "nistQuantumSecurityLevel": 5,
          "implementationPlatform": "generic"
        }
      }
    },
    {
      "type": "cryptographic-asset",
      "bom-ref": "alg:ML-KEM-1024:x86_64",
      "name": "ML-KEM",
      "cryptoProperties": {
        "assetType": "algorithm",
        "algorithmProperties": {
          "parameterSetIdentifier": "ML-KEM-1024",
          "primitive": "kem",
          "executionEnvironment": "software-plain-ram",
          "cryptoFunctions": [
            "keygen",
            "encapsulate",
            "decapsulate"
          ],
          "nistQuantumSecurityLevel": 5,
          "implementationPlatform": "x86_64"
        }
      }
    },
    {
      "type": "cryptographic-asset",
      "bom-ref": "alg:ML-KEM-1024:armv8-a",
      "name": "ML-KEM",
      "cryptoProperties": {
        "assetType": "algorithm",
        "algorithmProperties": {
          "parameterSetIdentifier": "ML-KEM-1024",
          "primitive": "kem",
          "executionEnvironment": "software-plain-ram",
          "cryptoFunctions": [
            "keygen",
            "encapsulate",
            "decapsulate"
          ],
          "nistQuantumSecurityLevel": 5,
          "implementationPlatform": "armv8-a"
        }
      }
    },
    {
      "type": "cryptographic-asset",
      "bom-ref": "alg:sntrup761:generic",
      "name": "NTRU-Prime",
      "cryptoProperties": {
        "assetType": "algorithm",
        "algorithmProperties": {
          "parameterSetIdentifier": "sntrup761",
          "primitive": "kem",
          "executionEnvironment": "software-plain-ram",
          "cryptoFunctions": [
            "keygen",
            "encapsulate",
            "decapsulate"
          ],
          "nistQuantumSecurityLevel": 2,
          "implementationPlatform": "generic"
        }
      }
    },
    {
      "type": "cryptographic-asset",
      "bom-ref": "alg:sntrup761:x86_64",
      "name": "NTRU-Prime",
      "cryptoProperties": {
        "assetType": "algorithm",
        "algorithmProperties": {
          "parameterSetIdentifier": "sntrup761",
          "primitive": "kem",
          "executionEnvironment": "software-plain-ram",
          "cryptoFunctions": [
            "keygen",
            "encapsulate",
            "decapsulate"
          ],
          "nistQuantumSecurityLevel": 2,
          "implementationPlatform": "x86_64"
        }
      }
    },
    {
      "type": "cryptographic-asset",
      "bom-ref": "alg:cross-rsdp-128-balanced:generic",
      "name": "CROSS",
      "cryptoProperties": {
        "assetType": "algorithm",
        "algorithmProperties": {
          "parameterSetIdentifier": "cross-rsdp-128-balanced",
          "primitive": "signature",
          "executionEnvironment": "software-plain-ram",
          "cryptoFunctions": [
            "keygen",
            "sign",
            "verify"
          ],
          "nistQuantumSecurityLevel": 1,
          "implementationPlatform": "generic"
        }
      }
    },
    {
      "type": "cryptographic-asset",
      "bom-ref": "alg:cross-rsdp-128-balanced:x86_64",
      "name": "CROSS",
      "cryptoProperties": {
        "assetType": "algorithm",
        "algorithmProperties": {
          "parameterSetIdentifier": "cross-rsdp-128-balanced",
          "primitive": "signature",
          "executionEnvironment": "software-plain-ram",
          "cryptoFunctions": [
            "keygen",
            "sign",
            "verify"
          ],
          "nistQuantumSecurityLevel": 1,
          "implementationPlatform": "x86_64"
        }
      }
    },
    {
      "type": "cryptographic-asset",
      "bom-ref": "alg:cross-rsdp-128-fast:generic",
      "name": "CROSS",
      "cryptoProperties": {
        "assetType": "algorithm",
        "algorithmProperties": {
          "parameterSetIdentifier": "cross-rsdp-128-fast",
          "primitive": "signature",
          "executionEnvironment": "software-plain-ram",
          "cryptoFunctions": [
            "keygen",
            "sign",
            "verify"
          ],
          "nistQuantumSecurityLevel": 1,
          "implementationPlatform": "generic"
        }
      }
    },
    {
      "type": "cryptographic-asset",
      "bom-ref": "alg:cross-rsdp-128-fast:x86_64",
      "name": "CROSS",
      "cryptoProperties": {
        "assetType": "algorithm",
        "algorithmProperties": {
          "parameterSetIdentifier": "cross-rsdp-128-fast",
          "primitive": "signature",
          "executionEnvironment": "software-plain-ram",
          "cryptoFunctions": [
            "keygen",
            "sign",
            "verify"
          ],
          "nistQuantumSecurityLevel": 1,
          "implementationPlatform": "x86_64"
        }
      }
    },
    {
      "type": "cryptographic-asset",
      "bom-ref": "alg:cross-rsdp-128-small:generic",
      "name": "CROSS",
      "cryptoProperties": {
        "assetType": "algorithm",
        "algorithmProperties": {
          "parameterSetIdentifier": "cross-rsdp-128-small",
          "primitive": "signature",
          "executionEnvironment": "software-plain-ram",
          "cryptoFunctions": [
            "keygen",
            "sign",
            "verify"
          ],
          "nistQuantumSecurityLevel": 1,
          "implementationPlatform": "generic"
        }
      }
    },
    {
      "type": "cryptographic-asset",
      "bom-ref": "alg:cross-rsdp-128-small:x86_64",
      "name": "CROSS",
      "cryptoProperties": {
        "assetType": "algorithm",
        "algorithmProperties": {
          "parameterSetIdentifier": "cross-rsdp-128-small",
          "primitive": "signature",
          "executionEnvironment": "software-plain-ram",
          "cryptoFunctions": [
            "keygen",
            "sign",
            "verify"
          ],
          "nistQuantumSecurityLevel": 1,
          "implementationPlatform": "x86_64"
        }
      }
    },
    {
      "type": "cryptographic-asset",
      "bom-ref": "alg:cross-rsdp-192-balanced:generic",
      "name": "CROSS",
      "cryptoProperties": {
        "assetType": "algorithm",
        "algorithmProperties": {
          "parameterSetIdentifier": "cross-rsdp-192-balanced",
          "primitive": "signature",
          "executionEnvironment": "software-plain-ram",
          "cryptoFunctions": [
            "keygen",
            "sign",
            "verify"
          ],
          "nistQuantumSecurityLevel": 3,
          "implementationPlatform": "generic"
        }
      }
    },
    {
      "type": "cryptographic-asset",
      "bom-ref": "alg:cross-rsdp-192-balanced:x86_64",
      "name": "CROSS",
      "cryptoProperties": {
        "assetType": "algorithm",
        "algorithmProperties": {
          "parameterSetIdentifier": "cross-rsdp-192-balanced",
          "primitive": "signature",
          "executionEnvironment": "software-plain-ram",
          "cryptoFunctions": [
            "keygen",
            "sign",
            "verify"
          ],
          "nistQuantumSecurityLevel": 3,
          "implementationPlatform": "x86_64"
        }
      }
    },
    {
      "type": "cryptographic-asset",
      "bom-ref": "alg:cross-rsdp-192-fast:generic",
      "name": "CROSS",
      "cryptoProperties": {
        "assetType": "algorithm",
        "algorithmProperties": {
          "parameterSetIdentifier": "cross-rsdp-192-fast",
          "primitive": "signature",
          "executionEnvironment": "software-plain-ram",
          "cryptoFunctions": [
            "keygen",
            "sign",
            "verify"
          ],
          "nistQuantumSecurityLevel": 3,
          "implementationPlatform": "generic"
        }
      }
    },
    {
      "type": "cryptographic-asset",
      "bom-ref": "alg:cross-rsdp-192-fast:x86_64",
      "name": "CROSS",
      "cryptoProperties": {
        "assetType": "algorithm",
        "algorithmProperties": {
          "parameterSetIdentifier": "cross-rsdp-192-fast",
          "primitive": "signature",
          "executionEnvironment": "software-plain-ram",
          "cryptoFunctions": [
            "keygen",
            "sign",
            "verify"
          ],
          "nistQuantumSecurityLevel": 3,
          "implementationPlatform": "x86_64"
        }
      }
    },
    {
      "type": "cryptographic-asset",
      "bom-ref": "alg:cross-rsdp-192-small:generic",
      "name": "CROSS",
      "cryptoProperties": {
        "assetType": "algorithm",
        "algorithmProperties": {
          "parameterSetIdentifier": "cross-rsdp-192-small",
          "primitive": "signature",
          "executionEnvironment": "software-plain-ram",
          "cryptoFunctions": [
            "keygen",
            "sign",
            "verify"
          ],
          "nistQuantumSecurityLevel": 3,
          "implementationPlatform": "generic"
        }
      }
    },
    {
      "type": "cryptographic-asset",
      "bom-ref": "alg:cross-rsdp-192-small:x86_64",
      "name": "CROSS",
      "cryptoProperties": {
        "assetType": "algorithm",
        "algorithmProperties": {
          "parameterSetIdentifier": "cross-rsdp-192-small",
          "primitive": "signature",
          "executionEnvironment": "software-plain-ram",
          "cryptoFunctions": [
            "keygen",
            "sign",
            "verify"
          ],
          "nistQuantumSecurityLevel": 3,
          "implementationPlatform": "x86_64"
        }
      }
    },
    {
      "type": "cryptographic-asset",
      "bom-ref": "alg:cross-rsdp-256-balanced:generic",
      "name": "CROSS",
      "cryptoProperties": {
        "assetType": "algorithm",
        "algorithmProperties": {
          "parameterSetIdentifier": "cross-rsdp-256-balanced",
          "primitive": "signature",
          "executionEnvironment": "software-plain-ram",
          "cryptoFunctions": [
            "keygen",
            "sign",
            "verify"
          ],
          "nistQuantumSecurityLevel": 5,
          "implementationPlatform": "generic"
        }
      }
    },
    {
      "type": "cryptographic-asset",
      "bom-ref": "alg:cross-rsdp-256-balanced:x86_64",
      "name": "CROSS",
      "cryptoProperties": {
        "assetType": "algorithm",
        "algorithmProperties": {
          "parameterSetIdentifier": "cross-rsdp-256-balanced",
          "primitive": "signature",
          "executionEnvironment": "software-plain-ram",
          "cryptoFunctions": [
            "keygen",
            "sign",
            "verify"
          ],
          "nistQuantumSecurityLevel": 5,
          "implementationPlatform": "x86_64"
        }
      }
    },
    {
      "type": "cryptographic-asset",
      "bom-ref": "alg:cross-rsdp-256-fast:generic",
      "name": "CROSS",
      "cryptoProperties": {
        "assetType": "algorithm",
        "algorithmProperties": {
          "parameterSetIdentifier": "cross-rsdp-256-fast",
          "primitive": "signature",
          "executionEnvironment": "software-plain-ram",
          "cryptoFunctions": [
            "keygen",
            "sign",
            "verify"
          ],
          "nistQuantumSecurityLevel": 5,
          "implementationPlatform": "generic"
        }
      }
    },
    {
      "type": "cryptographic-asset",
      "bom-ref": "alg:cross-rsdp-256-fast:x86_64",
      "name": "CROSS",
      "cryptoProperties": {
        "assetType": "algorithm",
        "algorithmProperties": {
          "parameterSetIdentifier": "cross-rsdp-256-fast",
          "primitive": "signature",
          "executionEnvironment": "software-plain-ram",
          "cryptoFunctions": [
            "keygen",
            "sign",
            "verify"
          ],
          "nistQuantumSecurityLevel": 5,
          "implementationPlatform": "x86_64"
        }
      }
    },
    {
      "type": "cryptographic-asset",
      "bom-ref": "alg:cross-rsdp-256-small:generic",
      "name": "CROSS",
      "cryptoProperties": {
        "assetType": "algorithm",
        "algorithmProperties": {
          "parameterSetIdentifier": "cross-rsdp-256-small",
          "primitive": "signature",
          "executionEnvironment": "software-plain-ram",
          "cryptoFunctions": [
            "keygen",
            "sign",
            "verify"
          ],
          "nistQuantumSecurityLevel": 5,
          "implementationPlatform": "generic"
        }
      }
    },
    {
      "type": "cryptographic-asset",
      "bom-ref": "alg:cross-rsdp-256-small:x86_64",
      "name": "CROSS",
      "cryptoProperties": {
        "assetType": "algorithm",
        "algorithmProperties": {
          "parameterSetIdentifier": "cross-rsdp-256-small",
          "primitive": "signature",
          "executionEnvironment": "software-plain-ram",
          "cryptoFunctions": [
            "keygen",
            "sign",
            "verify"
          ],
          "nistQuantumSecurityLevel": 5,
          "implementationPlatform": "x86_64"
        }
      }
    },
    {
      "type": "cryptographic-asset",
      "bom-ref": "alg:cross-rsdpg-128-balanced:generic",
      "name": "CROSS",
      "cryptoProperties": {
        "assetType": "algorithm",
        "algorithmProperties": {
          "parameterSetIdentifier": "cross-rsdpg-128-balanced",
          "primitive": "signature",
          "executionEnvironment": "software-plain-ram",
          "cryptoFunctions": [
            "keygen",
            "sign",
            "verify"
          ],
          "nistQuantumSecurityLevel": 1,
          "implementationPlatform": "generic"
        }
      }
    },
    {
      "type": "cryptographic-asset",
      "bom-ref": "alg:cross-rsdpg-128-balanced:x86_64",
      "name": "CROSS",
      "cryptoProperties": {
        "assetType": "algorithm",
        "algorithmProperties": {
          "parameterSetIdentifier": "cross-rsdpg-128-balanced",
          "primitive": "signature",
          "executionEnvironment": "software-plain-ram",
          "cryptoFunctions": [
            "keygen",
            "sign",
            "verify"
          ],
          "nistQuantumSecurityLevel": 1,
          "implementationPlatform": "x86_64"
        }
      }
    },
    {
      "type": "cryptographic-asset",
      "bom-ref": "alg:cross-rsdpg-128-fast:generic",
      "name": "CROSS",
      "cryptoProperties": {
        "assetType": "algorithm",
        "algorithmProperties": {
          "parameterSetIdentifier": "cross-rsdpg-128-fast",
          "primitive": "signature",
          "executionEnvironment": "software-plain-ram",
          "cryptoFunctions": [
            "keygen",
            "sign",
            "verify"
          ],
          "nistQuantumSecurityLevel": 1,
          "implementationPlatform": "generic"
        }
      }
    },
    {
      "type": "cryptographic-asset",
      "bom-ref": "alg:cross-rsdpg-128-fast:x86_64",
      "name": "CROSS",
      "cryptoProperties": {
        "assetType": "algorithm",
        "algorithmProperties": {
          "parameterSetIdentifier": "cross-rsdpg-128-fast",
          "primitive": "signature",
          "executionEnvironment": "software-plain-ram",
          "cryptoFunctions": [
            "keygen",
            "sign",
            "verify"
          ],
          "nistQuantumSecurityLevel": 1,
          "implementationPlatform": "x86_64"
        }
      }
    },
    {
      "type": "cryptographic-asset",
      "bom-ref": "alg:cross-rsdpg-128-small:generic",
      "name": "CROSS",
      "cryptoProperties": {
        "assetType": "algorithm",
        "algorithmProperties": {
          "parameterSetIdentifier": "cross-rsdpg-128-small",
          "primitive": "signature",
          "executionEnvironment": "software-plain-ram",
          "cryptoFunctions": [
            "keygen",
            "sign",
            "verify"
          ],
          "nistQuantumSecurityLevel": 1,
          "implementationPlatform": "generic"
        }
      }
    },
    {
      "type": "cryptographic-asset",
      "bom-ref": "alg:cross-rsdpg-128-small:x86_64",
      "name": "CROSS",
      "cryptoProperties": {
        "assetType": "algorithm",
        "algorithmProperties": {
          "parameterSetIdentifier": "cross-rsdpg-128-small",
          "primitive": "signature",
          "executionEnvironment": "software-plain-ram",
          "cryptoFunctions": [
            "keygen",
            "sign",
            "verify"
          ],
          "nistQuantumSecurityLevel": 1,
          "implementationPlatform": "x86_64"
        }
      }
    },
    {
      "type": "cryptographic-asset",
      "bom-ref": "alg:cross-rsdpg-192-balanced:generic",
      "name": "CROSS",
      "cryptoProperties": {
        "assetType": "algorithm",
        "algorithmProperties": {
          "parameterSetIdentifier": "cross-rsdpg-192-balanced",
          "primitive": "signature",
          "executionEnvironment": "software-plain-ram",
          "cryptoFunctions": [
            "keygen",
            "sign",
            "verify"
          ],
          "nistQuantumSecurityLevel": 3,
          "implementationPlatform": "generic"
        }
      }
    },
    {
      "type": "cryptographic-asset",
      "bom-ref": "alg:cross-rsdpg-192-balanced:x86_64",
      "name": "CROSS",
      "cryptoProperties": {
        "assetType": "algorithm",
        "algorithmProperties": {
          "parameterSetIdentifier": "cross-rsdpg-192-balanced",
          "primitive": "signature",
          "executionEnvironment": "software-plain-ram",
          "cryptoFunctions": [
            "keygen",
            "sign",
            "verify"
          ],
          "nistQuantumSecurityLevel": 3,
          "implementationPlatform": "x86_64"
        }
      }
    },
    {
      "type": "cryptographic-asset",
      "bom-ref": "alg:cross-rsdpg-192-fast:generic",
      "name": "CROSS",
      "cryptoProperties": {
        "assetType": "algorithm",
        "algorithmProperties": {
          "parameterSetIdentifier": "cross-rsdpg-192-fast",
          "primitive": "signature",
          "executionEnvironment": "software-plain-ram",
          "cryptoFunctions": [
            "keygen",
            "sign",
            "verify"
          ],
          "nistQuantumSecurityLevel": 3,
          "implementationPlatform": "generic"
        }
      }
    },
    {
      "type": "cryptographic-asset",
      "bom-ref": "alg:cross-rsdpg-192-fast:x86_64",
      "name": "CROSS",
      "cryptoProperties": {
        "assetType": "algorithm",
        "algorithmProperties": {
          "parameterSetIdentifier": "cross-rsdpg-192-fast",
          "primitive": "signature",
          "executionEnvironment": "software-plain-ram",
          "cryptoFunctions": [
            "keygen",
            "sign",
            "verify"
          ],
          "nistQuantumSecurityLevel": 3,
          "implementationPlatform": "x86_64"
        }
      }
    },
    {
      "type": "cryptographic-asset",
      "bom-ref": "alg:cross-rsdpg-192-small:generic",
      "name": "CROSS",
      "cryptoProperties": {
        "assetType": "algorithm",
        "algorithmProperties": {
          "parameterSetIdentifier": "cross-rsdpg-192-small",
          "primitive": "signature",
          "executionEnvironment": "software-plain-ram",
          "cryptoFunctions": [
            "keygen",
            "sign",
            "verify"
          ],
          "nistQuantumSecurityLevel": 3,
          "implementationPlatform": "generic"
        }
      }
    },
    {
      "type": "cryptographic-asset",
      "bom-ref": "alg:cross-rsdpg-192-small:x86_64",
      "name": "CROSS",
      "cryptoProperties": {
        "assetType": "algorithm",
        "algorithmProperties": {
          "parameterSetIdentifier": "cross-rsdpg-192-small",
          "primitive": "signature",
          "executionEnvironment": "software-plain-ram",
          "cryptoFunctions": [
            "keygen",
            "sign",
            "verify"
          ],
          "nistQuantumSecurityLevel": 3,
          "implementationPlatform": "x86_64"
        }
      }
    },
    {
      "type": "cryptographic-asset",
      "bom-ref": "alg:cross-rsdpg-256-balanced:generic",
      "name": "CROSS",
      "cryptoProperties": {
        "assetType": "algorithm",
        "algorithmProperties": {
          "parameterSetIdentifier": "cross-rsdpg-256-balanced",
          "primitive": "signature",
          "executionEnvironment": "software-plain-ram",
          "cryptoFunctions": [
            "keygen",
            "sign",
            "verify"
          ],
          "nistQuantumSecurityLevel": 5,
          "implementationPlatform": "generic"
        }
      }
    },
    {
      "type": "cryptographic-asset",
      "bom-ref": "alg:cross-rsdpg-256-balanced:x86_64",
      "name": "CROSS",
      "cryptoProperties": {
        "assetType": "algorithm",
        "algorithmProperties": {
          "parameterSetIdentifier": "cross-rsdpg-256-balanced",
          "primitive": "signature",
          "executionEnvironment": "software-plain-ram",
          "cryptoFunctions": [
            "keygen",
            "sign",
            "verify"
          ],
          "nistQuantumSecurityLevel": 5,
          "implementationPlatform": "x86_64"
        }
      }
    },
    {
      "type": "cryptographic-asset",
      "bom-ref": "alg:cross-rsdpg-256-fast:generic",
      "name": "CROSS",
      "cryptoProperties": {
        "assetType": "algorithm",
        "algorithmProperties": {
          "parameterSetIdentifier": "cross-rsdpg-256-fast",
          "primitive": "signature",
          "executionEnvironment": "software-plain-ram",
          "cryptoFunctions": [
            "keygen",
            "sign",
            "verify"
          ],
          "nistQuantumSecurityLevel": 5,
          "implementationPlatform": "generic"
        }
      }
    },
    {
      "type": "cryptographic-asset",
      "bom-ref": "alg:cross-rsdpg-256-fast:x86_64",
      "name": "CROSS",
      "cryptoProperties": {
        "assetType": "algorithm",
        "algorithmProperties": {
          "parameterSetIdentifier": "cross-rsdpg-256-fast",
          "primitive": "signature",
          "executionEnvironment": "software-plain-ram",
          "cryptoFunctions": [
            "keygen",
            "sign",
            "verify"
          ],
          "nistQuantumSecurityLevel": 5,
          "implementationPlatform": "x86_64"
        }
      }
    },
    {
      "type": "cryptographic-asset",
      "bom-ref": "alg:cross-rsdpg-256-small:generic",
      "name": "CROSS",
      "cryptoProperties": {
        "assetType": "algorithm",
        "algorithmProperties": {
          "parameterSetIdentifier": "cross-rsdpg-256-small",
          "primitive": "signature",
          "executionEnvironment": "software-plain-ram",
          "cryptoFunctions": [
            "keygen",
            "sign",
            "verify"
          ],
          "nistQuantumSecurityLevel": 5,
          "implementationPlatform": "generic"
        }
      }
    },
    {
      "type": "cryptographic-asset",
      "bom-ref": "alg:cross-rsdpg-256-small:x86_64",
      "name": "CROSS",
      "cryptoProperties": {
        "assetType": "algorithm",
        "algorithmProperties": {
          "parameterSetIdentifier": "cross-rsdpg-256-small",
          "primitive": "signature",
          "executionEnvironment": "software-plain-ram",
          "cryptoFunctions": [
            "keygen",
            "sign",
            "verify"
          ],
          "nistQuantumSecurityLevel": 5,
          "implementationPlatform": "x86_64"
        }
      }
    },
    {
      "type": "cryptographic-asset",
      "bom-ref": "alg:Dilithium2:generic",
      "name": "CRYSTALS-Dilithium",
      "cryptoProperties": {
        "assetType": "algorithm",
        "algorithmProperties": {
          "parameterSetIdentifier": "Dilithium2",
          "primitive": "signature",
          "executionEnvironment": "software-plain-ram",
          "cryptoFunctions": [
            "keygen",
            "sign",
            "verify"
          ],
          "nistQuantumSecurityLevel": 2,
          "implementationPlatform": "generic"
        }
      }
    },
    {
      "type": "cryptographic-asset",
      "bom-ref": "alg:Dilithium2:x86_64",
      "name": "CRYSTALS-Dilithium",
      "cryptoProperties": {
        "assetType": "algorithm",
        "algorithmProperties": {
          "parameterSetIdentifier": "Dilithium2",
          "primitive": "signature",
          "executionEnvironment": "software-plain-ram",
          "cryptoFunctions": [
            "keygen",
            "sign",
            "verify"
          ],
          "nistQuantumSecurityLevel": 2,
          "implementationPlatform": "x86_64"
        }
      }
    },
    {
      "type": "cryptographic-asset",
      "bom-ref": "alg:Dilithium2:armv8-a",
      "name": "CRYSTALS-Dilithium",
      "cryptoProperties": {
        "assetType": "algorithm",
        "algorithmProperties": {
          "parameterSetIdentifier": "Dilithium2",
          "primitive": "signature",
          "executionEnvironment": "software-plain-ram",
          "cryptoFunctions": [
            "keygen",
            "sign",
            "verify"
          ],
          "nistQuantumSecurityLevel": 2,
          "implementationPlatform": "armv8-a"
        }
      }
    },
    {
      "type": "cryptographic-asset",
      "bom-ref": "alg:Dilithium3:generic",
      "name": "CRYSTALS-Dilithium",
      "cryptoProperties": {
        "assetType": "algorithm",
        "algorithmProperties": {
          "parameterSetIdentifier": "Dilithium3",
          "primitive": "signature",
          "executionEnvironment": "software-plain-ram",
          "cryptoFunctions": [
            "keygen",
            "sign",
            "verify"
          ],
          "nistQuantumSecurityLevel": 3,
          "implementationPlatform": "generic"
        }
      }
    },
    {
      "type": "cryptographic-asset",
      "bom-ref": "alg:Dilithium3:x86_64",
      "name": "CRYSTALS-Dilithium",
      "cryptoProperties": {
        "assetType": "algorithm",
        "algorithmProperties": {
          "parameterSetIdentifier": "Dilithium3",
          "primitive": "signature",
          "executionEnvironment": "software-plain-ram",
          "cryptoFunctions": [
            "keygen",
            "sign",
            "verify"
          ],
          "nistQuantumSecurityLevel": 3,
          "implementationPlatform": "x86_64"
        }
      }
    },
    {
      "type": "cryptographic-asset",
      "bom-ref": "alg:Dilithium3:armv8-a",
      "name": "CRYSTALS-Dilithium",
      "cryptoProperties": {
        "assetType": "algorithm",
        "algorithmProperties": {
          "parameterSetIdentifier": "Dilithium3",
          "primitive": "signature",
          "executionEnvironment": "software-plain-ram",
          "cryptoFunctions": [
            "keygen",
            "sign",
            "verify"
          ],
          "nistQuantumSecurityLevel": 3,
          "implementationPlatform": "armv8-a"
        }
      }
    },
    {
      "type": "cryptographic-asset",
      "bom-ref": "alg:Dilithium5:generic",
      "name": "CRYSTALS-Dilithium",
      "cryptoProperties": {
        "assetType": "algorithm",
        "algorithmProperties": {
          "parameterSetIdentifier": "Dilithium5",
          "primitive": "signature",
          "executionEnvironment": "software-plain-ram",
          "cryptoFunctions": [
            "keygen",
            "sign",
            "verify"
          ],
          "nistQuantumSecurityLevel": 5,
          "implementationPlatform": "generic"
        }
      }
    },
    {
      "type": "cryptographic-asset",
      "bom-ref": "alg:Dilithium5:x86_64",
      "name": "CRYSTALS-Dilithium",
      "cryptoProperties": {
        "assetType": "algorithm",
        "algorithmProperties": {
          "parameterSetIdentifier": "Dilithium5",
          "primitive": "signature",
          "executionEnvironment": "software-plain-ram",
          "cryptoFunctions": [
            "keygen",
            "sign",
            "verify"
          ],
          "nistQuantumSecurityLevel": 5,
          "implementationPlatform": "x86_64"
        }
      }
    },
    {
      "type": "cryptographic-asset",
      "bom-ref": "alg:Dilithium5:armv8-a",
      "name": "CRYSTALS-Dilithium",
      "cryptoProperties": {
        "assetType": "algorithm",
        "algorithmProperties": {
          "parameterSetIdentifier": "Dilithium5",
          "primitive": "signature",
          "executionEnvironment": "software-plain-ram",
          "cryptoFunctions": [
            "keygen",
            "sign",
            "verify"
          ],
          "nistQuantumSecurityLevel": 5,
          "implementationPlatform": "armv8-a"
        }
      }
    },
    {
      "type": "cryptographic-asset",
      "bom-ref": "alg:Falcon-512:generic",
      "name": "Falcon",
      "cryptoProperties": {
        "assetType": "algorithm",
        "algorithmProperties": {
          "parameterSetIdentifier": "Falcon-512",
          "primitive": "signature",
          "executionEnvironment": "software-plain-ram",
          "cryptoFunctions": [
            "keygen",
            "sign",
            "verify"
          ],
          "nistQuantumSecurityLevel": 1,
          "implementationPlatform": "generic"
        }
      }
    },
    {
      "type": "cryptographic-asset",
      "bom-ref": "alg:Falcon-512:x86_64",
      "name": "Falcon",
      "cryptoProperties": {
        "assetType": "algorithm",
        "algorithmProperties": {
          "parameterSetIdentifier": "Falcon-512",
          "primitive": "signature",
          "executionEnvironment": "software-plain-ram",
          "cryptoFunctions": [
            "keygen",
            "sign",
            "verify"
          ],
          "nistQuantumSecurityLevel": 1,
          "implementationPlatform": "x86_64"
        }
      }
    },
    {
      "type": "cryptographic-asset",
      "bom-ref": "alg:Falcon-512:armv8-a",
      "name": "Falcon",
      "cryptoProperties": {
        "assetType": "algorithm",
        "algorithmProperties": {
          "parameterSetIdentifier": "Falcon-512",
          "primitive": "signature",
          "executionEnvironment": "software-plain-ram",
          "cryptoFunctions": [
            "keygen",
            "sign",
            "verify"
          ],
          "nistQuantumSecurityLevel": 1,
          "implementationPlatform": "armv8-a"
        }
      }
    },
    {
      "type": "cryptographic-asset",
      "bom-ref": "alg:Falcon-1024:generic",
      "name": "Falcon",
      "cryptoProperties": {
        "assetType": "algorithm",
        "algorithmProperties": {
          "parameterSetIdentifier": "Falcon-1024",
          "primitive": "signature",
          "executionEnvironment": "software-plain-ram",
          "cryptoFunctions": [
            "keygen",
            "sign",
            "verify"
          ],
          "nistQuantumSecurityLevel": 5,
          "implementationPlatform": "generic"
        }
      }
    },
    {
      "type": "cryptographic-asset",
      "bom-ref": "alg:Falcon-1024:x86_64",
      "name": "Falcon",
      "cryptoProperties": {
        "assetType": "algorithm",
        "algorithmProperties": {
          "parameterSetIdentifier": "Falcon-1024",
          "primitive": "signature",
          "executionEnvironment": "software-plain-ram",
          "cryptoFunctions": [
            "keygen",
            "sign",
            "verify"
          ],
          "nistQuantumSecurityLevel": 5,
          "implementationPlatform": "x86_64"
        }
      }
    },
    {
      "type": "cryptographic-asset",
      "bom-ref": "alg:Falcon-1024:armv8-a",
      "name": "Falcon",
      "cryptoProperties": {
        "assetType": "algorithm",
        "algorithmProperties": {
          "parameterSetIdentifier": "Falcon-1024",
          "primitive": "signature",
          "executionEnvironment": "software-plain-ram",
          "cryptoFunctions": [
            "keygen",
            "sign",
            "verify"
          ],
          "nistQuantumSecurityLevel": 5,
          "implementationPlatform": "armv8-a"
        }
      }
    },
    {
      "type": "cryptographic-asset",
      "bom-ref": "alg:Falcon-padded-512:generic",
      "name": "Falcon",
      "cryptoProperties": {
        "assetType": "algorithm",
        "algorithmProperties": {
          "parameterSetIdentifier": "Falcon-padded-512",
          "primitive": "signature",
          "executionEnvironment": "software-plain-ram",
          "cryptoFunctions": [
            "keygen",
            "sign",
            "verify"
          ],
          "nistQuantumSecurityLevel": 1,
          "implementationPlatform": "generic"
        }
      }
    },
    {
      "type": "cryptographic-asset",
      "bom-ref": "alg:Falcon-padded-512:x86_64",
      "name": "Falcon",
      "cryptoProperties": {
        "assetType": "algorithm",
        "algorithmProperties": {
          "parameterSetIdentifier": "Falcon-padded-512",
          "primitive": "signature",
          "executionEnvironment": "software-plain-ram",
          "cryptoFunctions": [
            "keygen",
            "sign",
            "verify"
          ],
          "nistQuantumSecurityLevel": 1,
          "implementationPlatform": "x86_64"
        }
      }
    },
    {
      "type": "cryptographic-asset",
      "bom-ref": "alg:Falcon-padded-512:armv8-a",
      "name": "Falcon",
      "cryptoProperties": {
        "assetType": "algorithm",
        "algorithmProperties": {
          "parameterSetIdentifier": "Falcon-padded-512",
          "primitive": "signature",
          "executionEnvironment": "software-plain-ram",
          "cryptoFunctions": [
            "keygen",
            "sign",
            "verify"
          ],
          "nistQuantumSecurityLevel": 1,
          "implementationPlatform": "armv8-a"
        }
      }
    },
    {
      "type": "cryptographic-asset",
      "bom-ref": "alg:Falcon-padded-1024:generic",
      "name": "Falcon",
      "cryptoProperties": {
        "assetType": "algorithm",
        "algorithmProperties": {
          "parameterSetIdentifier": "Falcon-padded-1024",
          "primitive": "signature",
          "executionEnvironment": "software-plain-ram",
          "cryptoFunctions": [
            "keygen",
            "sign",
            "verify"
          ],
          "nistQuantumSecurityLevel": 5,
          "implementationPlatform": "generic"
        }
      }
    },
    {
      "type": "cryptographic-asset",
      "bom-ref": "alg:Falcon-padded-1024:x86_64",
      "name": "Falcon",
      "cryptoProperties": {
        "assetType": "algorithm",
        "algorithmProperties": {
          "parameterSetIdentifier": "Falcon-padded-1024",
          "primitive": "signature",
          "executionEnvironment": "software-plain-ram",
          "cryptoFunctions": [
            "keygen",
            "sign",
            "verify"
          ],
          "nistQuantumSecurityLevel": 5,
          "implementationPlatform": "x86_64"
        }
      }
    },
    {
      "type": "cryptographic-asset",
      "bom-ref": "alg:Falcon-padded-1024:armv8-a",
      "name": "Falcon",
      "cryptoProperties": {
        "assetType": "algorithm",
        "algorithmProperties": {
          "parameterSetIdentifier": "Falcon-padded-1024",
          "primitive": "signature",
          "executionEnvironment": "software-plain-ram",
          "cryptoFunctions": [
            "keygen",
            "sign",
            "verify"
          ],
          "nistQuantumSecurityLevel": 5,
          "implementationPlatform": "armv8-a"
        }
      }
    },
    {
      "type": "cryptographic-asset",
      "bom-ref": "alg:MAYO-1:generic",
      "name": "MAYO",
      "cryptoProperties": {
        "assetType": "algorithm",
        "algorithmProperties": {
          "parameterSetIdentifier": "MAYO-1",
          "primitive": "signature",
          "executionEnvironment": "software-plain-ram",
          "cryptoFunctions": [
            "keygen",
            "sign",
            "verify"
          ],
          "nistQuantumSecurityLevel": 1,
          "implementationPlatform": "generic"
        }
      }
    },
    {
      "type": "cryptographic-asset",
      "bom-ref": "alg:MAYO-1:x86_64",
      "name": "MAYO",
      "cryptoProperties": {
        "assetType": "algorithm",
        "algorithmProperties": {
          "parameterSetIdentifier": "MAYO-1",
          "primitive": "signature",
          "executionEnvironment": "software-plain-ram",
          "cryptoFunctions": [
            "keygen",
            "sign",
            "verify"
          ],
          "nistQuantumSecurityLevel": 1,
          "implementationPlatform": "x86_64"
        }
      }
    },
    {
      "type": "cryptographic-asset",
      "bom-ref": "alg:MAYO-1:armv8-a",
      "name": "MAYO",
      "cryptoProperties": {
        "assetType": "algorithm",
        "algorithmProperties": {
          "parameterSetIdentifier": "MAYO-1",
          "primitive": "signature",
          "executionEnvironment": "software-plain-ram",
          "cryptoFunctions": [
            "keygen",
            "sign",
            "verify"
          ],
          "nistQuantumSecurityLevel": 1,
          "implementationPlatform": "armv8-a"
        }
      }
    },
    {
      "type": "cryptographic-asset",
      "bom-ref": "alg:MAYO-2:generic",
      "name": "MAYO",
      "cryptoProperties": {
        "assetType": "algorithm",
        "algorithmProperties": {
          "parameterSetIdentifier": "MAYO-2",
          "primitive": "signature",
          "executionEnvironment": "software-plain-ram",
          "cryptoFunctions": [
            "keygen",
            "sign",
            "verify"
          ],
          "nistQuantumSecurityLevel": 1,
          "implementationPlatform": "generic"
        }
      }
    },
    {
      "type": "cryptographic-asset",
      "bom-ref": "alg:MAYO-2:x86_64",
      "name": "MAYO",
      "cryptoProperties": {
        "assetType": "algorithm",
        "algorithmProperties": {
          "parameterSetIdentifier": "MAYO-2",
          "primitive": "signature",
          "executionEnvironment": "software-plain-ram",
          "cryptoFunctions": [
            "keygen",
            "sign",
            "verify"
          ],
          "nistQuantumSecurityLevel": 1,
          "implementationPlatform": "x86_64"
        }
      }
    },
    {
      "type": "cryptographic-asset",
      "bom-ref": "alg:MAYO-2:armv8-a",
      "name": "MAYO",
      "cryptoProperties": {
        "assetType": "algorithm",
        "algorithmProperties": {
          "parameterSetIdentifier": "MAYO-2",
          "primitive": "signature",
          "executionEnvironment": "software-plain-ram",
          "cryptoFunctions": [
            "keygen",
            "sign",
            "verify"
          ],
          "nistQuantumSecurityLevel": 1,
          "implementationPlatform": "armv8-a"
        }
      }
    },
    {
      "type": "cryptographic-asset",
      "bom-ref": "alg:MAYO-3:generic",
      "name": "MAYO",
      "cryptoProperties": {
        "assetType": "algorithm",
        "algorithmProperties": {
          "parameterSetIdentifier": "MAYO-3",
          "primitive": "signature",
          "executionEnvironment": "software-plain-ram",
          "cryptoFunctions": [
            "keygen",
            "sign",
            "verify"
          ],
          "nistQuantumSecurityLevel": 3,
          "implementationPlatform": "generic"
        }
      }
    },
    {
      "type": "cryptographic-asset",
      "bom-ref": "alg:MAYO-3:x86_64",
      "name": "MAYO",
      "cryptoProperties": {
        "assetType": "algorithm",
        "algorithmProperties": {
          "parameterSetIdentifier": "MAYO-3",
          "primitive": "signature",
          "executionEnvironment": "software-plain-ram",
          "cryptoFunctions": [
            "keygen",
            "sign",
            "verify"
          ],
          "nistQuantumSecurityLevel": 3,
          "implementationPlatform": "x86_64"
        }
      }
    },
    {
      "type": "cryptographic-asset",
      "bom-ref": "alg:MAYO-3:armv8-a",
      "name": "MAYO",
      "cryptoProperties": {
        "assetType": "algorithm",
        "algorithmProperties": {
          "parameterSetIdentifier": "MAYO-3",
          "primitive": "signature",
          "executionEnvironment": "software-plain-ram",
          "cryptoFunctions": [
            "keygen",
            "sign",
            "verify"
          ],
          "nistQuantumSecurityLevel": 3,
          "implementationPlatform": "armv8-a"
        }
      }
    },
    {
      "type": "cryptographic-asset",
      "bom-ref": "alg:MAYO-5:generic",
      "name": "MAYO",
      "cryptoProperties": {
        "assetType": "algorithm",
        "algorithmProperties": {
          "parameterSetIdentifier": "MAYO-5",
          "primitive": "signature",
          "executionEnvironment": "software-plain-ram",
          "cryptoFunctions": [
            "keygen",
            "sign",
            "verify"
          ],
          "nistQuantumSecurityLevel": 5,
          "implementationPlatform": "generic"
        }
      }
    },
    {
      "type": "cryptographic-asset",
      "bom-ref": "alg:MAYO-5:x86_64",
      "name": "MAYO",
      "cryptoProperties": {
        "assetType": "algorithm",
        "algorithmProperties": {
          "parameterSetIdentifier": "MAYO-5",
          "primitive": "signature",
          "executionEnvironment": "software-plain-ram",
          "cryptoFunctions": [
            "keygen",
            "sign",
            "verify"
          ],
          "nistQuantumSecurityLevel": 5,
          "implementationPlatform": "x86_64"
        }
      }
    },
    {
      "type": "cryptographic-asset",
      "bom-ref": "alg:MAYO-5:armv8-a",
      "name": "MAYO",
      "cryptoProperties": {
        "assetType": "algorithm",
        "algorithmProperties": {
          "parameterSetIdentifier": "MAYO-5",
          "primitive": "signature",
          "executionEnvironment": "software-plain-ram",
          "cryptoFunctions": [
            "keygen",
            "sign",
            "verify"
          ],
          "nistQuantumSecurityLevel": 5,
          "implementationPlatform": "armv8-a"
        }
      }
    },
    {
      "type": "cryptographic-asset",
      "bom-ref": "alg:ML-DSA-44:generic",
      "name": "ML-DSA",
      "cryptoProperties": {
        "assetType": "algorithm",
        "algorithmProperties": {
          "parameterSetIdentifier": "ML-DSA-44",
          "primitive": "signature",
          "executionEnvironment": "software-plain-ram",
          "cryptoFunctions": [
            "keygen",
            "sign",
            "verify"
          ],
          "nistQuantumSecurityLevel": 2,
          "implementationPlatform": "generic"
        }
      }
    },
    {
      "type": "cryptographic-asset",
      "bom-ref": "alg:ML-DSA-44:x86_64",
      "name": "ML-DSA",
      "cryptoProperties": {
        "assetType": "algorithm",
        "algorithmProperties": {
          "parameterSetIdentifier": "ML-DSA-44",
          "primitive": "signature",
          "executionEnvironment": "software-plain-ram",
          "cryptoFunctions": [
            "keygen",
            "sign",
            "verify"
          ],
          "nistQuantumSecurityLevel": 2,
          "implementationPlatform": "x86_64"
        }
      }
    },
    {
      "type": "cryptographic-asset",
      "bom-ref": "alg:ML-DSA-65:generic",
      "name": "ML-DSA",
      "cryptoProperties": {
        "assetType": "algorithm",
        "algorithmProperties": {
          "parameterSetIdentifier": "ML-DSA-65",
          "primitive": "signature",
          "executionEnvironment": "software-plain-ram",
          "cryptoFunctions": [
            "keygen",
            "sign",
            "verify"
          ],
          "nistQuantumSecurityLevel": 3,
          "implementationPlatform": "generic"
        }
      }
    },
    {
      "type": "cryptographic-asset",
      "bom-ref": "alg:ML-DSA-65:x86_64",
      "name": "ML-DSA",
      "cryptoProperties": {
        "assetType": "algorithm",
        "algorithmProperties": {
          "parameterSetIdentifier": "ML-DSA-65",
          "primitive": "signature",
          "executionEnvironment": "software-plain-ram",
          "cryptoFunctions": [
            "keygen",
            "sign",
            "verify"
          ],
          "nistQuantumSecurityLevel": 3,
          "implementationPlatform": "x86_64"
        }
      }
    },
    {
      "type": "cryptographic-asset",
      "bom-ref": "alg:ML-DSA-87:generic",
      "name": "ML-DSA",
      "cryptoProperties": {
        "assetType": "algorithm",
        "algorithmProperties": {
          "parameterSetIdentifier": "ML-DSA-87",
          "primitive": "signature",
          "executionEnvironment": "software-plain-ram",
          "cryptoFunctions": [
            "keygen",
            "sign",
            "verify"
          ],
          "nistQuantumSecurityLevel": 5,
          "implementationPlatform": "generic"
        }
      }
    },
    {
      "type": "cryptographic-asset",
      "bom-ref": "alg:ML-DSA-87:x86_64",
      "name": "ML-DSA",
      "cryptoProperties": {
        "assetType": "algorithm",
        "algorithmProperties": {
          "parameterSetIdentifier": "ML-DSA-87",
          "primitive": "signature",
          "executionEnvironment": "software-plain-ram",
          "cryptoFunctions": [
            "keygen",
            "sign",
            "verify"
          ],
          "nistQuantumSecurityLevel": 5,
          "implementationPlatform": "x86_64"
        }
      }
    },
    {
      "type": "cryptographic-asset",
      "bom-ref": "alg:SLH_DSA_PURE_SHA2_128S:generic",
      "name": "SLH-DSA",
      "cryptoProperties": {
        "assetType": "algorithm",
        "algorithmProperties": {
          "parameterSetIdentifier": "SLH_DSA_PURE_SHA2_128S",
          "primitive": "signature",
          "executionEnvironment": "software-plain-ram",
          "cryptoFunctions": [
            "keygen",
            "sign",
            "verify"
          ],
          "nistQuantumSecurityLevel": 1,
          "implementationPlatform": "generic"
        }
      }
    },
    {
      "type": "cryptographic-asset",
      "bom-ref": "alg:SLH_DSA_PURE_SHA2_128F:generic",
      "name": "SLH-DSA",
      "cryptoProperties": {
        "assetType": "algorithm",
        "algorithmProperties": {
          "parameterSetIdentifier": "SLH_DSA_PURE_SHA2_128F",
          "primitive": "signature",
          "executionEnvironment": "software-plain-ram",
          "cryptoFunctions": [
            "keygen",
            "sign",
            "verify"
          ],
          "nistQuantumSecurityLevel": 1,
          "implementationPlatform": "generic"
        }
      }
    },
    {
      "type": "cryptographic-asset",
      "bom-ref": "alg:SLH_DSA_PURE_SHA2_192S:generic",
      "name": "SLH-DSA",
      "cryptoProperties": {
        "assetType": "algorithm",
        "algorithmProperties": {
          "parameterSetIdentifier": "SLH_DSA_PURE_SHA2_192S",
          "primitive": "signature",
          "executionEnvironment": "software-plain-ram",
          "cryptoFunctions": [
            "keygen",
            "sign",
            "verify"
          ],
          "nistQuantumSecurityLevel": 3,
          "implementationPlatform": "generic"
        }
      }
    },
    {
      "type": "cryptographic-asset",
      "bom-ref": "alg:SLH_DSA_PURE_SHA2_192F:generic",
      "name": "SLH-DSA",
      "cryptoProperties": {
        "assetType": "algorithm",
        "algorithmProperties": {
          "parameterSetIdentifier": "SLH_DSA_PURE_SHA2_192F",
          "primitive": "signature",
          "executionEnvironment": "software-plain-ram",
          "cryptoFunctions": [
            "keygen",
            "sign",
            "verify"
          ],
          "nistQuantumSecurityLevel": 3,
          "implementationPlatform": "generic"
        }
      }
    },
    {
      "type": "cryptographic-asset",
      "bom-ref": "alg:SLH_DSA_PURE_SHA2_256S:generic",
      "name": "SLH-DSA",
      "cryptoProperties": {
        "assetType": "algorithm",
        "algorithmProperties": {
          "parameterSetIdentifier": "SLH_DSA_PURE_SHA2_256S",
          "primitive": "signature",
          "executionEnvironment": "software-plain-ram",
          "cryptoFunctions": [
            "keygen",
            "sign",
            "verify"
          ],
          "nistQuantumSecurityLevel": 5,
          "implementationPlatform": "generic"
        }
      }
    },
    {
      "type": "cryptographic-asset",
      "bom-ref": "alg:SLH_DSA_PURE_SHA2_256F:generic",
      "name": "SLH-DSA",
      "cryptoProperties": {
        "assetType": "algorithm",
        "algorithmProperties": {
          "parameterSetIdentifier": "SLH_DSA_PURE_SHA2_256F",
          "primitive": "signature",
          "executionEnvironment": "software-plain-ram",
          "cryptoFunctions": [
            "keygen",
            "sign",
            "verify"
          ],
          "nistQuantumSecurityLevel": 5,
          "implementationPlatform": "generic"
        }
      }
    },
    {
      "type": "cryptographic-asset",
      "bom-ref": "alg:SLH_DSA_PURE_SHAKE_128S:generic",
      "name": "SLH-DSA",
      "cryptoProperties": {
        "assetType": "algorithm",
        "algorithmProperties": {
          "parameterSetIdentifier": "SLH_DSA_PURE_SHAKE_128S",
          "primitive": "signature",
          "executionEnvironment": "software-plain-ram",
          "cryptoFunctions": [
            "keygen",
            "sign",
            "verify"
          ],
          "nistQuantumSecurityLevel": 1,
          "implementationPlatform": "generic"
        }
      }
    },
    {
      "type": "cryptographic-asset",
      "bom-ref": "alg:SLH_DSA_PURE_SHAKE_128F:generic",
      "name": "SLH-DSA",
      "cryptoProperties": {
        "assetType": "algorithm",
        "algorithmProperties": {
          "parameterSetIdentifier": "SLH_DSA_PURE_SHAKE_128F",
          "primitive": "signature",
          "executionEnvironment": "software-plain-ram",
          "cryptoFunctions": [
            "keygen",
            "sign",
            "verify"
          ],
          "nistQuantumSecurityLevel": 1,
          "implementationPlatform": "generic"
        }
      }
    },
    {
      "type": "cryptographic-asset",
      "bom-ref": "alg:SLH_DSA_PURE_SHAKE_192S:generic",
      "name": "SLH-DSA",
      "cryptoProperties": {
        "assetType": "algorithm",
        "algorithmProperties": {
          "parameterSetIdentifier": "SLH_DSA_PURE_SHAKE_192S",
          "primitive": "signature",
          "executionEnvironment": "software-plain-ram",
          "cryptoFunctions": [
            "keygen",
            "sign",
            "verify"
          ],
          "nistQuantumSecurityLevel": 3,
          "implementationPlatform": "generic"
        }
      }
    },
    {
      "type": "cryptographic-asset",
      "bom-ref": "alg:SLH_DSA_PURE_SHAKE_192F:generic",
      "name": "SLH-DSA",
      "cryptoProperties": {
        "assetType": "algorithm",
        "algorithmProperties": {
          "parameterSetIdentifier": "SLH_DSA_PURE_SHAKE_192F",
          "primitive": "signature",
          "executionEnvironment": "software-plain-ram",
          "cryptoFunctions": [
            "keygen",
            "sign",
            "verify"
          ],
          "nistQuantumSecurityLevel": 3,
          "implementationPlatform": "generic"
        }
      }
    },
    {
      "type": "cryptographic-asset",
      "bom-ref": "alg:SLH_DSA_PURE_SHAKE_256S:generic",
      "name": "SLH-DSA",
      "cryptoProperties": {
        "assetType": "algorithm",
        "algorithmProperties": {
          "parameterSetIdentifier": "SLH_DSA_PURE_SHAKE_256S",
          "primitive": "signature",
          "executionEnvironment": "software-plain-ram",
          "cryptoFunctions": [
            "keygen",
            "sign",
            "verify"
          ],
          "nistQuantumSecurityLevel": 5,
          "implementationPlatform": "generic"
        }
      }
    },
    {
      "type": "cryptographic-asset",
      "bom-ref": "alg:SLH_DSA_PURE_SHAKE_256F:generic",
      "name": "SLH-DSA",
      "cryptoProperties": {
        "assetType": "algorithm",
        "algorithmProperties": {
          "parameterSetIdentifier": "SLH_DSA_PURE_SHAKE_256F",
          "primitive": "signature",
          "executionEnvironment": "software-plain-ram",
          "cryptoFunctions": [
            "keygen",
            "sign",
            "verify"
          ],
          "nistQuantumSecurityLevel": 5,
          "implementationPlatform": "generic"
        }
      }
    },
    {
      "type": "cryptographic-asset",
      "bom-ref": "alg:SLH_DSA_SHA2_224_PREHASH_SHA2_128S:generic",
      "name": "SLH-DSA",
      "cryptoProperties": {
        "assetType": "algorithm",
        "algorithmProperties": {
          "parameterSetIdentifier": "SLH_DSA_SHA2_224_PREHASH_SHA2_128S",
          "primitive": "signature",
          "executionEnvironment": "software-plain-ram",
          "cryptoFunctions": [
            "keygen",
            "sign",
            "verify"
          ],
          "nistQuantumSecurityLevel": 1,
          "implementationPlatform": "generic"
        }
      }
    },
    {
      "type": "cryptographic-asset",
      "bom-ref": "alg:SLH_DSA_SHA2_256_PREHASH_SHA2_128S:generic",
      "name": "SLH-DSA",
      "cryptoProperties": {
        "assetType": "algorithm",
        "algorithmProperties": {
          "parameterSetIdentifier": "SLH_DSA_SHA2_256_PREHASH_SHA2_128S",
          "primitive": "signature",
          "executionEnvironment": "software-plain-ram",
          "cryptoFunctions": [
            "keygen",
            "sign",
            "verify"
          ],
          "nistQuantumSecurityLevel": 1,
          "implementationPlatform": "generic"
        }
      }
    },
    {
      "type": "cryptographic-asset",
      "bom-ref": "alg:SLH_DSA_SHA2_384_PREHASH_SHA2_128S:generic",
      "name": "SLH-DSA",
      "cryptoProperties": {
        "assetType": "algorithm",
        "algorithmProperties": {
          "parameterSetIdentifier": "SLH_DSA_SHA2_384_PREHASH_SHA2_128S",
          "primitive": "signature",
          "executionEnvironment": "software-plain-ram",
          "cryptoFunctions": [
            "keygen",
            "sign",
            "verify"
          ],
          "nistQuantumSecurityLevel": 1,
          "implementationPlatform": "generic"
        }
      }
    },
    {
      "type": "cryptographic-asset",
      "bom-ref": "alg:SLH_DSA_SHA2_512_PREHASH_SHA2_128S:generic",
      "name": "SLH-DSA",
      "cryptoProperties": {
        "assetType": "algorithm",
        "algorithmProperties": {
          "parameterSetIdentifier": "SLH_DSA_SHA2_512_PREHASH_SHA2_128S",
          "primitive": "signature",
          "executionEnvironment": "software-plain-ram",
          "cryptoFunctions": [
            "keygen",
            "sign",
            "verify"
          ],
          "nistQuantumSecurityLevel": 1,
          "implementationPlatform": "generic"
        }
      }
    },
    {
      "type": "cryptographic-asset",
      "bom-ref": "alg:SLH_DSA_SHA2_512_224_PREHASH_SHA2_128S:generic",
      "name": "SLH-DSA",
      "cryptoProperties": {
        "assetType": "algorithm",
        "algorithmProperties": {
          "parameterSetIdentifier": "SLH_DSA_SHA2_512_224_PREHASH_SHA2_128S",
          "primitive": "signature",
          "executionEnvironment": "software-plain-ram",
          "cryptoFunctions": [
            "keygen",
            "sign",
            "verify"
          ],
          "nistQuantumSecurityLevel": 1,
          "implementationPlatform": "generic"
        }
      }
    },
    {
      "type": "cryptographic-asset",
      "bom-ref": "alg:SLH_DSA_SHA2_512_256_PREHASH_SHA2_128S:generic",
      "name": "SLH-DSA",
      "cryptoProperties": {
        "assetType": "algorithm",
        "algorithmProperties": {
          "parameterSetIdentifier": "SLH_DSA_SHA2_512_256_PREHASH_SHA2_128S",
          "primitive": "signature",
          "executionEnvironment": "software-plain-ram",
          "cryptoFunctions": [
            "keygen",
            "sign",
            "verify"
          ],
          "nistQuantumSecurityLevel": 1,
          "implementationPlatform": "generic"
        }
      }
    },
    {
      "type": "cryptographic-asset",
      "bom-ref": "alg:SLH_DSA_SHA3_224_PREHASH_SHA2_128S:generic",
      "name": "SLH-DSA",
      "cryptoProperties": {
        "assetType": "algorithm",
        "algorithmProperties": {
          "parameterSetIdentifier": "SLH_DSA_SHA3_224_PREHASH_SHA2_128S",
          "primitive": "signature",
          "executionEnvironment": "software-plain-ram",
          "cryptoFunctions": [
            "keygen",
            "sign",
            "verify"
          ],
          "nistQuantumSecurityLevel": 1,
          "implementationPlatform": "generic"
        }
      }
    },
    {
      "type": "cryptographic-asset",
      "bom-ref": "alg:SLH_DSA_SHA3_256_PREHASH_SHA2_128S:generic",
      "name": "SLH-DSA",
      "cryptoProperties": {
        "assetType": "algorithm",
        "algorithmProperties": {
          "parameterSetIdentifier": "SLH_DSA_SHA3_256_PREHASH_SHA2_128S",
          "primitive": "signature",
          "executionEnvironment": "software-plain-ram",
          "cryptoFunctions": [
            "keygen",
            "sign",
            "verify"
          ],
          "nistQuantumSecurityLevel": 1,
          "implementationPlatform": "generic"
        }
      }
    },
    {
      "type": "cryptographic-asset",
      "bom-ref": "alg:SLH_DSA_SHA3_384_PREHASH_SHA2_128S:generic",
      "name": "SLH-DSA",
      "cryptoProperties": {
        "assetType": "algorithm",
        "algorithmProperties": {
          "parameterSetIdentifier": "SLH_DSA_SHA3_384_PREHASH_SHA2_128S",
          "primitive": "signature",
          "executionEnvironment": "software-plain-ram",
          "cryptoFunctions": [
            "keygen",
            "sign",
            "verify"
          ],
          "nistQuantumSecurityLevel": 1,
          "implementationPlatform": "generic"
        }
      }
    },
    {
      "type": "cryptographic-asset",
      "bom-ref": "alg:SLH_DSA_SHA3_512_PREHASH_SHA2_128S:generic",
      "name": "SLH-DSA",
      "cryptoProperties": {
        "assetType": "algorithm",
        "algorithmProperties": {
          "parameterSetIdentifier": "SLH_DSA_SHA3_512_PREHASH_SHA2_128S",
          "primitive": "signature",
          "executionEnvironment": "software-plain-ram",
          "cryptoFunctions": [
            "keygen",
            "sign",
            "verify"
          ],
          "nistQuantumSecurityLevel": 1,
          "implementationPlatform": "generic"
        }
      }
    },
    {
      "type": "cryptographic-asset",
      "bom-ref": "alg:SLH_DSA_SHAKE_128_PREHASH_SHA2_128S:generic",
      "name": "SLH-DSA",
      "cryptoProperties": {
        "assetType": "algorithm",
        "algorithmProperties": {
          "parameterSetIdentifier": "SLH_DSA_SHAKE_128_PREHASH_SHA2_128S",
          "primitive": "signature",
          "executionEnvironment": "software-plain-ram",
          "cryptoFunctions": [
            "keygen",
            "sign",
            "verify"
          ],
          "nistQuantumSecurityLevel": 1,
          "implementationPlatform": "generic"
        }
      }
    },
    {
      "type": "cryptographic-asset",
      "bom-ref": "alg:SLH_DSA_SHAKE_256_PREHASH_SHA2_128S:generic",
      "name": "SLH-DSA",
      "cryptoProperties": {
        "assetType": "algorithm",
        "algorithmProperties": {
          "parameterSetIdentifier": "SLH_DSA_SHAKE_256_PREHASH_SHA2_128S",
          "primitive": "signature",
          "executionEnvironment": "software-plain-ram",
          "cryptoFunctions": [
            "keygen",
            "sign",
            "verify"
          ],
          "nistQuantumSecurityLevel": 1,
          "implementationPlatform": "generic"
        }
      }
    },
    {
      "type": "cryptographic-asset",
      "bom-ref": "alg:SLH_DSA_SHA2_224_PREHASH_SHA2_128F:generic",
      "name": "SLH-DSA",
      "cryptoProperties": {
        "assetType": "algorithm",
        "algorithmProperties": {
          "parameterSetIdentifier": "SLH_DSA_SHA2_224_PREHASH_SHA2_128F",
          "primitive": "signature",
          "executionEnvironment": "software-plain-ram",
          "cryptoFunctions": [
            "keygen",
            "sign",
            "verify"
          ],
          "nistQuantumSecurityLevel": 1,
          "implementationPlatform": "generic"
        }
      }
    },
    {
      "type": "cryptographic-asset",
      "bom-ref": "alg:SLH_DSA_SHA2_256_PREHASH_SHA2_128F:generic",
      "name": "SLH-DSA",
      "cryptoProperties": {
        "assetType": "algorithm",
        "algorithmProperties": {
          "parameterSetIdentifier": "SLH_DSA_SHA2_256_PREHASH_SHA2_128F",
          "primitive": "signature",
          "executionEnvironment": "software-plain-ram",
          "cryptoFunctions": [
            "keygen",
            "sign",
            "verify"
          ],
          "nistQuantumSecurityLevel": 1,
          "implementationPlatform": "generic"
        }
      }
    },
    {
      "type": "cryptographic-asset",
      "bom-ref": "alg:SLH_DSA_SHA2_384_PREHASH_SHA2_128F:generic",
      "name": "SLH-DSA",
      "cryptoProperties": {
        "assetType": "algorithm",
        "algorithmProperties": {
          "parameterSetIdentifier": "SLH_DSA_SHA2_384_PREHASH_SHA2_128F",
          "primitive": "signature",
          "executionEnvironment": "software-plain-ram",
          "cryptoFunctions": [
            "keygen",
            "sign",
            "verify"
          ],
          "nistQuantumSecurityLevel": 1,
          "implementationPlatform": "generic"
        }
      }
    },
    {
      "type": "cryptographic-asset",
      "bom-ref": "alg:SLH_DSA_SHA2_512_PREHASH_SHA2_128F:generic",
      "name": "SLH-DSA",
      "cryptoProperties": {
        "assetType": "algorithm",
        "algorithmProperties": {
          "parameterSetIdentifier": "SLH_DSA_SHA2_512_PREHASH_SHA2_128F",
          "primitive": "signature",
          "executionEnvironment": "software-plain-ram",
          "cryptoFunctions": [
            "keygen",
            "sign",
            "verify"
          ],
          "nistQuantumSecurityLevel": 1,
          "implementationPlatform": "generic"
        }
      }
    },
    {
      "type": "cryptographic-asset",
      "bom-ref": "alg:SLH_DSA_SHA2_512_224_PREHASH_SHA2_128F:generic",
      "name": "SLH-DSA",
      "cryptoProperties": {
        "assetType": "algorithm",
        "algorithmProperties": {
          "parameterSetIdentifier": "SLH_DSA_SHA2_512_224_PREHASH_SHA2_128F",
          "primitive": "signature",
          "executionEnvironment": "software-plain-ram",
          "cryptoFunctions": [
            "keygen",
            "sign",
            "verify"
          ],
          "nistQuantumSecurityLevel": 1,
          "implementationPlatform": "generic"
        }
      }
    },
    {
      "type": "cryptographic-asset",
      "bom-ref": "alg:SLH_DSA_SHA2_512_256_PREHASH_SHA2_128F:generic",
      "name": "SLH-DSA",
      "cryptoProperties": {
        "assetType": "algorithm",
        "algorithmProperties": {
          "parameterSetIdentifier": "SLH_DSA_SHA2_512_256_PREHASH_SHA2_128F",
          "primitive": "signature",
          "executionEnvironment": "software-plain-ram",
          "cryptoFunctions": [
            "keygen",
            "sign",
            "verify"
          ],
          "nistQuantumSecurityLevel": 1,
          "implementationPlatform": "generic"
        }
      }
    },
    {
      "type": "cryptographic-asset",
      "bom-ref": "alg:SLH_DSA_SHA3_224_PREHASH_SHA2_128F:generic",
      "name": "SLH-DSA",
      "cryptoProperties": {
        "assetType": "algorithm",
        "algorithmProperties": {
          "parameterSetIdentifier": "SLH_DSA_SHA3_224_PREHASH_SHA2_128F",
          "primitive": "signature",
          "executionEnvironment": "software-plain-ram",
          "cryptoFunctions": [
            "keygen",
            "sign",
            "verify"
          ],
          "nistQuantumSecurityLevel": 1,
          "implementationPlatform": "generic"
        }
      }
    },
    {
      "type": "cryptographic-asset",
      "bom-ref": "alg:SLH_DSA_SHA3_256_PREHASH_SHA2_128F:generic",
      "name": "SLH-DSA",
      "cryptoProperties": {
        "assetType": "algorithm",
        "algorithmProperties": {
          "parameterSetIdentifier": "SLH_DSA_SHA3_256_PREHASH_SHA2_128F",
          "primitive": "signature",
          "executionEnvironment": "software-plain-ram",
          "cryptoFunctions": [
            "keygen",
            "sign",
            "verify"
          ],
          "nistQuantumSecurityLevel": 1,
          "implementationPlatform": "generic"
        }
      }
    },
    {
      "type": "cryptographic-asset",
      "bom-ref": "alg:SLH_DSA_SHA3_384_PREHASH_SHA2_128F:generic",
      "name": "SLH-DSA",
      "cryptoProperties": {
        "assetType": "algorithm",
        "algorithmProperties": {
          "parameterSetIdentifier": "SLH_DSA_SHA3_384_PREHASH_SHA2_128F",
          "primitive": "signature",
          "executionEnvironment": "software-plain-ram",
          "cryptoFunctions": [
            "keygen",
            "sign",
            "verify"
          ],
          "nistQuantumSecurityLevel": 1,
          "implementationPlatform": "generic"
        }
      }
    },
    {
      "type": "cryptographic-asset",
      "bom-ref": "alg:SLH_DSA_SHA3_512_PREHASH_SHA2_128F:generic",
      "name": "SLH-DSA",
      "cryptoProperties": {
        "assetType": "algorithm",
        "algorithmProperties": {
          "parameterSetIdentifier": "SLH_DSA_SHA3_512_PREHASH_SHA2_128F",
          "primitive": "signature",
          "executionEnvironment": "software-plain-ram",
          "cryptoFunctions": [
            "keygen",
            "sign",
            "verify"
          ],
          "nistQuantumSecurityLevel": 1,
          "implementationPlatform": "generic"
        }
      }
    },
    {
      "type": "cryptographic-asset",
      "bom-ref": "alg:SLH_DSA_SHAKE_128_PREHASH_SHA2_128F:generic",
      "name": "SLH-DSA",
      "cryptoProperties": {
        "assetType": "algorithm",
        "algorithmProperties": {
          "parameterSetIdentifier": "SLH_DSA_SHAKE_128_PREHASH_SHA2_128F",
          "primitive": "signature",
          "executionEnvironment": "software-plain-ram",
          "cryptoFunctions": [
            "keygen",
            "sign",
            "verify"
          ],
          "nistQuantumSecurityLevel": 1,
          "implementationPlatform": "generic"
        }
      }
    },
    {
      "type": "cryptographic-asset",
      "bom-ref": "alg:SLH_DSA_SHAKE_256_PREHASH_SHA2_128F:generic",
      "name": "SLH-DSA",
      "cryptoProperties": {
        "assetType": "algorithm",
        "algorithmProperties": {
          "parameterSetIdentifier": "SLH_DSA_SHAKE_256_PREHASH_SHA2_128F",
          "primitive": "signature",
          "executionEnvironment": "software-plain-ram",
          "cryptoFunctions": [
            "keygen",
            "sign",
            "verify"
          ],
          "nistQuantumSecurityLevel": 1,
          "implementationPlatform": "generic"
        }
      }
    },
    {
      "type": "cryptographic-asset",
      "bom-ref": "alg:SLH_DSA_SHA2_224_PREHASH_SHA2_192S:generic",
      "name": "SLH-DSA",
      "cryptoProperties": {
        "assetType": "algorithm",
        "algorithmProperties": {
          "parameterSetIdentifier": "SLH_DSA_SHA2_224_PREHASH_SHA2_192S",
          "primitive": "signature",
          "executionEnvironment": "software-plain-ram",
          "cryptoFunctions": [
            "keygen",
            "sign",
            "verify"
          ],
          "nistQuantumSecurityLevel": 3,
          "implementationPlatform": "generic"
        }
      }
    },
    {
      "type": "cryptographic-asset",
      "bom-ref": "alg:SLH_DSA_SHA2_256_PREHASH_SHA2_192S:generic",
      "name": "SLH-DSA",
      "cryptoProperties": {
        "assetType": "algorithm",
        "algorithmProperties": {
          "parameterSetIdentifier": "SLH_DSA_SHA2_256_PREHASH_SHA2_192S",
          "primitive": "signature",
          "executionEnvironment": "software-plain-ram",
          "cryptoFunctions": [
            "keygen",
            "sign",
            "verify"
          ],
          "nistQuantumSecurityLevel": 3,
          "implementationPlatform": "generic"
        }
      }
    },
    {
      "type": "cryptographic-asset",
      "bom-ref": "alg:SLH_DSA_SHA2_384_PREHASH_SHA2_192S:generic",
      "name": "SLH-DSA",
      "cryptoProperties": {
        "assetType": "algorithm",
        "algorithmProperties": {
          "parameterSetIdentifier": "SLH_DSA_SHA2_384_PREHASH_SHA2_192S",
          "primitive": "signature",
          "executionEnvironment": "software-plain-ram",
          "cryptoFunctions": [
            "keygen",
            "sign",
            "verify"
          ],
          "nistQuantumSecurityLevel": 3,
          "implementationPlatform": "generic"
        }
      }
    },
    {
      "type": "cryptographic-asset",
      "bom-ref": "alg:SLH_DSA_SHA2_512_PREHASH_SHA2_192S:generic",
      "name": "SLH-DSA",
      "cryptoProperties": {
        "assetType": "algorithm",
        "algorithmProperties": {
          "parameterSetIdentifier": "SLH_DSA_SHA2_512_PREHASH_SHA2_192S",
          "primitive": "signature",
          "executionEnvironment": "software-plain-ram",
          "cryptoFunctions": [
            "keygen",
            "sign",
            "verify"
          ],
          "nistQuantumSecurityLevel": 3,
          "implementationPlatform": "generic"
        }
      }
    },
    {
      "type": "cryptographic-asset",
      "bom-ref": "alg:SLH_DSA_SHA2_512_224_PREHASH_SHA2_192S:generic",
      "name": "SLH-DSA",
      "cryptoProperties": {
        "assetType": "algorithm",
        "algorithmProperties": {
          "parameterSetIdentifier": "SLH_DSA_SHA2_512_224_PREHASH_SHA2_192S",
          "primitive": "signature",
          "executionEnvironment": "software-plain-ram",
          "cryptoFunctions": [
            "keygen",
            "sign",
            "verify"
          ],
          "nistQuantumSecurityLevel": 3,
          "implementationPlatform": "generic"
        }
      }
    },
    {
      "type": "cryptographic-asset",
      "bom-ref": "alg:SLH_DSA_SHA2_512_256_PREHASH_SHA2_192S:generic",
      "name": "SLH-DSA",
      "cryptoProperties": {
        "assetType": "algorithm",
        "algorithmProperties": {
          "parameterSetIdentifier": "SLH_DSA_SHA2_512_256_PREHASH_SHA2_192S",
          "primitive": "signature",
          "executionEnvironment": "software-plain-ram",
          "cryptoFunctions": [
            "keygen",
            "sign",
            "verify"
          ],
          "nistQuantumSecurityLevel": 3,
          "implementationPlatform": "generic"
        }
      }
    },
    {
      "type": "cryptographic-asset",
      "bom-ref": "alg:SLH_DSA_SHA3_224_PREHASH_SHA2_192S:generic",
      "name": "SLH-DSA",
      "cryptoProperties": {
        "assetType": "algorithm",
        "algorithmProperties": {
          "parameterSetIdentifier": "SLH_DSA_SHA3_224_PREHASH_SHA2_192S",
          "primitive": "signature",
          "executionEnvironment": "software-plain-ram",
          "cryptoFunctions": [
            "keygen",
            "sign",
            "verify"
          ],
          "nistQuantumSecurityLevel": 3,
          "implementationPlatform": "generic"
        }
      }
    },
    {
      "type": "cryptographic-asset",
      "bom-ref": "alg:SLH_DSA_SHA3_256_PREHASH_SHA2_192S:generic",
      "name": "SLH-DSA",
      "cryptoProperties": {
        "assetType": "algorithm",
        "algorithmProperties": {
          "parameterSetIdentifier": "SLH_DSA_SHA3_256_PREHASH_SHA2_192S",
          "primitive": "signature",
          "executionEnvironment": "software-plain-ram",
          "cryptoFunctions": [
            "keygen",
            "sign",
            "verify"
          ],
          "nistQuantumSecurityLevel": 3,
          "implementationPlatform": "generic"
        }
      }
    },
    {
      "type": "cryptographic-asset",
      "bom-ref": "alg:SLH_DSA_SHA3_384_PREHASH_SHA2_192S:generic",
      "name": "SLH-DSA",
      "cryptoProperties": {
        "assetType": "algorithm",
        "algorithmProperties": {
          "parameterSetIdentifier": "SLH_DSA_SHA3_384_PREHASH_SHA2_192S",
          "primitive": "signature",
          "executionEnvironment": "software-plain-ram",
          "cryptoFunctions": [
            "keygen",
            "sign",
            "verify"
          ],
          "nistQuantumSecurityLevel": 3,
          "implementationPlatform": "generic"
        }
      }
    },
    {
      "type": "cryptographic-asset",
      "bom-ref": "alg:SLH_DSA_SHA3_512_PREHASH_SHA2_192S:generic",
      "name": "SLH-DSA",
      "cryptoProperties": {
        "assetType": "algorithm",
        "algorithmProperties": {
          "parameterSetIdentifier": "SLH_DSA_SHA3_512_PREHASH_SHA2_192S",
          "primitive": "signature",
          "executionEnvironment": "software-plain-ram",
          "cryptoFunctions": [
            "keygen",
            "sign",
            "verify"
          ],
          "nistQuantumSecurityLevel": 3,
          "implementationPlatform": "generic"
        }
      }
    },
    {
      "type": "cryptographic-asset",
      "bom-ref": "alg:SLH_DSA_SHAKE_128_PREHASH_SHA2_192S:generic",
      "name": "SLH-DSA",
      "cryptoProperties": {
        "assetType": "algorithm",
        "algorithmProperties": {
          "parameterSetIdentifier": "SLH_DSA_SHAKE_128_PREHASH_SHA2_192S",
          "primitive": "signature",
          "executionEnvironment": "software-plain-ram",
          "cryptoFunctions": [
            "keygen",
            "sign",
            "verify"
          ],
          "nistQuantumSecurityLevel": 3,
          "implementationPlatform": "generic"
        }
      }
    },
    {
      "type": "cryptographic-asset",
      "bom-ref": "alg:SLH_DSA_SHAKE_256_PREHASH_SHA2_192S:generic",
      "name": "SLH-DSA",
      "cryptoProperties": {
        "assetType": "algorithm",
        "algorithmProperties": {
          "parameterSetIdentifier": "SLH_DSA_SHAKE_256_PREHASH_SHA2_192S",
          "primitive": "signature",
          "executionEnvironment": "software-plain-ram",
          "cryptoFunctions": [
            "keygen",
            "sign",
            "verify"
          ],
          "nistQuantumSecurityLevel": 3,
          "implementationPlatform": "generic"
        }
      }
    },
    {
      "type": "cryptographic-asset",
      "bom-ref": "alg:SLH_DSA_SHA2_224_PREHASH_SHA2_192F:generic",
      "name": "SLH-DSA",
      "cryptoProperties": {
        "assetType": "algorithm",
        "algorithmProperties": {
          "parameterSetIdentifier": "SLH_DSA_SHA2_224_PREHASH_SHA2_192F",
          "primitive": "signature",
          "executionEnvironment": "software-plain-ram",
          "cryptoFunctions": [
            "keygen",
            "sign",
            "verify"
          ],
          "nistQuantumSecurityLevel": 3,
          "implementationPlatform": "generic"
        }
      }
    },
    {
      "type": "cryptographic-asset",
      "bom-ref": "alg:SLH_DSA_SHA2_256_PREHASH_SHA2_192F:generic",
      "name": "SLH-DSA",
      "cryptoProperties": {
        "assetType": "algorithm",
        "algorithmProperties": {
          "parameterSetIdentifier": "SLH_DSA_SHA2_256_PREHASH_SHA2_192F",
          "primitive": "signature",
          "executionEnvironment": "software-plain-ram",
          "cryptoFunctions": [
            "keygen",
            "sign",
            "verify"
          ],
          "nistQuantumSecurityLevel": 3,
          "implementationPlatform": "generic"
        }
      }
    },
    {
      "type": "cryptographic-asset",
      "bom-ref": "alg:SLH_DSA_SHA2_384_PREHASH_SHA2_192F:generic",
      "name": "SLH-DSA",
      "cryptoProperties": {
        "assetType": "algorithm",
        "algorithmProperties": {
          "parameterSetIdentifier": "SLH_DSA_SHA2_384_PREHASH_SHA2_192F",
          "primitive": "signature",
          "executionEnvironment": "software-plain-ram",
          "cryptoFunctions": [
            "keygen",
            "sign",
            "verify"
          ],
          "nistQuantumSecurityLevel": 3,
          "implementationPlatform": "generic"
        }
      }
    },
    {
      "type": "cryptographic-asset",
      "bom-ref": "alg:SLH_DSA_SHA2_512_PREHASH_SHA2_192F:generic",
      "name": "SLH-DSA",
      "cryptoProperties": {
        "assetType": "algorithm",
        "algorithmProperties": {
          "parameterSetIdentifier": "SLH_DSA_SHA2_512_PREHASH_SHA2_192F",
          "primitive": "signature",
          "executionEnvironment": "software-plain-ram",
          "cryptoFunctions": [
            "keygen",
            "sign",
            "verify"
          ],
          "nistQuantumSecurityLevel": 3,
          "implementationPlatform": "generic"
        }
      }
    },
    {
      "type": "cryptographic-asset",
      "bom-ref": "alg:SLH_DSA_SHA2_512_224_PREHASH_SHA2_192F:generic",
      "name": "SLH-DSA",
      "cryptoProperties": {
        "assetType": "algorithm",
        "algorithmProperties": {
          "parameterSetIdentifier": "SLH_DSA_SHA2_512_224_PREHASH_SHA2_192F",
          "primitive": "signature",
          "executionEnvironment": "software-plain-ram",
          "cryptoFunctions": [
            "keygen",
            "sign",
            "verify"
          ],
          "nistQuantumSecurityLevel": 3,
          "implementationPlatform": "generic"
        }
      }
    },
    {
      "type": "cryptographic-asset",
      "bom-ref": "alg:SLH_DSA_SHA2_512_256_PREHASH_SHA2_192F:generic",
      "name": "SLH-DSA",
      "cryptoProperties": {
        "assetType": "algorithm",
        "algorithmProperties": {
          "parameterSetIdentifier": "SLH_DSA_SHA2_512_256_PREHASH_SHA2_192F",
          "primitive": "signature",
          "executionEnvironment": "software-plain-ram",
          "cryptoFunctions": [
            "keygen",
            "sign",
            "verify"
          ],
          "nistQuantumSecurityLevel": 3,
          "implementationPlatform": "generic"
        }
      }
    },
    {
      "type": "cryptographic-asset",
      "bom-ref": "alg:SLH_DSA_SHA3_224_PREHASH_SHA2_192F:generic",
      "name": "SLH-DSA",
      "cryptoProperties": {
        "assetType": "algorithm",
        "algorithmProperties": {
          "parameterSetIdentifier": "SLH_DSA_SHA3_224_PREHASH_SHA2_192F",
          "primitive": "signature",
          "executionEnvironment": "software-plain-ram",
          "cryptoFunctions": [
            "keygen",
            "sign",
            "verify"
          ],
          "nistQuantumSecurityLevel": 3,
          "implementationPlatform": "generic"
        }
      }
    },
    {
      "type": "cryptographic-asset",
      "bom-ref": "alg:SLH_DSA_SHA3_256_PREHASH_SHA2_192F:generic",
      "name": "SLH-DSA",
      "cryptoProperties": {
        "assetType": "algorithm",
        "algorithmProperties": {
          "parameterSetIdentifier": "SLH_DSA_SHA3_256_PREHASH_SHA2_192F",
          "primitive": "signature",
          "executionEnvironment": "software-plain-ram",
          "cryptoFunctions": [
            "keygen",
            "sign",
            "verify"
          ],
          "nistQuantumSecurityLevel": 3,
          "implementationPlatform": "generic"
        }
      }
    },
    {
      "type": "cryptographic-asset",
      "bom-ref": "alg:SLH_DSA_SHA3_384_PREHASH_SHA2_192F:generic",
      "name": "SLH-DSA",
      "cryptoProperties": {
        "assetType": "algorithm",
        "algorithmProperties": {
          "parameterSetIdentifier": "SLH_DSA_SHA3_384_PREHASH_SHA2_192F",
          "primitive": "signature",
          "executionEnvironment": "software-plain-ram",
          "cryptoFunctions": [
            "keygen",
            "sign",
            "verify"
          ],
          "nistQuantumSecurityLevel": 3,
          "implementationPlatform": "generic"
        }
      }
    },
    {
      "type": "cryptographic-asset",
      "bom-ref": "alg:SLH_DSA_SHA3_512_PREHASH_SHA2_192F:generic",
      "name": "SLH-DSA",
      "cryptoProperties": {
        "assetType": "algorithm",
        "algorithmProperties": {
          "parameterSetIdentifier": "SLH_DSA_SHA3_512_PREHASH_SHA2_192F",
          "primitive": "signature",
          "executionEnvironment": "software-plain-ram",
          "cryptoFunctions": [
            "keygen",
            "sign",
            "verify"
          ],
          "nistQuantumSecurityLevel": 3,
          "implementationPlatform": "generic"
        }
      }
    },
    {
      "type": "cryptographic-asset",
      "bom-ref": "alg:SLH_DSA_SHAKE_128_PREHASH_SHA2_192F:generic",
      "name": "SLH-DSA",
      "cryptoProperties": {
        "assetType": "algorithm",
        "algorithmProperties": {
          "parameterSetIdentifier": "SLH_DSA_SHAKE_128_PREHASH_SHA2_192F",
          "primitive": "signature",
          "executionEnvironment": "software-plain-ram",
          "cryptoFunctions": [
            "keygen",
            "sign",
            "verify"
          ],
          "nistQuantumSecurityLevel": 3,
          "implementationPlatform": "generic"
        }
      }
    },
    {
      "type": "cryptographic-asset",
      "bom-ref": "alg:SLH_DSA_SHAKE_256_PREHASH_SHA2_192F:generic",
      "name": "SLH-DSA",
      "cryptoProperties": {
        "assetType": "algorithm",
        "algorithmProperties": {
          "parameterSetIdentifier": "SLH_DSA_SHAKE_256_PREHASH_SHA2_192F",
          "primitive": "signature",
          "executionEnvironment": "software-plain-ram",
          "cryptoFunctions": [
            "keygen",
            "sign",
            "verify"
          ],
          "nistQuantumSecurityLevel": 3,
          "implementationPlatform": "generic"
        }
      }
    },
    {
      "type": "cryptographic-asset",
      "bom-ref": "alg:SLH_DSA_SHA2_224_PREHASH_SHA2_256S:generic",
      "name": "SLH-DSA",
      "cryptoProperties": {
        "assetType": "algorithm",
        "algorithmProperties": {
          "parameterSetIdentifier": "SLH_DSA_SHA2_224_PREHASH_SHA2_256S",
          "primitive": "signature",
          "executionEnvironment": "software-plain-ram",
          "cryptoFunctions": [
            "keygen",
            "sign",
            "verify"
          ],
          "nistQuantumSecurityLevel": 5,
          "implementationPlatform": "generic"
        }
      }
    },
    {
      "type": "cryptographic-asset",
      "bom-ref": "alg:SLH_DSA_SHA2_256_PREHASH_SHA2_256S:generic",
      "name": "SLH-DSA",
      "cryptoProperties": {
        "assetType": "algorithm",
        "algorithmProperties": {
          "parameterSetIdentifier": "SLH_DSA_SHA2_256_PREHASH_SHA2_256S",
          "primitive": "signature",
          "executionEnvironment": "software-plain-ram",
          "cryptoFunctions": [
            "keygen",
            "sign",
            "verify"
          ],
          "nistQuantumSecurityLevel": 5,
          "implementationPlatform": "generic"
        }
      }
    },
    {
      "type": "cryptographic-asset",
      "bom-ref": "alg:SLH_DSA_SHA2_384_PREHASH_SHA2_256S:generic",
      "name": "SLH-DSA",
      "cryptoProperties": {
        "assetType": "algorithm",
        "algorithmProperties": {
          "parameterSetIdentifier": "SLH_DSA_SHA2_384_PREHASH_SHA2_256S",
          "primitive": "signature",
          "executionEnvironment": "software-plain-ram",
          "cryptoFunctions": [
            "keygen",
            "sign",
            "verify"
          ],
          "nistQuantumSecurityLevel": 5,
          "implementationPlatform": "generic"
        }
      }
    },
    {
      "type": "cryptographic-asset",
      "bom-ref": "alg:SLH_DSA_SHA2_512_PREHASH_SHA2_256S:generic",
      "name": "SLH-DSA",
      "cryptoProperties": {
        "assetType": "algorithm",
        "algorithmProperties": {
          "parameterSetIdentifier": "SLH_DSA_SHA2_512_PREHASH_SHA2_256S",
          "primitive": "signature",
          "executionEnvironment": "software-plain-ram",
          "cryptoFunctions": [
            "keygen",
            "sign",
            "verify"
          ],
          "nistQuantumSecurityLevel": 5,
          "implementationPlatform": "generic"
        }
      }
    },
    {
      "type": "cryptographic-asset",
      "bom-ref": "alg:SLH_DSA_SHA2_512_224_PREHASH_SHA2_256S:generic",
      "name": "SLH-DSA",
      "cryptoProperties": {
        "assetType": "algorithm",
        "algorithmProperties": {
          "parameterSetIdentifier": "SLH_DSA_SHA2_512_224_PREHASH_SHA2_256S",
          "primitive": "signature",
          "executionEnvironment": "software-plain-ram",
          "cryptoFunctions": [
            "keygen",
            "sign",
            "verify"
          ],
          "nistQuantumSecurityLevel": 5,
          "implementationPlatform": "generic"
        }
      }
    },
    {
      "type": "cryptographic-asset",
      "bom-ref": "alg:SLH_DSA_SHA2_512_256_PREHASH_SHA2_256S:generic",
      "name": "SLH-DSA",
      "cryptoProperties": {
        "assetType": "algorithm",
        "algorithmProperties": {
          "parameterSetIdentifier": "SLH_DSA_SHA2_512_256_PREHASH_SHA2_256S",
          "primitive": "signature",
          "executionEnvironment": "software-plain-ram",
          "cryptoFunctions": [
            "keygen",
            "sign",
            "verify"
          ],
          "nistQuantumSecurityLevel": 5,
          "implementationPlatform": "generic"
        }
      }
    },
    {
      "type": "cryptographic-asset",
      "bom-ref": "alg:SLH_DSA_SHA3_224_PREHASH_SHA2_256S:generic",
      "name": "SLH-DSA",
      "cryptoProperties": {
        "assetType": "algorithm",
        "algorithmProperties": {
          "parameterSetIdentifier": "SLH_DSA_SHA3_224_PREHASH_SHA2_256S",
          "primitive": "signature",
          "executionEnvironment": "software-plain-ram",
          "cryptoFunctions": [
            "keygen",
            "sign",
            "verify"
          ],
          "nistQuantumSecurityLevel": 5,
          "implementationPlatform": "generic"
        }
      }
    },
    {
      "type": "cryptographic-asset",
      "bom-ref": "alg:SLH_DSA_SHA3_256_PREHASH_SHA2_256S:generic",
      "name": "SLH-DSA",
      "cryptoProperties": {
        "assetType": "algorithm",
        "algorithmProperties": {
          "parameterSetIdentifier": "SLH_DSA_SHA3_256_PREHASH_SHA2_256S",
          "primitive": "signature",
          "executionEnvironment": "software-plain-ram",
          "cryptoFunctions": [
            "keygen",
            "sign",
            "verify"
          ],
          "nistQuantumSecurityLevel": 5,
          "implementationPlatform": "generic"
        }
      }
    },
    {
      "type": "cryptographic-asset",
      "bom-ref": "alg:SLH_DSA_SHA3_384_PREHASH_SHA2_256S:generic",
      "name": "SLH-DSA",
      "cryptoProperties": {
        "assetType": "algorithm",
        "algorithmProperties": {
          "parameterSetIdentifier": "SLH_DSA_SHA3_384_PREHASH_SHA2_256S",
          "primitive": "signature",
          "executionEnvironment": "software-plain-ram",
          "cryptoFunctions": [
            "keygen",
            "sign",
            "verify"
          ],
          "nistQuantumSecurityLevel": 5,
          "implementationPlatform": "generic"
        }
      }
    },
    {
      "type": "cryptographic-asset",
      "bom-ref": "alg:SLH_DSA_SHA3_512_PREHASH_SHA2_256S:generic",
      "name": "SLH-DSA",
      "cryptoProperties": {
        "assetType": "algorithm",
        "algorithmProperties": {
          "parameterSetIdentifier": "SLH_DSA_SHA3_512_PREHASH_SHA2_256S",
          "primitive": "signature",
          "executionEnvironment": "software-plain-ram",
          "cryptoFunctions": [
            "keygen",
            "sign",
            "verify"
          ],
          "nistQuantumSecurityLevel": 5,
          "implementationPlatform": "generic"
        }
      }
    },
    {
      "type": "cryptographic-asset",
      "bom-ref": "alg:SLH_DSA_SHAKE_128_PREHASH_SHA2_256S:generic",
      "name": "SLH-DSA",
      "cryptoProperties": {
        "assetType": "algorithm",
        "algorithmProperties": {
          "parameterSetIdentifier": "SLH_DSA_SHAKE_128_PREHASH_SHA2_256S",
          "primitive": "signature",
          "executionEnvironment": "software-plain-ram",
          "cryptoFunctions": [
            "keygen",
            "sign",
            "verify"
          ],
          "nistQuantumSecurityLevel": 5,
          "implementationPlatform": "generic"
        }
      }
    },
    {
      "type": "cryptographic-asset",
      "bom-ref": "alg:SLH_DSA_SHAKE_256_PREHASH_SHA2_256S:generic",
      "name": "SLH-DSA",
      "cryptoProperties": {
        "assetType": "algorithm",
        "algorithmProperties": {
          "parameterSetIdentifier": "SLH_DSA_SHAKE_256_PREHASH_SHA2_256S",
          "primitive": "signature",
          "executionEnvironment": "software-plain-ram",
          "cryptoFunctions": [
            "keygen",
            "sign",
            "verify"
          ],
          "nistQuantumSecurityLevel": 5,
          "implementationPlatform": "generic"
        }
      }
    },
    {
      "type": "cryptographic-asset",
      "bom-ref": "alg:SLH_DSA_SHA2_224_PREHASH_SHA2_256F:generic",
      "name": "SLH-DSA",
      "cryptoProperties": {
        "assetType": "algorithm",
        "algorithmProperties": {
          "parameterSetIdentifier": "SLH_DSA_SHA2_224_PREHASH_SHA2_256F",
          "primitive": "signature",
          "executionEnvironment": "software-plain-ram",
          "cryptoFunctions": [
            "keygen",
            "sign",
            "verify"
          ],
          "nistQuantumSecurityLevel": 5,
          "implementationPlatform": "generic"
        }
      }
    },
    {
      "type": "cryptographic-asset",
      "bom-ref": "alg:SLH_DSA_SHA2_256_PREHASH_SHA2_256F:generic",
      "name": "SLH-DSA",
      "cryptoProperties": {
        "assetType": "algorithm",
        "algorithmProperties": {
          "parameterSetIdentifier": "SLH_DSA_SHA2_256_PREHASH_SHA2_256F",
          "primitive": "signature",
          "executionEnvironment": "software-plain-ram",
          "cryptoFunctions": [
            "keygen",
            "sign",
            "verify"
          ],
          "nistQuantumSecurityLevel": 5,
          "implementationPlatform": "generic"
        }
      }
    },
    {
      "type": "cryptographic-asset",
      "bom-ref": "alg:SLH_DSA_SHA2_384_PREHASH_SHA2_256F:generic",
      "name": "SLH-DSA",
      "cryptoProperties": {
        "assetType": "algorithm",
        "algorithmProperties": {
          "parameterSetIdentifier": "SLH_DSA_SHA2_384_PREHASH_SHA2_256F",
          "primitive": "signature",
          "executionEnvironment": "software-plain-ram",
          "cryptoFunctions": [
            "keygen",
            "sign",
            "verify"
          ],
          "nistQuantumSecurityLevel": 5,
          "implementationPlatform": "generic"
        }
      }
    },
    {
      "type": "cryptographic-asset",
      "bom-ref": "alg:SLH_DSA_SHA2_512_PREHASH_SHA2_256F:generic",
      "name": "SLH-DSA",
      "cryptoProperties": {
        "assetType": "algorithm",
        "algorithmProperties": {
          "parameterSetIdentifier": "SLH_DSA_SHA2_512_PREHASH_SHA2_256F",
          "primitive": "signature",
          "executionEnvironment": "software-plain-ram",
          "cryptoFunctions": [
            "keygen",
            "sign",
            "verify"
          ],
          "nistQuantumSecurityLevel": 5,
          "implementationPlatform": "generic"
        }
      }
    },
    {
      "type": "cryptographic-asset",
      "bom-ref": "alg:SLH_DSA_SHA2_512_224_PREHASH_SHA2_256F:generic",
      "name": "SLH-DSA",
      "cryptoProperties": {
        "assetType": "algorithm",
        "algorithmProperties": {
          "parameterSetIdentifier": "SLH_DSA_SHA2_512_224_PREHASH_SHA2_256F",
          "primitive": "signature",
          "executionEnvironment": "software-plain-ram",
          "cryptoFunctions": [
            "keygen",
            "sign",
            "verify"
          ],
          "nistQuantumSecurityLevel": 5,
          "implementationPlatform": "generic"
        }
      }
    },
    {
      "type": "cryptographic-asset",
      "bom-ref": "alg:SLH_DSA_SHA2_512_256_PREHASH_SHA2_256F:generic",
      "name": "SLH-DSA",
      "cryptoProperties": {
        "assetType": "algorithm",
        "algorithmProperties": {
          "parameterSetIdentifier": "SLH_DSA_SHA2_512_256_PREHASH_SHA2_256F",
          "primitive": "signature",
          "executionEnvironment": "software-plain-ram",
          "cryptoFunctions": [
            "keygen",
            "sign",
            "verify"
          ],
          "nistQuantumSecurityLevel": 5,
          "implementationPlatform": "generic"
        }
      }
    },
    {
      "type": "cryptographic-asset",
      "bom-ref": "alg:SLH_DSA_SHA3_224_PREHASH_SHA2_256F:generic",
      "name": "SLH-DSA",
      "cryptoProperties": {
        "assetType": "algorithm",
        "algorithmProperties": {
          "parameterSetIdentifier": "SLH_DSA_SHA3_224_PREHASH_SHA2_256F",
          "primitive": "signature",
          "executionEnvironment": "software-plain-ram",
          "cryptoFunctions": [
            "keygen",
            "sign",
            "verify"
          ],
          "nistQuantumSecurityLevel": 5,
          "implementationPlatform": "generic"
        }
      }
    },
    {
      "type": "cryptographic-asset",
      "bom-ref": "alg:SLH_DSA_SHA3_256_PREHASH_SHA2_256F:generic",
      "name": "SLH-DSA",
      "cryptoProperties": {
        "assetType": "algorithm",
        "algorithmProperties": {
          "parameterSetIdentifier": "SLH_DSA_SHA3_256_PREHASH_SHA2_256F",
          "primitive": "signature",
          "executionEnvironment": "software-plain-ram",
          "cryptoFunctions": [
            "keygen",
            "sign",
            "verify"
          ],
          "nistQuantumSecurityLevel": 5,
          "implementationPlatform": "generic"
        }
      }
    },
    {
      "type": "cryptographic-asset",
      "bom-ref": "alg:SLH_DSA_SHA3_384_PREHASH_SHA2_256F:generic",
      "name": "SLH-DSA",
      "cryptoProperties": {
        "assetType": "algorithm",
        "algorithmProperties": {
          "parameterSetIdentifier": "SLH_DSA_SHA3_384_PREHASH_SHA2_256F",
          "primitive": "signature",
          "executionEnvironment": "software-plain-ram",
          "cryptoFunctions": [
            "keygen",
            "sign",
            "verify"
          ],
          "nistQuantumSecurityLevel": 5,
          "implementationPlatform": "generic"
        }
      }
    },
    {
      "type": "cryptographic-asset",
      "bom-ref": "alg:SLH_DSA_SHA3_512_PREHASH_SHA2_256F:generic",
      "name": "SLH-DSA",
      "cryptoProperties": {
        "assetType": "algorithm",
        "algorithmProperties": {
          "parameterSetIdentifier": "SLH_DSA_SHA3_512_PREHASH_SHA2_256F",
          "primitive": "signature",
          "executionEnvironment": "software-plain-ram",
          "cryptoFunctions": [
            "keygen",
            "sign",
            "verify"
          ],
          "nistQuantumSecurityLevel": 5,
          "implementationPlatform": "generic"
        }
      }
    },
    {
      "type": "cryptographic-asset",
      "bom-ref": "alg:SLH_DSA_SHAKE_128_PREHASH_SHA2_256F:generic",
      "name": "SLH-DSA",
      "cryptoProperties": {
        "assetType": "algorithm",
        "algorithmProperties": {
          "parameterSetIdentifier": "SLH_DSA_SHAKE_128_PREHASH_SHA2_256F",
          "primitive": "signature",
          "executionEnvironment": "software-plain-ram",
          "cryptoFunctions": [
            "keygen",
            "sign",
            "verify"
          ],
          "nistQuantumSecurityLevel": 5,
          "implementationPlatform": "generic"
        }
      }
    },
    {
      "type": "cryptographic-asset",
      "bom-ref": "alg:SLH_DSA_SHAKE_256_PREHASH_SHA2_256F:generic",
      "name": "SLH-DSA",
      "cryptoProperties": {
        "assetType": "algorithm",
        "algorithmProperties": {
          "parameterSetIdentifier": "SLH_DSA_SHAKE_256_PREHASH_SHA2_256F",
          "primitive": "signature",
          "executionEnvironment": "software-plain-ram",
          "cryptoFunctions": [
            "keygen",
            "sign",
            "verify"
          ],
          "nistQuantumSecurityLevel": 5,
          "implementationPlatform": "generic"
        }
      }
    },
    {
      "type": "cryptographic-asset",
      "bom-ref": "alg:SLH_DSA_SHA2_224_PREHASH_SHAKE_128S:generic",
      "name": "SLH-DSA",
      "cryptoProperties": {
        "assetType": "algorithm",
        "algorithmProperties": {
          "parameterSetIdentifier": "SLH_DSA_SHA2_224_PREHASH_SHAKE_128S",
          "primitive": "signature",
          "executionEnvironment": "software-plain-ram",
          "cryptoFunctions": [
            "keygen",
            "sign",
            "verify"
          ],
          "nistQuantumSecurityLevel": 1,
          "implementationPlatform": "generic"
        }
      }
    },
    {
      "type": "cryptographic-asset",
      "bom-ref": "alg:SLH_DSA_SHA2_256_PREHASH_SHAKE_128S:generic",
      "name": "SLH-DSA",
      "cryptoProperties": {
        "assetType": "algorithm",
        "algorithmProperties": {
          "parameterSetIdentifier": "SLH_DSA_SHA2_256_PREHASH_SHAKE_128S",
          "primitive": "signature",
          "executionEnvironment": "software-plain-ram",
          "cryptoFunctions": [
            "keygen",
            "sign",
            "verify"
          ],
          "nistQuantumSecurityLevel": 1,
          "implementationPlatform": "generic"
        }
      }
    },
    {
      "type": "cryptographic-asset",
      "bom-ref": "alg:SLH_DSA_SHA2_384_PREHASH_SHAKE_128S:generic",
      "name": "SLH-DSA",
      "cryptoProperties": {
        "assetType": "algorithm",
        "algorithmProperties": {
          "parameterSetIdentifier": "SLH_DSA_SHA2_384_PREHASH_SHAKE_128S",
          "primitive": "signature",
          "executionEnvironment": "software-plain-ram",
          "cryptoFunctions": [
            "keygen",
            "sign",
            "verify"
          ],
          "nistQuantumSecurityLevel": 1,
          "implementationPlatform": "generic"
        }
      }
    },
    {
      "type": "cryptographic-asset",
      "bom-ref": "alg:SLH_DSA_SHA2_512_PREHASH_SHAKE_128S:generic",
      "name": "SLH-DSA",
      "cryptoProperties": {
        "assetType": "algorithm",
        "algorithmProperties": {
          "parameterSetIdentifier": "SLH_DSA_SHA2_512_PREHASH_SHAKE_128S",
          "primitive": "signature",
          "executionEnvironment": "software-plain-ram",
          "cryptoFunctions": [
            "keygen",
            "sign",
            "verify"
          ],
          "nistQuantumSecurityLevel": 1,
          "implementationPlatform": "generic"
        }
      }
    },
    {
      "type": "cryptographic-asset",
      "bom-ref": "alg:SLH_DSA_SHA2_512_224_PREHASH_SHAKE_128S:generic",
      "name": "SLH-DSA",
      "cryptoProperties": {
        "assetType": "algorithm",
        "algorithmProperties": {
          "parameterSetIdentifier": "SLH_DSA_SHA2_512_224_PREHASH_SHAKE_128S",
          "primitive": "signature",
          "executionEnvironment": "software-plain-ram",
          "cryptoFunctions": [
            "keygen",
            "sign",
            "verify"
          ],
          "nistQuantumSecurityLevel": 1,
          "implementationPlatform": "generic"
        }
      }
    },
    {
      "type": "cryptographic-asset",
      "bom-ref": "alg:SLH_DSA_SHA2_512_256_PREHASH_SHAKE_128S:generic",
      "name": "SLH-DSA",
      "cryptoProperties": {
        "assetType": "algorithm",
        "algorithmProperties": {
          "parameterSetIdentifier": "SLH_DSA_SHA2_512_256_PREHASH_SHAKE_128S",
          "primitive": "signature",
          "executionEnvironment": "software-plain-ram",
          "cryptoFunctions": [
            "keygen",
            "sign",
            "verify"
          ],
          "nistQuantumSecurityLevel": 1,
          "implementationPlatform": "generic"
        }
      }
    },
    {
      "type": "cryptographic-asset",
      "bom-ref": "alg:SLH_DSA_SHA3_224_PREHASH_SHAKE_128S:generic",
      "name": "SLH-DSA",
      "cryptoProperties": {
        "assetType": "algorithm",
        "algorithmProperties": {
          "parameterSetIdentifier": "SLH_DSA_SHA3_224_PREHASH_SHAKE_128S",
          "primitive": "signature",
          "executionEnvironment": "software-plain-ram",
          "cryptoFunctions": [
            "keygen",
            "sign",
            "verify"
          ],
          "nistQuantumSecurityLevel": 1,
          "implementationPlatform": "generic"
        }
      }
    },
    {
      "type": "cryptographic-asset",
      "bom-ref": "alg:SLH_DSA_SHA3_256_PREHASH_SHAKE_128S:generic",
      "name": "SLH-DSA",
      "cryptoProperties": {
        "assetType": "algorithm",
        "algorithmProperties": {
          "parameterSetIdentifier": "SLH_DSA_SHA3_256_PREHASH_SHAKE_128S",
          "primitive": "signature",
          "executionEnvironment": "software-plain-ram",
          "cryptoFunctions": [
            "keygen",
            "sign",
            "verify"
          ],
          "nistQuantumSecurityLevel": 1,
          "implementationPlatform": "generic"
        }
      }
    },
    {
      "type": "cryptographic-asset",
      "bom-ref": "alg:SLH_DSA_SHA3_384_PREHASH_SHAKE_128S:generic",
      "name": "SLH-DSA",
      "cryptoProperties": {
        "assetType": "algorithm",
        "algorithmProperties": {
          "parameterSetIdentifier": "SLH_DSA_SHA3_384_PREHASH_SHAKE_128S",
          "primitive": "signature",
          "executionEnvironment": "software-plain-ram",
          "cryptoFunctions": [
            "keygen",
            "sign",
            "verify"
          ],
          "nistQuantumSecurityLevel": 1,
          "implementationPlatform": "generic"
        }
      }
    },
    {
      "type": "cryptographic-asset",
      "bom-ref": "alg:SLH_DSA_SHA3_512_PREHASH_SHAKE_128S:generic",
      "name": "SLH-DSA",
      "cryptoProperties": {
        "assetType": "algorithm",
        "algorithmProperties": {
          "parameterSetIdentifier": "SLH_DSA_SHA3_512_PREHASH_SHAKE_128S",
          "primitive": "signature",
          "executionEnvironment": "software-plain-ram",
          "cryptoFunctions": [
            "keygen",
            "sign",
            "verify"
          ],
          "nistQuantumSecurityLevel": 1,
          "implementationPlatform": "generic"
        }
      }
    },
    {
      "type": "cryptographic-asset",
      "bom-ref": "alg:SLH_DSA_SHAKE_128_PREHASH_SHAKE_128S:generic",
      "name": "SLH-DSA",
      "cryptoProperties": {
        "assetType": "algorithm",
        "algorithmProperties": {
          "parameterSetIdentifier": "SLH_DSA_SHAKE_128_PREHASH_SHAKE_128S",
          "primitive": "signature",
          "executionEnvironment": "software-plain-ram",
          "cryptoFunctions": [
            "keygen",
            "sign",
            "verify"
          ],
          "nistQuantumSecurityLevel": 1,
          "implementationPlatform": "generic"
        }
      }
    },
    {
      "type": "cryptographic-asset",
      "bom-ref": "alg:SLH_DSA_SHAKE_256_PREHASH_SHAKE_128S:generic",
      "name": "SLH-DSA",
      "cryptoProperties": {
        "assetType": "algorithm",
        "algorithmProperties": {
          "parameterSetIdentifier": "SLH_DSA_SHAKE_256_PREHASH_SHAKE_128S",
          "primitive": "signature",
          "executionEnvironment": "software-plain-ram",
          "cryptoFunctions": [
            "keygen",
            "sign",
            "verify"
          ],
          "nistQuantumSecurityLevel": 1,
          "implementationPlatform": "generic"
        }
      }
    },
    {
      "type": "cryptographic-asset",
      "bom-ref": "alg:SLH_DSA_SHA2_224_PREHASH_SHAKE_128F:generic",
      "name": "SLH-DSA",
      "cryptoProperties": {
        "assetType": "algorithm",
        "algorithmProperties": {
          "parameterSetIdentifier": "SLH_DSA_SHA2_224_PREHASH_SHAKE_128F",
          "primitive": "signature",
          "executionEnvironment": "software-plain-ram",
          "cryptoFunctions": [
            "keygen",
            "sign",
            "verify"
          ],
          "nistQuantumSecurityLevel": 1,
          "implementationPlatform": "generic"
        }
      }
    },
    {
      "type": "cryptographic-asset",
      "bom-ref": "alg:SLH_DSA_SHA2_256_PREHASH_SHAKE_128F:generic",
      "name": "SLH-DSA",
      "cryptoProperties": {
        "assetType": "algorithm",
        "algorithmProperties": {
          "parameterSetIdentifier": "SLH_DSA_SHA2_256_PREHASH_SHAKE_128F",
          "primitive": "signature",
          "executionEnvironment": "software-plain-ram",
          "cryptoFunctions": [
            "keygen",
            "sign",
            "verify"
          ],
          "nistQuantumSecurityLevel": 1,
          "implementationPlatform": "generic"
        }
      }
    },
    {
      "type": "cryptographic-asset",
      "bom-ref": "alg:SLH_DSA_SHA2_384_PREHASH_SHAKE_128F:generic",
      "name": "SLH-DSA",
      "cryptoProperties": {
        "assetType": "algorithm",
        "algorithmProperties": {
          "parameterSetIdentifier": "SLH_DSA_SHA2_384_PREHASH_SHAKE_128F",
          "primitive": "signature",
          "executionEnvironment": "software-plain-ram",
          "cryptoFunctions": [
            "keygen",
            "sign",
            "verify"
          ],
          "nistQuantumSecurityLevel": 1,
          "implementationPlatform": "generic"
        }
      }
    },
    {
      "type": "cryptographic-asset",
      "bom-ref": "alg:SLH_DSA_SHA2_512_PREHASH_SHAKE_128F:generic",
      "name": "SLH-DSA",
      "cryptoProperties": {
        "assetType": "algorithm",
        "algorithmProperties": {
          "parameterSetIdentifier": "SLH_DSA_SHA2_512_PREHASH_SHAKE_128F",
          "primitive": "signature",
          "executionEnvironment": "software-plain-ram",
          "cryptoFunctions": [
            "keygen",
            "sign",
            "verify"
          ],
          "nistQuantumSecurityLevel": 1,
          "implementationPlatform": "generic"
        }
      }
    },
    {
      "type": "cryptographic-asset",
      "bom-ref": "alg:SLH_DSA_SHA2_512_224_PREHASH_SHAKE_128F:generic",
      "name": "SLH-DSA",
      "cryptoProperties": {
        "assetType": "algorithm",
        "algorithmProperties": {
          "parameterSetIdentifier": "SLH_DSA_SHA2_512_224_PREHASH_SHAKE_128F",
          "primitive": "signature",
          "executionEnvironment": "software-plain-ram",
          "cryptoFunctions": [
            "keygen",
            "sign",
            "verify"
          ],
          "nistQuantumSecurityLevel": 1,
          "implementationPlatform": "generic"
        }
      }
    },
    {
      "type": "cryptographic-asset",
      "bom-ref": "alg:SLH_DSA_SHA2_512_256_PREHASH_SHAKE_128F:generic",
      "name": "SLH-DSA",
      "cryptoProperties": {
        "assetType": "algorithm",
        "algorithmProperties": {
          "parameterSetIdentifier": "SLH_DSA_SHA2_512_256_PREHASH_SHAKE_128F",
          "primitive": "signature",
          "executionEnvironment": "software-plain-ram",
          "cryptoFunctions": [
            "keygen",
            "sign",
            "verify"
          ],
          "nistQuantumSecurityLevel": 1,
          "implementationPlatform": "generic"
        }
      }
    },
    {
      "type": "cryptographic-asset",
      "bom-ref": "alg:SLH_DSA_SHA3_224_PREHASH_SHAKE_128F:generic",
      "name": "SLH-DSA",
      "cryptoProperties": {
        "assetType": "algorithm",
        "algorithmProperties": {
          "parameterSetIdentifier": "SLH_DSA_SHA3_224_PREHASH_SHAKE_128F",
          "primitive": "signature",
          "executionEnvironment": "software-plain-ram",
          "cryptoFunctions": [
            "keygen",
            "sign",
            "verify"
          ],
          "nistQuantumSecurityLevel": 1,
          "implementationPlatform": "generic"
        }
      }
    },
    {
      "type": "cryptographic-asset",
      "bom-ref": "alg:SLH_DSA_SHA3_256_PREHASH_SHAKE_128F:generic",
      "name": "SLH-DSA",
      "cryptoProperties": {
        "assetType": "algorithm",
        "algorithmProperties": {
          "parameterSetIdentifier": "SLH_DSA_SHA3_256_PREHASH_SHAKE_128F",
          "primitive": "signature",
          "executionEnvironment": "software-plain-ram",
          "cryptoFunctions": [
            "keygen",
            "sign",
            "verify"
          ],
          "nistQuantumSecurityLevel": 1,
          "implementationPlatform": "generic"
        }
      }
    },
    {
      "type": "cryptographic-asset",
      "bom-ref": "alg:SLH_DSA_SHA3_384_PREHASH_SHAKE_128F:generic",
      "name": "SLH-DSA",
      "cryptoProperties": {
        "assetType": "algorithm",
        "algorithmProperties": {
          "parameterSetIdentifier": "SLH_DSA_SHA3_384_PREHASH_SHAKE_128F",
          "primitive": "signature",
          "executionEnvironment": "software-plain-ram",
          "cryptoFunctions": [
            "keygen",
            "sign",
            "verify"
          ],
          "nistQuantumSecurityLevel": 1,
          "implementationPlatform": "generic"
        }
      }
    },
    {
      "type": "cryptographic-asset",
      "bom-ref": "alg:SLH_DSA_SHA3_512_PREHASH_SHAKE_128F:generic",
      "name": "SLH-DSA",
      "cryptoProperties": {
        "assetType": "algorithm",
        "algorithmProperties": {
          "parameterSetIdentifier": "SLH_DSA_SHA3_512_PREHASH_SHAKE_128F",
          "primitive": "signature",
          "executionEnvironment": "software-plain-ram",
          "cryptoFunctions": [
            "keygen",
            "sign",
            "verify"
          ],
          "nistQuantumSecurityLevel": 1,
          "implementationPlatform": "generic"
        }
      }
    },
    {
      "type": "cryptographic-asset",
      "bom-ref": "alg:SLH_DSA_SHAKE_128_PREHASH_SHAKE_128F:generic",
      "name": "SLH-DSA",
      "cryptoProperties": {
        "assetType": "algorithm",
        "algorithmProperties": {
          "parameterSetIdentifier": "SLH_DSA_SHAKE_128_PREHASH_SHAKE_128F",
          "primitive": "signature",
          "executionEnvironment": "software-plain-ram",
          "cryptoFunctions": [
            "keygen",
            "sign",
            "verify"
          ],
          "nistQuantumSecurityLevel": 1,
          "implementationPlatform": "generic"
        }
      }
    },
    {
      "type": "cryptographic-asset",
      "bom-ref": "alg:SLH_DSA_SHAKE_256_PREHASH_SHAKE_128F:generic",
      "name": "SLH-DSA",
      "cryptoProperties": {
        "assetType": "algorithm",
        "algorithmProperties": {
          "parameterSetIdentifier": "SLH_DSA_SHAKE_256_PREHASH_SHAKE_128F",
          "primitive": "signature",
          "executionEnvironment": "software-plain-ram",
          "cryptoFunctions": [
            "keygen",
            "sign",
            "verify"
          ],
          "nistQuantumSecurityLevel": 1,
          "implementationPlatform": "generic"
        }
      }
    },
    {
      "type": "cryptographic-asset",
      "bom-ref": "alg:SLH_DSA_SHA2_224_PREHASH_SHAKE_192S:generic",
      "name": "SLH-DSA",
      "cryptoProperties": {
        "assetType": "algorithm",
        "algorithmProperties": {
          "parameterSetIdentifier": "SLH_DSA_SHA2_224_PREHASH_SHAKE_192S",
          "primitive": "signature",
          "executionEnvironment": "software-plain-ram",
          "cryptoFunctions": [
            "keygen",
            "sign",
            "verify"
          ],
          "nistQuantumSecurityLevel": 3,
          "implementationPlatform": "generic"
        }
      }
    },
    {
      "type": "cryptographic-asset",
      "bom-ref": "alg:SLH_DSA_SHA2_256_PREHASH_SHAKE_192S:generic",
      "name": "SLH-DSA",
      "cryptoProperties": {
        "assetType": "algorithm",
        "algorithmProperties": {
          "parameterSetIdentifier": "SLH_DSA_SHA2_256_PREHASH_SHAKE_192S",
          "primitive": "signature",
          "executionEnvironment": "software-plain-ram",
          "cryptoFunctions": [
            "keygen",
            "sign",
            "verify"
          ],
          "nistQuantumSecurityLevel": 3,
          "implementationPlatform": "generic"
        }
      }
    },
    {
      "type": "cryptographic-asset",
      "bom-ref": "alg:SLH_DSA_SHA2_384_PREHASH_SHAKE_192S:generic",
      "name": "SLH-DSA",
      "cryptoProperties": {
        "assetType": "algorithm",
        "algorithmProperties": {
          "parameterSetIdentifier": "SLH_DSA_SHA2_384_PREHASH_SHAKE_192S",
          "primitive": "signature",
          "executionEnvironment": "software-plain-ram",
          "cryptoFunctions": [
            "keygen",
            "sign",
            "verify"
          ],
          "nistQuantumSecurityLevel": 3,
          "implementationPlatform": "generic"
        }
      }
    },
    {
      "type": "cryptographic-asset",
      "bom-ref": "alg:SLH_DSA_SHA2_512_PREHASH_SHAKE_192S:generic",
      "name": "SLH-DSA",
      "cryptoProperties": {
        "assetType": "algorithm",
        "algorithmProperties": {
          "parameterSetIdentifier": "SLH_DSA_SHA2_512_PREHASH_SHAKE_192S",
          "primitive": "signature",
          "executionEnvironment": "software-plain-ram",
          "cryptoFunctions": [
            "keygen",
            "sign",
            "verify"
          ],
          "nistQuantumSecurityLevel": 3,
          "implementationPlatform": "generic"
        }
      }
    },
    {
      "type": "cryptographic-asset",
      "bom-ref": "alg:SLH_DSA_SHA2_512_224_PREHASH_SHAKE_192S:generic",
      "name": "SLH-DSA",
      "cryptoProperties": {
        "assetType": "algorithm",
        "algorithmProperties": {
          "parameterSetIdentifier": "SLH_DSA_SHA2_512_224_PREHASH_SHAKE_192S",
          "primitive": "signature",
          "executionEnvironment": "software-plain-ram",
          "cryptoFunctions": [
            "keygen",
            "sign",
            "verify"
          ],
          "nistQuantumSecurityLevel": 3,
          "implementationPlatform": "generic"
        }
      }
    },
    {
      "type": "cryptographic-asset",
      "bom-ref": "alg:SLH_DSA_SHA2_512_256_PREHASH_SHAKE_192S:generic",
      "name": "SLH-DSA",
      "cryptoProperties": {
        "assetType": "algorithm",
        "algorithmProperties": {
          "parameterSetIdentifier": "SLH_DSA_SHA2_512_256_PREHASH_SHAKE_192S",
          "primitive": "signature",
          "executionEnvironment": "software-plain-ram",
          "cryptoFunctions": [
            "keygen",
            "sign",
            "verify"
          ],
          "nistQuantumSecurityLevel": 3,
          "implementationPlatform": "generic"
        }
      }
    },
    {
      "type": "cryptographic-asset",
      "bom-ref": "alg:SLH_DSA_SHA3_224_PREHASH_SHAKE_192S:generic",
      "name": "SLH-DSA",
      "cryptoProperties": {
        "assetType": "algorithm",
        "algorithmProperties": {
          "parameterSetIdentifier": "SLH_DSA_SHA3_224_PREHASH_SHAKE_192S",
          "primitive": "signature",
          "executionEnvironment": "software-plain-ram",
          "cryptoFunctions": [
            "keygen",
            "sign",
            "verify"
          ],
          "nistQuantumSecurityLevel": 3,
          "implementationPlatform": "generic"
        }
      }
    },
    {
      "type": "cryptographic-asset",
      "bom-ref": "alg:SLH_DSA_SHA3_256_PREHASH_SHAKE_192S:generic",
      "name": "SLH-DSA",
      "cryptoProperties": {
        "assetType": "algorithm",
        "algorithmProperties": {
          "parameterSetIdentifier": "SLH_DSA_SHA3_256_PREHASH_SHAKE_192S",
          "primitive": "signature",
          "executionEnvironment": "software-plain-ram",
          "cryptoFunctions": [
            "keygen",
            "sign",
            "verify"
          ],
          "nistQuantumSecurityLevel": 3,
          "implementationPlatform": "generic"
        }
      }
    },
    {
      "type": "cryptographic-asset",
      "bom-ref": "alg:SLH_DSA_SHA3_384_PREHASH_SHAKE_192S:generic",
      "name": "SLH-DSA",
      "cryptoProperties": {
        "assetType": "algorithm",
        "algorithmProperties": {
          "parameterSetIdentifier": "SLH_DSA_SHA3_384_PREHASH_SHAKE_192S",
          "primitive": "signature",
          "executionEnvironment": "software-plain-ram",
          "cryptoFunctions": [
            "keygen",
            "sign",
            "verify"
          ],
          "nistQuantumSecurityLevel": 3,
          "implementationPlatform": "generic"
        }
      }
    },
    {
      "type": "cryptographic-asset",
      "bom-ref": "alg:SLH_DSA_SHA3_512_PREHASH_SHAKE_192S:generic",
      "name": "SLH-DSA",
      "cryptoProperties": {
        "assetType": "algorithm",
        "algorithmProperties": {
          "parameterSetIdentifier": "SLH_DSA_SHA3_512_PREHASH_SHAKE_192S",
          "primitive": "signature",
          "executionEnvironment": "software-plain-ram",
          "cryptoFunctions": [
            "keygen",
            "sign",
            "verify"
          ],
          "nistQuantumSecurityLevel": 3,
          "implementationPlatform": "generic"
        }
      }
    },
    {
      "type": "cryptographic-asset",
      "bom-ref": "alg:SLH_DSA_SHAKE_128_PREHASH_SHAKE_192S:generic",
      "name": "SLH-DSA",
      "cryptoProperties": {
        "assetType": "algorithm",
        "algorithmProperties": {
          "parameterSetIdentifier": "SLH_DSA_SHAKE_128_PREHASH_SHAKE_192S",
          "primitive": "signature",
          "executionEnvironment": "software-plain-ram",
          "cryptoFunctions": [
            "keygen",
            "sign",
            "verify"
          ],
          "nistQuantumSecurityLevel": 3,
          "implementationPlatform": "generic"
        }
      }
    },
    {
      "type": "cryptographic-asset",
      "bom-ref": "alg:SLH_DSA_SHAKE_256_PREHASH_SHAKE_192S:generic",
      "name": "SLH-DSA",
      "cryptoProperties": {
        "assetType": "algorithm",
        "algorithmProperties": {
          "parameterSetIdentifier": "SLH_DSA_SHAKE_256_PREHASH_SHAKE_192S",
          "primitive": "signature",
          "executionEnvironment": "software-plain-ram",
          "cryptoFunctions": [
            "keygen",
            "sign",
            "verify"
          ],
          "nistQuantumSecurityLevel": 3,
          "implementationPlatform": "generic"
        }
      }
    },
    {
      "type": "cryptographic-asset",
      "bom-ref": "alg:SLH_DSA_SHA2_224_PREHASH_SHAKE_192F:generic",
      "name": "SLH-DSA",
      "cryptoProperties": {
        "assetType": "algorithm",
        "algorithmProperties": {
          "parameterSetIdentifier": "SLH_DSA_SHA2_224_PREHASH_SHAKE_192F",
          "primitive": "signature",
          "executionEnvironment": "software-plain-ram",
          "cryptoFunctions": [
            "keygen",
            "sign",
            "verify"
          ],
          "nistQuantumSecurityLevel": 3,
          "implementationPlatform": "generic"
        }
      }
    },
    {
      "type": "cryptographic-asset",
      "bom-ref": "alg:SLH_DSA_SHA2_256_PREHASH_SHAKE_192F:generic",
      "name": "SLH-DSA",
      "cryptoProperties": {
        "assetType": "algorithm",
        "algorithmProperties": {
          "parameterSetIdentifier": "SLH_DSA_SHA2_256_PREHASH_SHAKE_192F",
          "primitive": "signature",
          "executionEnvironment": "software-plain-ram",
          "cryptoFunctions": [
            "keygen",
            "sign",
            "verify"
          ],
          "nistQuantumSecurityLevel": 3,
          "implementationPlatform": "generic"
        }
      }
    },
    {
      "type": "cryptographic-asset",
      "bom-ref": "alg:SLH_DSA_SHA2_384_PREHASH_SHAKE_192F:generic",
      "name": "SLH-DSA",
      "cryptoProperties": {
        "assetType": "algorithm",
        "algorithmProperties": {
          "parameterSetIdentifier": "SLH_DSA_SHA2_384_PREHASH_SHAKE_192F",
          "primitive": "signature",
          "executionEnvironment": "software-plain-ram",
          "cryptoFunctions": [
            "keygen",
            "sign",
            "verify"
          ],
          "nistQuantumSecurityLevel": 3,
          "implementationPlatform": "generic"
        }
      }
    },
    {
      "type": "cryptographic-asset",
      "bom-ref": "alg:SLH_DSA_SHA2_512_PREHASH_SHAKE_192F:generic",
      "name": "SLH-DSA",
      "cryptoProperties": {
        "assetType": "algorithm",
        "algorithmProperties": {
          "parameterSetIdentifier": "SLH_DSA_SHA2_512_PREHASH_SHAKE_192F",
          "primitive": "signature",
          "executionEnvironment": "software-plain-ram",
          "cryptoFunctions": [
            "keygen",
            "sign",
            "verify"
          ],
          "nistQuantumSecurityLevel": 3,
          "implementationPlatform": "generic"
        }
      }
    },
    {
      "type": "cryptographic-asset",
      "bom-ref": "alg:SLH_DSA_SHA2_512_224_PREHASH_SHAKE_192F:generic",
      "name": "SLH-DSA",
      "cryptoProperties": {
        "assetType": "algorithm",
        "algorithmProperties": {
          "parameterSetIdentifier": "SLH_DSA_SHA2_512_224_PREHASH_SHAKE_192F",
          "primitive": "signature",
          "executionEnvironment": "software-plain-ram",
          "cryptoFunctions": [
            "keygen",
            "sign",
            "verify"
          ],
          "nistQuantumSecurityLevel": 3,
          "implementationPlatform": "generic"
        }
      }
    },
    {
      "type": "cryptographic-asset",
      "bom-ref": "alg:SLH_DSA_SHA2_512_256_PREHASH_SHAKE_192F:generic",
      "name": "SLH-DSA",
      "cryptoProperties": {
        "assetType": "algorithm",
        "algorithmProperties": {
          "parameterSetIdentifier": "SLH_DSA_SHA2_512_256_PREHASH_SHAKE_192F",
          "primitive": "signature",
          "executionEnvironment": "software-plain-ram",
          "cryptoFunctions": [
            "keygen",
            "sign",
            "verify"
          ],
          "nistQuantumSecurityLevel": 3,
          "implementationPlatform": "generic"
        }
      }
    },
    {
      "type": "cryptographic-asset",
      "bom-ref": "alg:SLH_DSA_SHA3_224_PREHASH_SHAKE_192F:generic",
      "name": "SLH-DSA",
      "cryptoProperties": {
        "assetType": "algorithm",
        "algorithmProperties": {
          "parameterSetIdentifier": "SLH_DSA_SHA3_224_PREHASH_SHAKE_192F",
          "primitive": "signature",
          "executionEnvironment": "software-plain-ram",
          "cryptoFunctions": [
            "keygen",
            "sign",
            "verify"
          ],
          "nistQuantumSecurityLevel": 3,
          "implementationPlatform": "generic"
        }
      }
    },
    {
      "type": "cryptographic-asset",
      "bom-ref": "alg:SLH_DSA_SHA3_256_PREHASH_SHAKE_192F:generic",
      "name": "SLH-DSA",
      "cryptoProperties": {
        "assetType": "algorithm",
        "algorithmProperties": {
          "parameterSetIdentifier": "SLH_DSA_SHA3_256_PREHASH_SHAKE_192F",
          "primitive": "signature",
          "executionEnvironment": "software-plain-ram",
          "cryptoFunctions": [
            "keygen",
            "sign",
            "verify"
          ],
          "nistQuantumSecurityLevel": 3,
          "implementationPlatform": "generic"
        }
      }
    },
    {
      "type": "cryptographic-asset",
      "bom-ref": "alg:SLH_DSA_SHA3_384_PREHASH_SHAKE_192F:generic",
      "name": "SLH-DSA",
      "cryptoProperties": {
        "assetType": "algorithm",
        "algorithmProperties": {
          "parameterSetIdentifier": "SLH_DSA_SHA3_384_PREHASH_SHAKE_192F",
          "primitive": "signature",
          "executionEnvironment": "software-plain-ram",
          "cryptoFunctions": [
            "keygen",
            "sign",
            "verify"
          ],
          "nistQuantumSecurityLevel": 3,
          "implementationPlatform": "generic"
        }
      }
    },
    {
      "type": "cryptographic-asset",
      "bom-ref": "alg:SLH_DSA_SHA3_512_PREHASH_SHAKE_192F:generic",
      "name": "SLH-DSA",
      "cryptoProperties": {
        "assetType": "algorithm",
        "algorithmProperties": {
          "parameterSetIdentifier": "SLH_DSA_SHA3_512_PREHASH_SHAKE_192F",
          "primitive": "signature",
          "executionEnvironment": "software-plain-ram",
          "cryptoFunctions": [
            "keygen",
            "sign",
            "verify"
          ],
          "nistQuantumSecurityLevel": 3,
          "implementationPlatform": "generic"
        }
      }
    },
    {
      "type": "cryptographic-asset",
      "bom-ref": "alg:SLH_DSA_SHAKE_128_PREHASH_SHAKE_192F:generic",
      "name": "SLH-DSA",
      "cryptoProperties": {
        "assetType": "algorithm",
        "algorithmProperties": {
          "parameterSetIdentifier": "SLH_DSA_SHAKE_128_PREHASH_SHAKE_192F",
          "primitive": "signature",
          "executionEnvironment": "software-plain-ram",
          "cryptoFunctions": [
            "keygen",
            "sign",
            "verify"
          ],
          "nistQuantumSecurityLevel": 3,
          "implementationPlatform": "generic"
        }
      }
    },
    {
      "type": "cryptographic-asset",
      "bom-ref": "alg:SLH_DSA_SHAKE_256_PREHASH_SHAKE_192F:generic",
      "name": "SLH-DSA",
      "cryptoProperties": {
        "assetType": "algorithm",
        "algorithmProperties": {
          "parameterSetIdentifier": "SLH_DSA_SHAKE_256_PREHASH_SHAKE_192F",
          "primitive": "signature",
          "executionEnvironment": "software-plain-ram",
          "cryptoFunctions": [
            "keygen",
            "sign",
            "verify"
          ],
          "nistQuantumSecurityLevel": 3,
          "implementationPlatform": "generic"
        }
      }
    },
    {
      "type": "cryptographic-asset",
      "bom-ref": "alg:SLH_DSA_SHA2_224_PREHASH_SHAKE_256S:generic",
      "name": "SLH-DSA",
      "cryptoProperties": {
        "assetType": "algorithm",
        "algorithmProperties": {
          "parameterSetIdentifier": "SLH_DSA_SHA2_224_PREHASH_SHAKE_256S",
          "primitive": "signature",
          "executionEnvironment": "software-plain-ram",
          "cryptoFunctions": [
            "keygen",
            "sign",
            "verify"
          ],
          "nistQuantumSecurityLevel": 5,
          "implementationPlatform": "generic"
        }
      }
    },
    {
      "type": "cryptographic-asset",
      "bom-ref": "alg:SLH_DSA_SHA2_256_PREHASH_SHAKE_256S:generic",
      "name": "SLH-DSA",
      "cryptoProperties": {
        "assetType": "algorithm",
        "algorithmProperties": {
          "parameterSetIdentifier": "SLH_DSA_SHA2_256_PREHASH_SHAKE_256S",
          "primitive": "signature",
          "executionEnvironment": "software-plain-ram",
          "cryptoFunctions": [
            "keygen",
            "sign",
            "verify"
          ],
          "nistQuantumSecurityLevel": 5,
          "implementationPlatform": "generic"
        }
      }
    },
    {
      "type": "cryptographic-asset",
      "bom-ref": "alg:SLH_DSA_SHA2_384_PREHASH_SHAKE_256S:generic",
      "name": "SLH-DSA",
      "cryptoProperties": {
        "assetType": "algorithm",
        "algorithmProperties": {
          "parameterSetIdentifier": "SLH_DSA_SHA2_384_PREHASH_SHAKE_256S",
          "primitive": "signature",
          "executionEnvironment": "software-plain-ram",
          "cryptoFunctions": [
            "keygen",
            "sign",
            "verify"
          ],
          "nistQuantumSecurityLevel": 5,
          "implementationPlatform": "generic"
        }
      }
    },
    {
      "type": "cryptographic-asset",
      "bom-ref": "alg:SLH_DSA_SHA2_512_PREHASH_SHAKE_256S:generic",
      "name": "SLH-DSA",
      "cryptoProperties": {
        "assetType": "algorithm",
        "algorithmProperties": {
          "parameterSetIdentifier": "SLH_DSA_SHA2_512_PREHASH_SHAKE_256S",
          "primitive": "signature",
          "executionEnvironment": "software-plain-ram",
          "cryptoFunctions": [
            "keygen",
            "sign",
            "verify"
          ],
          "nistQuantumSecurityLevel": 5,
          "implementationPlatform": "generic"
        }
      }
    },
    {
      "type": "cryptographic-asset",
      "bom-ref": "alg:SLH_DSA_SHA2_512_224_PREHASH_SHAKE_256S:generic",
      "name": "SLH-DSA",
      "cryptoProperties": {
        "assetType": "algorithm",
        "algorithmProperties": {
          "parameterSetIdentifier": "SLH_DSA_SHA2_512_224_PREHASH_SHAKE_256S",
          "primitive": "signature",
          "executionEnvironment": "software-plain-ram",
          "cryptoFunctions": [
            "keygen",
            "sign",
            "verify"
          ],
          "nistQuantumSecurityLevel": 5,
          "implementationPlatform": "generic"
        }
      }
    },
    {
      "type": "cryptographic-asset",
      "bom-ref": "alg:SLH_DSA_SHA2_512_256_PREHASH_SHAKE_256S:generic",
      "name": "SLH-DSA",
      "cryptoProperties": {
        "assetType": "algorithm",
        "algorithmProperties": {
          "parameterSetIdentifier": "SLH_DSA_SHA2_512_256_PREHASH_SHAKE_256S",
          "primitive": "signature",
          "executionEnvironment": "software-plain-ram",
          "cryptoFunctions": [
            "keygen",
            "sign",
            "verify"
          ],
          "nistQuantumSecurityLevel": 5,
          "implementationPlatform": "generic"
        }
      }
    },
    {
      "type": "cryptographic-asset",
      "bom-ref": "alg:SLH_DSA_SHA3_224_PREHASH_SHAKE_256S:generic",
      "name": "SLH-DSA",
      "cryptoProperties": {
        "assetType": "algorithm",
        "algorithmProperties": {
          "parameterSetIdentifier": "SLH_DSA_SHA3_224_PREHASH_SHAKE_256S",
          "primitive": "signature",
          "executionEnvironment": "software-plain-ram",
          "cryptoFunctions": [
            "keygen",
            "sign",
            "verify"
          ],
          "nistQuantumSecurityLevel": 5,
          "implementationPlatform": "generic"
        }
      }
    },
    {
      "type": "cryptographic-asset",
      "bom-ref": "alg:SLH_DSA_SHA3_256_PREHASH_SHAKE_256S:generic",
      "name": "SLH-DSA",
      "cryptoProperties": {
        "assetType": "algorithm",
        "algorithmProperties": {
          "parameterSetIdentifier": "SLH_DSA_SHA3_256_PREHASH_SHAKE_256S",
          "primitive": "signature",
          "executionEnvironment": "software-plain-ram",
          "cryptoFunctions": [
            "keygen",
            "sign",
            "verify"
          ],
          "nistQuantumSecurityLevel": 5,
          "implementationPlatform": "generic"
        }
      }
    },
    {
      "type": "cryptographic-asset",
      "bom-ref": "alg:SLH_DSA_SHA3_384_PREHASH_SHAKE_256S:generic",
      "name": "SLH-DSA",
      "cryptoProperties": {
        "assetType": "algorithm",
        "algorithmProperties": {
          "parameterSetIdentifier": "SLH_DSA_SHA3_384_PREHASH_SHAKE_256S",
          "primitive": "signature",
          "executionEnvironment": "software-plain-ram",
          "cryptoFunctions": [
            "keygen",
            "sign",
            "verify"
          ],
          "nistQuantumSecurityLevel": 5,
          "implementationPlatform": "generic"
        }
      }
    },
    {
      "type": "cryptographic-asset",
      "bom-ref": "alg:SLH_DSA_SHA3_512_PREHASH_SHAKE_256S:generic",
      "name": "SLH-DSA",
      "cryptoProperties": {
        "assetType": "algorithm",
        "algorithmProperties": {
          "parameterSetIdentifier": "SLH_DSA_SHA3_512_PREHASH_SHAKE_256S",
          "primitive": "signature",
          "executionEnvironment": "software-plain-ram",
          "cryptoFunctions": [
            "keygen",
            "sign",
            "verify"
          ],
          "nistQuantumSecurityLevel": 5,
          "implementationPlatform": "generic"
        }
      }
    },
    {
      "type": "cryptographic-asset",
      "bom-ref": "alg:SLH_DSA_SHAKE_128_PREHASH_SHAKE_256S:generic",
      "name": "SLH-DSA",
      "cryptoProperties": {
        "assetType": "algorithm",
        "algorithmProperties": {
          "parameterSetIdentifier": "SLH_DSA_SHAKE_128_PREHASH_SHAKE_256S",
          "primitive": "signature",
          "executionEnvironment": "software-plain-ram",
          "cryptoFunctions": [
            "keygen",
            "sign",
            "verify"
          ],
          "nistQuantumSecurityLevel": 5,
          "implementationPlatform": "generic"
        }
      }
    },
    {
      "type": "cryptographic-asset",
      "bom-ref": "alg:SLH_DSA_SHAKE_256_PREHASH_SHAKE_256S:generic",
      "name": "SLH-DSA",
      "cryptoProperties": {
        "assetType": "algorithm",
        "algorithmProperties": {
          "parameterSetIdentifier": "SLH_DSA_SHAKE_256_PREHASH_SHAKE_256S",
          "primitive": "signature",
          "executionEnvironment": "software-plain-ram",
          "cryptoFunctions": [
            "keygen",
            "sign",
            "verify"
          ],
          "nistQuantumSecurityLevel": 5,
          "implementationPlatform": "generic"
        }
      }
    },
    {
      "type": "cryptographic-asset",
      "bom-ref": "alg:SLH_DSA_SHA2_224_PREHASH_SHAKE_256F:generic",
      "name": "SLH-DSA",
      "cryptoProperties": {
        "assetType": "algorithm",
        "algorithmProperties": {
          "parameterSetIdentifier": "SLH_DSA_SHA2_224_PREHASH_SHAKE_256F",
          "primitive": "signature",
          "executionEnvironment": "software-plain-ram",
          "cryptoFunctions": [
            "keygen",
            "sign",
            "verify"
          ],
          "nistQuantumSecurityLevel": 5,
          "implementationPlatform": "generic"
        }
      }
    },
    {
      "type": "cryptographic-asset",
      "bom-ref": "alg:SLH_DSA_SHA2_256_PREHASH_SHAKE_256F:generic",
      "name": "SLH-DSA",
      "cryptoProperties": {
        "assetType": "algorithm",
        "algorithmProperties": {
          "parameterSetIdentifier": "SLH_DSA_SHA2_256_PREHASH_SHAKE_256F",
          "primitive": "signature",
          "executionEnvironment": "software-plain-ram",
          "cryptoFunctions": [
            "keygen",
            "sign",
            "verify"
          ],
          "nistQuantumSecurityLevel": 5,
          "implementationPlatform": "generic"
        }
      }
    },
    {
      "type": "cryptographic-asset",
      "bom-ref": "alg:SLH_DSA_SHA2_384_PREHASH_SHAKE_256F:generic",
      "name": "SLH-DSA",
      "cryptoProperties": {
        "assetType": "algorithm",
        "algorithmProperties": {
          "parameterSetIdentifier": "SLH_DSA_SHA2_384_PREHASH_SHAKE_256F",
          "primitive": "signature",
          "executionEnvironment": "software-plain-ram",
          "cryptoFunctions": [
            "keygen",
            "sign",
            "verify"
          ],
          "nistQuantumSecurityLevel": 5,
          "implementationPlatform": "generic"
        }
      }
    },
    {
      "type": "cryptographic-asset",
      "bom-ref": "alg:SLH_DSA_SHA2_512_PREHASH_SHAKE_256F:generic",
      "name": "SLH-DSA",
      "cryptoProperties": {
        "assetType": "algorithm",
        "algorithmProperties": {
          "parameterSetIdentifier": "SLH_DSA_SHA2_512_PREHASH_SHAKE_256F",
          "primitive": "signature",
          "executionEnvironment": "software-plain-ram",
          "cryptoFunctions": [
            "keygen",
            "sign",
            "verify"
          ],
          "nistQuantumSecurityLevel": 5,
          "implementationPlatform": "generic"
        }
      }
    },
    {
      "type": "cryptographic-asset",
      "bom-ref": "alg:SLH_DSA_SHA2_512_224_PREHASH_SHAKE_256F:generic",
      "name": "SLH-DSA",
      "cryptoProperties": {
        "assetType": "algorithm",
        "algorithmProperties": {
          "parameterSetIdentifier": "SLH_DSA_SHA2_512_224_PREHASH_SHAKE_256F",
          "primitive": "signature",
          "executionEnvironment": "software-plain-ram",
          "cryptoFunctions": [
            "keygen",
            "sign",
            "verify"
          ],
          "nistQuantumSecurityLevel": 5,
          "implementationPlatform": "generic"
        }
      }
    },
    {
      "type": "cryptographic-asset",
      "bom-ref": "alg:SLH_DSA_SHA2_512_256_PREHASH_SHAKE_256F:generic",
      "name": "SLH-DSA",
      "cryptoProperties": {
        "assetType": "algorithm",
        "algorithmProperties": {
          "parameterSetIdentifier": "SLH_DSA_SHA2_512_256_PREHASH_SHAKE_256F",
          "primitive": "signature",
          "executionEnvironment": "software-plain-ram",
          "cryptoFunctions": [
            "keygen",
            "sign",
            "verify"
          ],
          "nistQuantumSecurityLevel": 5,
          "implementationPlatform": "generic"
        }
      }
    },
    {
      "type": "cryptographic-asset",
      "bom-ref": "alg:SLH_DSA_SHA3_224_PREHASH_SHAKE_256F:generic",
      "name": "SLH-DSA",
      "cryptoProperties": {
        "assetType": "algorithm",
        "algorithmProperties": {
          "parameterSetIdentifier": "SLH_DSA_SHA3_224_PREHASH_SHAKE_256F",
          "primitive": "signature",
          "executionEnvironment": "software-plain-ram",
          "cryptoFunctions": [
            "keygen",
            "sign",
            "verify"
          ],
          "nistQuantumSecurityLevel": 5,
          "implementationPlatform": "generic"
        }
      }
    },
    {
      "type": "cryptographic-asset",
      "bom-ref": "alg:SLH_DSA_SHA3_256_PREHASH_SHAKE_256F:generic",
      "name": "SLH-DSA",
      "cryptoProperties": {
        "assetType": "algorithm",
        "algorithmProperties": {
          "parameterSetIdentifier": "SLH_DSA_SHA3_256_PREHASH_SHAKE_256F",
          "primitive": "signature",
          "executionEnvironment": "software-plain-ram",
          "cryptoFunctions": [
            "keygen",
            "sign",
            "verify"
          ],
          "nistQuantumSecurityLevel": 5,
          "implementationPlatform": "generic"
        }
      }
    },
    {
      "type": "cryptographic-asset",
      "bom-ref": "alg:SLH_DSA_SHA3_384_PREHASH_SHAKE_256F:generic",
      "name": "SLH-DSA",
      "cryptoProperties": {
        "assetType": "algorithm",
        "algorithmProperties": {
          "parameterSetIdentifier": "SLH_DSA_SHA3_384_PREHASH_SHAKE_256F",
          "primitive": "signature",
          "executionEnvironment": "software-plain-ram",
          "cryptoFunctions": [
            "keygen",
            "sign",
            "verify"
          ],
          "nistQuantumSecurityLevel": 5,
          "implementationPlatform": "generic"
        }
      }
    },
    {
      "type": "cryptographic-asset",
      "bom-ref": "alg:SLH_DSA_SHA3_512_PREHASH_SHAKE_256F:generic",
      "name": "SLH-DSA",
      "cryptoProperties": {
        "assetType": "algorithm",
        "algorithmProperties": {
          "parameterSetIdentifier": "SLH_DSA_SHA3_512_PREHASH_SHAKE_256F",
          "primitive": "signature",
          "executionEnvironment": "software-plain-ram",
          "cryptoFunctions": [
            "keygen",
            "sign",
            "verify"
          ],
          "nistQuantumSecurityLevel": 5,
          "implementationPlatform": "generic"
        }
      }
    },
    {
      "type": "cryptographic-asset",
      "bom-ref": "alg:SLH_DSA_SHAKE_128_PREHASH_SHAKE_256F:generic",
      "name": "SLH-DSA",
      "cryptoProperties": {
        "assetType": "algorithm",
        "algorithmProperties": {
          "parameterSetIdentifier": "SLH_DSA_SHAKE_128_PREHASH_SHAKE_256F",
          "primitive": "signature",
          "executionEnvironment": "software-plain-ram",
          "cryptoFunctions": [
            "keygen",
            "sign",
            "verify"
          ],
          "nistQuantumSecurityLevel": 5,
          "implementationPlatform": "generic"
        }
      }
    },
    {
      "type": "cryptographic-asset",
      "bom-ref": "alg:SLH_DSA_SHAKE_256_PREHASH_SHAKE_256F:generic",
      "name": "SLH-DSA",
      "cryptoProperties": {
        "assetType": "algorithm",
        "algorithmProperties": {
          "parameterSetIdentifier": "SLH_DSA_SHAKE_256_PREHASH_SHAKE_256F",
          "primitive": "signature",
          "executionEnvironment": "software-plain-ram",
          "cryptoFunctions": [
            "keygen",
            "sign",
            "verify"
          ],
          "nistQuantumSecurityLevel": 5,
          "implementationPlatform": "generic"
        }
      }
    },
    {
      "type": "cryptographic-asset",
      "bom-ref": "alg:SNOVA_24_5_4:generic",
      "name": "SNOVA",
      "cryptoProperties": {
        "assetType": "algorithm",
        "algorithmProperties": {
          "parameterSetIdentifier": "SNOVA_24_5_4",
          "primitive": "signature",
          "executionEnvironment": "software-plain-ram",
          "cryptoFunctions": [
            "keygen",
            "sign",
            "verify"
          ],
          "nistQuantumSecurityLevel": 1,
          "implementationPlatform": "generic"
        }
      }
    },
    {
      "type": "cryptographic-asset",
      "bom-ref": "alg:SNOVA_24_5_4:x86_64",
      "name": "SNOVA",
      "cryptoProperties": {
        "assetType": "algorithm",
        "algorithmProperties": {
          "parameterSetIdentifier": "SNOVA_24_5_4",
          "primitive": "signature",
          "executionEnvironment": "software-plain-ram",
          "cryptoFunctions": [
            "keygen",
            "sign",
            "verify"
          ],
          "nistQuantumSecurityLevel": 1,
          "implementationPlatform": "x86_64"
        }
      }
    },
    {
      "type": "cryptographic-asset",
      "bom-ref": "alg:SNOVA_24_5_4:armv8-a",
      "name": "SNOVA",
      "cryptoProperties": {
        "assetType": "algorithm",
        "algorithmProperties": {
          "parameterSetIdentifier": "SNOVA_24_5_4",
          "primitive": "signature",
          "executionEnvironment": "software-plain-ram",
          "cryptoFunctions": [
            "keygen",
            "sign",
            "verify"
          ],
          "nistQuantumSecurityLevel": 1,
          "implementationPlatform": "armv8-a"
        }
      }
    },
    {
      "type": "cryptographic-asset",
      "bom-ref": "alg:SNOVA_24_5_4_SHAKE:generic",
      "name": "SNOVA",
      "cryptoProperties": {
        "assetType": "algorithm",
        "algorithmProperties": {
          "parameterSetIdentifier": "SNOVA_24_5_4_SHAKE",
          "primitive": "signature",
          "executionEnvironment": "software-plain-ram",
          "cryptoFunctions": [
            "keygen",
            "sign",
            "verify"
          ],
          "nistQuantumSecurityLevel": 1,
          "implementationPlatform": "generic"
        }
      }
    },
    {
      "type": "cryptographic-asset",
      "bom-ref": "alg:SNOVA_24_5_4_SHAKE:x86_64",
      "name": "SNOVA",
      "cryptoProperties": {
        "assetType": "algorithm",
        "algorithmProperties": {
          "parameterSetIdentifier": "SNOVA_24_5_4_SHAKE",
          "primitive": "signature",
          "executionEnvironment": "software-plain-ram",
          "cryptoFunctions": [
            "keygen",
            "sign",
            "verify"
          ],
          "nistQuantumSecurityLevel": 1,
          "implementationPlatform": "x86_64"
        }
      }
    },
    {
      "type": "cryptographic-asset",
      "bom-ref": "alg:SNOVA_24_5_4_SHAKE:armv8-a",
      "name": "SNOVA",
      "cryptoProperties": {
        "assetType": "algorithm",
        "algorithmProperties": {
          "parameterSetIdentifier": "SNOVA_24_5_4_SHAKE",
          "primitive": "signature",
          "executionEnvironment": "software-plain-ram",
          "cryptoFunctions": [
            "keygen",
            "sign",
            "verify"
          ],
          "nistQuantumSecurityLevel": 1,
          "implementationPlatform": "armv8-a"
        }
      }
    },
    {
      "type": "cryptographic-asset",
      "bom-ref": "alg:SNOVA_24_5_4_esk:generic",
      "name": "SNOVA",
      "cryptoProperties": {
        "assetType": "algorithm",
        "algorithmProperties": {
          "parameterSetIdentifier": "SNOVA_24_5_4_esk",
          "primitive": "signature",
          "executionEnvironment": "software-plain-ram",
          "cryptoFunctions": [
            "keygen",
            "sign",
            "verify"
          ],
          "nistQuantumSecurityLevel": 1,
          "implementationPlatform": "generic"
        }
      }
    },
    {
      "type": "cryptographic-asset",
      "bom-ref": "alg:SNOVA_24_5_4_esk:x86_64",
      "name": "SNOVA",
      "cryptoProperties": {
        "assetType": "algorithm",
        "algorithmProperties": {
          "parameterSetIdentifier": "SNOVA_24_5_4_esk",
          "primitive": "signature",
          "executionEnvironment": "software-plain-ram",
          "cryptoFunctions": [
            "keygen",
            "sign",
            "verify"
          ],
          "nistQuantumSecurityLevel": 1,
          "implementationPlatform": "x86_64"
        }
      }
    },
    {
      "type": "cryptographic-asset",
      "bom-ref": "alg:SNOVA_24_5_4_esk:armv8-a",
      "name": "SNOVA",
      "cryptoProperties": {
        "assetType": "algorithm",
        "algorithmProperties": {
          "parameterSetIdentifier": "SNOVA_24_5_4_esk",
          "primitive": "signature",
          "executionEnvironment": "software-plain-ram",
          "cryptoFunctions": [
            "keygen",
            "sign",
            "verify"
          ],
          "nistQuantumSecurityLevel": 1,
          "implementationPlatform": "armv8-a"
        }
      }
    },
    {
      "type": "cryptographic-asset",
      "bom-ref": "alg:SNOVA_24_5_4_SHAKE_esk:generic",
      "name": "SNOVA",
      "cryptoProperties": {
        "assetType": "algorithm",
        "algorithmProperties": {
          "parameterSetIdentifier": "SNOVA_24_5_4_SHAKE_esk",
          "primitive": "signature",
          "executionEnvironment": "software-plain-ram",
          "cryptoFunctions": [
            "keygen",
            "sign",
            "verify"
          ],
          "nistQuantumSecurityLevel": 1,
          "implementationPlatform": "generic"
        }
      }
    },
    {
      "type": "cryptographic-asset",
      "bom-ref": "alg:SNOVA_24_5_4_SHAKE_esk:x86_64",
      "name": "SNOVA",
      "cryptoProperties": {
        "assetType": "algorithm",
        "algorithmProperties": {
          "parameterSetIdentifier": "SNOVA_24_5_4_SHAKE_esk",
          "primitive": "signature",
          "executionEnvironment": "software-plain-ram",
          "cryptoFunctions": [
            "keygen",
            "sign",
            "verify"
          ],
          "nistQuantumSecurityLevel": 1,
          "implementationPlatform": "x86_64"
        }
      }
    },
    {
      "type": "cryptographic-asset",
      "bom-ref": "alg:SNOVA_24_5_4_SHAKE_esk:armv8-a",
      "name": "SNOVA",
      "cryptoProperties": {
        "assetType": "algorithm",
        "algorithmProperties": {
          "parameterSetIdentifier": "SNOVA_24_5_4_SHAKE_esk",
          "primitive": "signature",
          "executionEnvironment": "software-plain-ram",
          "cryptoFunctions": [
            "keygen",
            "sign",
            "verify"
          ],
          "nistQuantumSecurityLevel": 1,
          "implementationPlatform": "armv8-a"
        }
      }
    },
    {
      "type": "cryptographic-asset",
      "bom-ref": "alg:SNOVA_37_17_2:generic",
      "name": "SNOVA",
      "cryptoProperties": {
        "assetType": "algorithm",
        "algorithmProperties": {
          "parameterSetIdentifier": "SNOVA_37_17_2",
          "primitive": "signature",
          "executionEnvironment": "software-plain-ram",
          "cryptoFunctions": [
            "keygen",
            "sign",
            "verify"
          ],
          "nistQuantumSecurityLevel": 1,
          "implementationPlatform": "generic"
        }
      }
    },
    {
      "type": "cryptographic-asset",
      "bom-ref": "alg:SNOVA_37_17_2:x86_64",
      "name": "SNOVA",
      "cryptoProperties": {
        "assetType": "algorithm",
        "algorithmProperties": {
          "parameterSetIdentifier": "SNOVA_37_17_2",
          "primitive": "signature",
          "executionEnvironment": "software-plain-ram",
          "cryptoFunctions": [
            "keygen",
            "sign",
            "verify"
          ],
          "nistQuantumSecurityLevel": 1,
          "implementationPlatform": "x86_64"
        }
      }
    },
    {
      "type": "cryptographic-asset",
      "bom-ref": "alg:SNOVA_37_17_2:armv8-a",
      "name": "SNOVA",
      "cryptoProperties": {
        "assetType": "algorithm",
        "algorithmProperties": {
          "parameterSetIdentifier": "SNOVA_37_17_2",
          "primitive": "signature",
          "executionEnvironment": "software-plain-ram",
          "cryptoFunctions": [
            "keygen",
            "sign",
            "verify"
          ],
          "nistQuantumSecurityLevel": 1,
          "implementationPlatform": "armv8-a"
        }
      }
    },
    {
      "type": "cryptographic-asset",
      "bom-ref": "alg:SNOVA_25_8_3:generic",
      "name": "SNOVA",
      "cryptoProperties": {
        "assetType": "algorithm",
        "algorithmProperties": {
          "parameterSetIdentifier": "SNOVA_25_8_3",
          "primitive": "signature",
          "executionEnvironment": "software-plain-ram",
          "cryptoFunctions": [
            "keygen",
            "sign",
            "verify"
          ],
          "nistQuantumSecurityLevel": 1,
          "implementationPlatform": "generic"
        }
      }
    },
    {
      "type": "cryptographic-asset",
      "bom-ref": "alg:SNOVA_25_8_3:x86_64",
      "name": "SNOVA",
      "cryptoProperties": {
        "assetType": "algorithm",
        "algorithmProperties": {
          "parameterSetIdentifier": "SNOVA_25_8_3",
          "primitive": "signature",
          "executionEnvironment": "software-plain-ram",
          "cryptoFunctions": [
            "keygen",
            "sign",
            "verify"
          ],
          "nistQuantumSecurityLevel": 1,
          "implementationPlatform": "x86_64"
        }
      }
    },
    {
      "type": "cryptographic-asset",
      "bom-ref": "alg:SNOVA_25_8_3:armv8-a",
      "name": "SNOVA",
      "cryptoProperties": {
        "assetType": "algorithm",
        "algorithmProperties": {
          "parameterSetIdentifier": "SNOVA_25_8_3",
          "primitive": "signature",
          "executionEnvironment": "software-plain-ram",
          "cryptoFunctions": [
            "keygen",
            "sign",
            "verify"
          ],
          "nistQuantumSecurityLevel": 1,
          "implementationPlatform": "armv8-a"
        }
      }
    },
    {
      "type": "cryptographic-asset",
      "bom-ref": "alg:SNOVA_56_25_2:generic",
      "name": "SNOVA",
      "cryptoProperties": {
        "assetType": "algorithm",
        "algorithmProperties": {
          "parameterSetIdentifier": "SNOVA_56_25_2",
          "primitive": "signature",
          "executionEnvironment": "software-plain-ram",
          "cryptoFunctions": [
            "keygen",
            "sign",
            "verify"
          ],
          "nistQuantumSecurityLevel": 3,
          "implementationPlatform": "generic"
        }
      }
    },
    {
      "type": "cryptographic-asset",
      "bom-ref": "alg:SNOVA_56_25_2:x86_64",
      "name": "SNOVA",
      "cryptoProperties": {
        "assetType": "algorithm",
        "algorithmProperties": {
          "parameterSetIdentifier": "SNOVA_56_25_2",
          "primitive": "signature",
          "executionEnvironment": "software-plain-ram",
          "cryptoFunctions": [
            "keygen",
            "sign",
            "verify"
          ],
          "nistQuantumSecurityLevel": 3,
          "implementationPlatform": "x86_64"
        }
      }
    },
    {
      "type": "cryptographic-asset",
      "bom-ref": "alg:SNOVA_56_25_2:armv8-a",
      "name": "SNOVA",
      "cryptoProperties": {
        "assetType": "algorithm",
        "algorithmProperties": {
          "parameterSetIdentifier": "SNOVA_56_25_2",
          "primitive": "signature",
          "executionEnvironment": "software-plain-ram",
          "cryptoFunctions": [
            "keygen",
            "sign",
            "verify"
          ],
          "nistQuantumSecurityLevel": 3,
          "implementationPlatform": "armv8-a"
        }
      }
    },
    {
      "type": "cryptographic-asset",
      "bom-ref": "alg:SNOVA_49_11_3:generic",
      "name": "SNOVA",
      "cryptoProperties": {
        "assetType": "algorithm",
        "algorithmProperties": {
          "parameterSetIdentifier": "SNOVA_49_11_3",
          "primitive": "signature",
          "executionEnvironment": "software-plain-ram",
          "cryptoFunctions": [
            "keygen",
            "sign",
            "verify"
          ],
          "nistQuantumSecurityLevel": 3,
          "implementationPlatform": "generic"
        }
      }
    },
    {
      "type": "cryptographic-asset",
      "bom-ref": "alg:SNOVA_49_11_3:x86_64",
      "name": "SNOVA",
      "cryptoProperties": {
        "assetType": "algorithm",
        "algorithmProperties": {
          "parameterSetIdentifier": "SNOVA_49_11_3",
          "primitive": "signature",
          "executionEnvironment": "software-plain-ram",
          "cryptoFunctions": [
            "keygen",
            "sign",
            "verify"
          ],
          "nistQuantumSecurityLevel": 3,
          "implementationPlatform": "x86_64"
        }
      }
    },
    {
      "type": "cryptographic-asset",
      "bom-ref": "alg:SNOVA_49_11_3:armv8-a",
      "name": "SNOVA",
      "cryptoProperties": {
        "assetType": "algorithm",
        "algorithmProperties": {
          "parameterSetIdentifier": "SNOVA_49_11_3",
          "primitive": "signature",
          "executionEnvironment": "software-plain-ram",
          "cryptoFunctions": [
            "keygen",
            "sign",
            "verify"
          ],
          "nistQuantumSecurityLevel": 3,
          "implementationPlatform": "armv8-a"
        }
      }
    },
    {
      "type": "cryptographic-asset",
      "bom-ref": "alg:SNOVA_37_8_4:generic",
      "name": "SNOVA",
      "cryptoProperties": {
        "assetType": "algorithm",
        "algorithmProperties": {
          "parameterSetIdentifier": "SNOVA_37_8_4",
          "primitive": "signature",
          "executionEnvironment": "software-plain-ram",
          "cryptoFunctions": [
            "keygen",
            "sign",
            "verify"
          ],
          "nistQuantumSecurityLevel": 3,
          "implementationPlatform": "generic"
        }
      }
    },
    {
      "type": "cryptographic-asset",
      "bom-ref": "alg:SNOVA_37_8_4:x86_64",
      "name": "SNOVA",
      "cryptoProperties": {
        "assetType": "algorithm",
        "algorithmProperties": {
          "parameterSetIdentifier": "SNOVA_37_8_4",
          "primitive": "signature",
          "executionEnvironment": "software-plain-ram",
          "cryptoFunctions": [
            "keygen",
            "sign",
            "verify"
          ],
          "nistQuantumSecurityLevel": 3,
          "implementationPlatform": "x86_64"
        }
      }
    },
    {
      "type": "cryptographic-asset",
      "bom-ref": "alg:SNOVA_37_8_4:armv8-a",
      "name": "SNOVA",
      "cryptoProperties": {
        "assetType": "algorithm",
        "algorithmProperties": {
          "parameterSetIdentifier": "SNOVA_37_8_4",
          "primitive": "signature",
          "executionEnvironment": "software-plain-ram",
          "cryptoFunctions": [
            "keygen",
            "sign",
            "verify"
          ],
          "nistQuantumSecurityLevel": 3,
          "implementationPlatform": "armv8-a"
        }
      }
    },
    {
      "type": "cryptographic-asset",
      "bom-ref": "alg:SNOVA_24_5_5:generic",
      "name": "SNOVA",
      "cryptoProperties": {
        "assetType": "algorithm",
        "algorithmProperties": {
          "parameterSetIdentifier": "SNOVA_24_5_5",
          "primitive": "signature",
          "executionEnvironment": "software-plain-ram",
          "cryptoFunctions": [
            "keygen",
            "sign",
            "verify"
          ],
          "nistQuantumSecurityLevel": 3,
          "implementationPlatform": "generic"
        }
      }
    },
    {
      "type": "cryptographic-asset",
      "bom-ref": "alg:SNOVA_24_5_5:x86_64",
      "name": "SNOVA",
      "cryptoProperties": {
        "assetType": "algorithm",
        "algorithmProperties": {
          "parameterSetIdentifier": "SNOVA_24_5_5",
          "primitive": "signature",
          "executionEnvironment": "software-plain-ram",
          "cryptoFunctions": [
            "keygen",
            "sign",
            "verify"
          ],
          "nistQuantumSecurityLevel": 3,
          "implementationPlatform": "x86_64"
        }
      }
    },
    {
      "type": "cryptographic-asset",
      "bom-ref": "alg:SNOVA_24_5_5:armv8-a",
      "name": "SNOVA",
      "cryptoProperties": {
        "assetType": "algorithm",
        "algorithmProperties": {
          "parameterSetIdentifier": "SNOVA_24_5_5",
          "primitive": "signature",
          "executionEnvironment": "software-plain-ram",
          "cryptoFunctions": [
            "keygen",
            "sign",
            "verify"
          ],
          "nistQuantumSecurityLevel": 3,
          "implementationPlatform": "armv8-a"
        }
      }
    },
    {
      "type": "cryptographic-asset",
      "bom-ref": "alg:SNOVA_60_10_4:generic",
      "name": "SNOVA",
      "cryptoProperties": {
        "assetType": "algorithm",
        "algorithmProperties": {
          "parameterSetIdentifier": "SNOVA_60_10_4",
          "primitive": "signature",
          "executionEnvironment": "software-plain-ram",
          "cryptoFunctions": [
            "keygen",
            "sign",
            "verify"
          ],
          "nistQuantumSecurityLevel": 5,
          "implementationPlatform": "generic"
        }
      }
    },
    {
      "type": "cryptographic-asset",
      "bom-ref": "alg:SNOVA_60_10_4:x86_64",
      "name": "SNOVA",
      "cryptoProperties": {
        "assetType": "algorithm",
        "algorithmProperties": {
          "parameterSetIdentifier": "SNOVA_60_10_4",
          "primitive": "signature",
          "executionEnvironment": "software-plain-ram",
          "cryptoFunctions": [
            "keygen",
            "sign",
            "verify"
          ],
          "nistQuantumSecurityLevel": 5,
          "implementationPlatform": "x86_64"
        }
      }
    },
    {
      "type": "cryptographic-asset",
      "bom-ref": "alg:SNOVA_60_10_4:armv8-a",
      "name": "SNOVA",
      "cryptoProperties": {
        "assetType": "algorithm",
        "algorithmProperties": {
          "parameterSetIdentifier": "SNOVA_60_10_4",
          "primitive": "signature",
          "executionEnvironment": "software-plain-ram",
          "cryptoFunctions": [
            "keygen",
            "sign",
            "verify"
          ],
          "nistQuantumSecurityLevel": 5,
          "implementationPlatform": "armv8-a"
        }
      }
    },
    {
      "type": "cryptographic-asset",
      "bom-ref": "alg:SNOVA_29_6_5:generic",
      "name": "SNOVA",
      "cryptoProperties": {
        "assetType": "algorithm",
        "algorithmProperties": {
          "parameterSetIdentifier": "SNOVA_29_6_5",
          "primitive": "signature",
          "executionEnvironment": "software-plain-ram",
          "cryptoFunctions": [
            "keygen",
            "sign",
            "verify"
          ],
          "nistQuantumSecurityLevel": 5,
          "implementationPlatform": "generic"
        }
      }
    },
    {
      "type": "cryptographic-asset",
      "bom-ref": "alg:SNOVA_29_6_5:x86_64",
      "name": "SNOVA",
      "cryptoProperties": {
        "assetType": "algorithm",
        "algorithmProperties": {
          "parameterSetIdentifier": "SNOVA_29_6_5",
          "primitive": "signature",
          "executionEnvironment": "software-plain-ram",
          "cryptoFunctions": [
            "keygen",
            "sign",
            "verify"
          ],
          "nistQuantumSecurityLevel": 5,
          "implementationPlatform": "x86_64"
        }
      }
    },
    {
      "type": "cryptographic-asset",
      "bom-ref": "alg:SNOVA_29_6_5:armv8-a",
      "name": "SNOVA",
      "cryptoProperties": {
        "assetType": "algorithm",
        "algorithmProperties": {
          "parameterSetIdentifier": "SNOVA_29_6_5",
          "primitive": "signature",
          "executionEnvironment": "software-plain-ram",
          "cryptoFunctions": [
            "keygen",
            "sign",
            "verify"
          ],
          "nistQuantumSecurityLevel": 5,
          "implementationPlatform": "armv8-a"
        }
      }
    },
    {
      "type": "cryptographic-asset",
      "bom-ref": "alg:SPHINCS+-SHA2-128f-simple:generic",
      "name": "SPHINCS+",
      "cryptoProperties": {
        "assetType": "algorithm",
        "algorithmProperties": {
          "parameterSetIdentifier": "SPHINCS+-SHA2-128f-simple",
          "primitive": "signature",
          "executionEnvironment": "software-plain-ram",
          "cryptoFunctions": [
            "keygen",
            "sign",
            "verify"
          ],
          "nistQuantumSecurityLevel": 1,
          "implementationPlatform": "generic"
        }
      }
    },
    {
      "type": "cryptographic-asset",
      "bom-ref": "alg:SPHINCS+-SHA2-128f-simple:x86_64",
      "name": "SPHINCS+",
      "cryptoProperties": {
        "assetType": "algorithm",
        "algorithmProperties": {
          "parameterSetIdentifier": "SPHINCS+-SHA2-128f-simple",
          "primitive": "signature",
          "executionEnvironment": "software-plain-ram",
          "cryptoFunctions": [
            "keygen",
            "sign",
            "verify"
          ],
          "nistQuantumSecurityLevel": 1,
          "implementationPlatform": "x86_64"
        }
      }
    },
    {
      "type": "cryptographic-asset",
      "bom-ref": "alg:SPHINCS+-SHA2-128s-simple:generic",
      "name": "SPHINCS+",
      "cryptoProperties": {
        "assetType": "algorithm",
        "algorithmProperties": {
          "parameterSetIdentifier": "SPHINCS+-SHA2-128s-simple",
          "primitive": "signature",
          "executionEnvironment": "software-plain-ram",
          "cryptoFunctions": [
            "keygen",
            "sign",
            "verify"
          ],
          "nistQuantumSecurityLevel": 1,
          "implementationPlatform": "generic"
        }
      }
    },
    {
      "type": "cryptographic-asset",
      "bom-ref": "alg:SPHINCS+-SHA2-128s-simple:x86_64",
      "name": "SPHINCS+",
      "cryptoProperties": {
        "assetType": "algorithm",
        "algorithmProperties": {
          "parameterSetIdentifier": "SPHINCS+-SHA2-128s-simple",
          "primitive": "signature",
          "executionEnvironment": "software-plain-ram",
          "cryptoFunctions": [
            "keygen",
            "sign",
            "verify"
          ],
          "nistQuantumSecurityLevel": 1,
          "implementationPlatform": "x86_64"
        }
      }
    },
    {
      "type": "cryptographic-asset",
      "bom-ref": "alg:SPHINCS+-SHA2-192f-simple:generic",
      "name": "SPHINCS+",
      "cryptoProperties": {
        "assetType": "algorithm",
        "algorithmProperties": {
          "parameterSetIdentifier": "SPHINCS+-SHA2-192f-simple",
          "primitive": "signature",
          "executionEnvironment": "software-plain-ram",
          "cryptoFunctions": [
            "keygen",
            "sign",
            "verify"
          ],
          "nistQuantumSecurityLevel": 3,
          "implementationPlatform": "generic"
        }
      }
    },
    {
      "type": "cryptographic-asset",
      "bom-ref": "alg:SPHINCS+-SHA2-192f-simple:x86_64",
      "name": "SPHINCS+",
      "cryptoProperties": {
        "assetType": "algorithm",
        "algorithmProperties": {
          "parameterSetIdentifier": "SPHINCS+-SHA2-192f-simple",
          "primitive": "signature",
          "executionEnvironment": "software-plain-ram",
          "cryptoFunctions": [
            "keygen",
            "sign",
            "verify"
          ],
          "nistQuantumSecurityLevel": 3,
          "implementationPlatform": "x86_64"
        }
      }
    },
    {
      "type": "cryptographic-asset",
      "bom-ref": "alg:SPHINCS+-SHA2-192s-simple:generic",
      "name": "SPHINCS+",
      "cryptoProperties": {
        "assetType": "algorithm",
        "algorithmProperties": {
          "parameterSetIdentifier": "SPHINCS+-SHA2-192s-simple",
          "primitive": "signature",
          "executionEnvironment": "software-plain-ram",
          "cryptoFunctions": [
            "keygen",
            "sign",
            "verify"
          ],
          "nistQuantumSecurityLevel": 3,
          "implementationPlatform": "generic"
        }
      }
    },
    {
      "type": "cryptographic-asset",
      "bom-ref": "alg:SPHINCS+-SHA2-192s-simple:x86_64",
      "name": "SPHINCS+",
      "cryptoProperties": {
        "assetType": "algorithm",
        "algorithmProperties": {
          "parameterSetIdentifier": "SPHINCS+-SHA2-192s-simple",
          "primitive": "signature",
          "executionEnvironment": "software-plain-ram",
          "cryptoFunctions": [
            "keygen",
            "sign",
            "verify"
          ],
          "nistQuantumSecurityLevel": 3,
          "implementationPlatform": "x86_64"
        }
      }
    },
    {
      "type": "cryptographic-asset",
      "bom-ref": "alg:SPHINCS+-SHA2-256f-simple:generic",
      "name": "SPHINCS+",
      "cryptoProperties": {
        "assetType": "algorithm",
        "algorithmProperties": {
          "parameterSetIdentifier": "SPHINCS+-SHA2-256f-simple",
          "primitive": "signature",
          "executionEnvironment": "software-plain-ram",
          "cryptoFunctions": [
            "keygen",
            "sign",
            "verify"
          ],
          "nistQuantumSecurityLevel": 5,
          "implementationPlatform": "generic"
        }
      }
    },
    {
      "type": "cryptographic-asset",
      "bom-ref": "alg:SPHINCS+-SHA2-256f-simple:x86_64",
      "name": "SPHINCS+",
      "cryptoProperties": {
        "assetType": "algorithm",
        "algorithmProperties": {
          "parameterSetIdentifier": "SPHINCS+-SHA2-256f-simple",
          "primitive": "signature",
          "executionEnvironment": "software-plain-ram",
          "cryptoFunctions": [
            "keygen",
            "sign",
            "verify"
          ],
          "nistQuantumSecurityLevel": 5,
          "implementationPlatform": "x86_64"
        }
      }
    },
    {
      "type": "cryptographic-asset",
      "bom-ref": "alg:SPHINCS+-SHA2-256s-simple:generic",
      "name": "SPHINCS+",
      "cryptoProperties": {
        "assetType": "algorithm",
        "algorithmProperties": {
          "parameterSetIdentifier": "SPHINCS+-SHA2-256s-simple",
          "primitive": "signature",
          "executionEnvironment": "software-plain-ram",
          "cryptoFunctions": [
            "keygen",
            "sign",
            "verify"
          ],
          "nistQuantumSecurityLevel": 5,
          "implementationPlatform": "generic"
        }
      }
    },
    {
      "type": "cryptographic-asset",
      "bom-ref": "alg:SPHINCS+-SHA2-256s-simple:x86_64",
      "name": "SPHINCS+",
      "cryptoProperties": {
        "assetType": "algorithm",
        "algorithmProperties": {
          "parameterSetIdentifier": "SPHINCS+-SHA2-256s-simple",
          "primitive": "signature",
          "executionEnvironment": "software-plain-ram",
          "cryptoFunctions": [
            "keygen",
            "sign",
            "verify"
          ],
          "nistQuantumSecurityLevel": 5,
          "implementationPlatform": "x86_64"
        }
      }
    },
    {
      "type": "cryptographic-asset",
      "bom-ref": "alg:SPHINCS+-SHAKE-128f-simple:generic",
      "name": "SPHINCS+",
      "cryptoProperties": {
        "assetType": "algorithm",
        "algorithmProperties": {
          "parameterSetIdentifier": "SPHINCS+-SHAKE-128f-simple",
          "primitive": "signature",
          "executionEnvironment": "software-plain-ram",
          "cryptoFunctions": [
            "keygen",
            "sign",
            "verify"
          ],
          "nistQuantumSecurityLevel": 1,
          "implementationPlatform": "generic"
        }
      }
    },
    {
      "type": "cryptographic-asset",
      "bom-ref": "alg:SPHINCS+-SHAKE-128f-simple:x86_64",
      "name": "SPHINCS+",
      "cryptoProperties": {
        "assetType": "algorithm",
        "algorithmProperties": {
          "parameterSetIdentifier": "SPHINCS+-SHAKE-128f-simple",
          "primitive": "signature",
          "executionEnvironment": "software-plain-ram",
          "cryptoFunctions": [
            "keygen",
            "sign",
            "verify"
          ],
          "nistQuantumSecurityLevel": 1,
          "implementationPlatform": "x86_64"
        }
      }
    },
    {
      "type": "cryptographic-asset",
      "bom-ref": "alg:SPHINCS+-SHAKE-128s-simple:generic",
      "name": "SPHINCS+",
      "cryptoProperties": {
        "assetType": "algorithm",
        "algorithmProperties": {
          "parameterSetIdentifier": "SPHINCS+-SHAKE-128s-simple",
          "primitive": "signature",
          "executionEnvironment": "software-plain-ram",
          "cryptoFunctions": [
            "keygen",
            "sign",
            "verify"
          ],
          "nistQuantumSecurityLevel": 1,
          "implementationPlatform": "generic"
        }
      }
    },
    {
      "type": "cryptographic-asset",
      "bom-ref": "alg:SPHINCS+-SHAKE-128s-simple:x86_64",
      "name": "SPHINCS+",
      "cryptoProperties": {
        "assetType": "algorithm",
        "algorithmProperties": {
          "parameterSetIdentifier": "SPHINCS+-SHAKE-128s-simple",
          "primitive": "signature",
          "executionEnvironment": "software-plain-ram",
          "cryptoFunctions": [
            "keygen",
            "sign",
            "verify"
          ],
          "nistQuantumSecurityLevel": 1,
          "implementationPlatform": "x86_64"
        }
      }
    },
    {
      "type": "cryptographic-asset",
      "bom-ref": "alg:SPHINCS+-SHAKE-192f-simple:generic",
      "name": "SPHINCS+",
      "cryptoProperties": {
        "assetType": "algorithm",
        "algorithmProperties": {
          "parameterSetIdentifier": "SPHINCS+-SHAKE-192f-simple",
          "primitive": "signature",
          "executionEnvironment": "software-plain-ram",
          "cryptoFunctions": [
            "keygen",
            "sign",
            "verify"
          ],
          "nistQuantumSecurityLevel": 3,
          "implementationPlatform": "generic"
        }
      }
    },
    {
      "type": "cryptographic-asset",
      "bom-ref": "alg:SPHINCS+-SHAKE-192f-simple:x86_64",
      "name": "SPHINCS+",
      "cryptoProperties": {
        "assetType": "algorithm",
        "algorithmProperties": {
          "parameterSetIdentifier": "SPHINCS+-SHAKE-192f-simple",
          "primitive": "signature",
          "executionEnvironment": "software-plain-ram",
          "cryptoFunctions": [
            "keygen",
            "sign",
            "verify"
          ],
          "nistQuantumSecurityLevel": 3,
          "implementationPlatform": "x86_64"
        }
      }
    },
    {
      "type": "cryptographic-asset",
      "bom-ref": "alg:SPHINCS+-SHAKE-192s-simple:generic",
      "name": "SPHINCS+",
      "cryptoProperties": {
        "assetType": "algorithm",
        "algorithmProperties": {
          "parameterSetIdentifier": "SPHINCS+-SHAKE-192s-simple",
          "primitive": "signature",
          "executionEnvironment": "software-plain-ram",
          "cryptoFunctions": [
            "keygen",
            "sign",
            "verify"
          ],
          "nistQuantumSecurityLevel": 3,
          "implementationPlatform": "generic"
        }
      }
    },
    {
      "type": "cryptographic-asset",
      "bom-ref": "alg:SPHINCS+-SHAKE-192s-simple:x86_64",
      "name": "SPHINCS+",
      "cryptoProperties": {
        "assetType": "algorithm",
        "algorithmProperties": {
          "parameterSetIdentifier": "SPHINCS+-SHAKE-192s-simple",
          "primitive": "signature",
          "executionEnvironment": "software-plain-ram",
          "cryptoFunctions": [
            "keygen",
            "sign",
            "verify"
          ],
          "nistQuantumSecurityLevel": 3,
          "implementationPlatform": "x86_64"
        }
      }
    },
    {
      "type": "cryptographic-asset",
      "bom-ref": "alg:SPHINCS+-SHAKE-256f-simple:generic",
      "name": "SPHINCS+",
      "cryptoProperties": {
        "assetType": "algorithm",
        "algorithmProperties": {
          "parameterSetIdentifier": "SPHINCS+-SHAKE-256f-simple",
          "primitive": "signature",
          "executionEnvironment": "software-plain-ram",
          "cryptoFunctions": [
            "keygen",
            "sign",
            "verify"
          ],
          "nistQuantumSecurityLevel": 5,
          "implementationPlatform": "generic"
        }
      }
    },
    {
      "type": "cryptographic-asset",
      "bom-ref": "alg:SPHINCS+-SHAKE-256f-simple:x86_64",
      "name": "SPHINCS+",
      "cryptoProperties": {
        "assetType": "algorithm",
        "algorithmProperties": {
          "parameterSetIdentifier": "SPHINCS+-SHAKE-256f-simple",
          "primitive": "signature",
          "executionEnvironment": "software-plain-ram",
          "cryptoFunctions": [
            "keygen",
            "sign",
            "verify"
          ],
          "nistQuantumSecurityLevel": 5,
          "implementationPlatform": "x86_64"
        }
      }
    },
    {
      "type": "cryptographic-asset",
      "bom-ref": "alg:SPHINCS+-SHAKE-256s-simple:generic",
      "name": "SPHINCS+",
      "cryptoProperties": {
        "assetType": "algorithm",
        "algorithmProperties": {
          "parameterSetIdentifier": "SPHINCS+-SHAKE-256s-simple",
          "primitive": "signature",
          "executionEnvironment": "software-plain-ram",
          "cryptoFunctions": [
            "keygen",
            "sign",
            "verify"
          ],
          "nistQuantumSecurityLevel": 5,
          "implementationPlatform": "generic"
        }
      }
    },
    {
      "type": "cryptographic-asset",
      "bom-ref": "alg:SPHINCS+-SHAKE-256s-simple:x86_64",
      "name": "SPHINCS+",
      "cryptoProperties": {
        "assetType": "algorithm",
        "algorithmProperties": {
          "parameterSetIdentifier": "SPHINCS+-SHAKE-256s-simple",
          "primitive": "signature",
          "executionEnvironment": "software-plain-ram",
          "cryptoFunctions": [
            "keygen",
            "sign",
            "verify"
          ],
          "nistQuantumSecurityLevel": 5,
          "implementationPlatform": "x86_64"
        }
      }
    },
    {
      "type": "cryptographic-asset",
      "bom-ref": "alg:SQIsign-lvl1:generic",
      "name": "SQIsign",
      "cryptoProperties": {
        "assetType": "algorithm",
        "algorithmProperties": {
          "parameterSetIdentifier": "SQIsign-lvl1",
          "primitive": "signature",
          "executionEnvironment": "software-plain-ram",
          "cryptoFunctions": [
            "keygen",
            "sign",
            "verify"
          ],
          "nistQuantumSecurityLevel": 1,
          "implementationPlatform": "generic"
        }
      }
    },
    {
      "type": "cryptographic-asset",
      "bom-ref": "alg:SQIsign-lvl1:x86_64",
      "name": "SQIsign",
      "cryptoProperties": {
        "assetType": "algorithm",
        "algorithmProperties": {
          "parameterSetIdentifier": "SQIsign-lvl1",
          "primitive": "signature",
          "executionEnvironment": "software-plain-ram",
          "cryptoFunctions": [
            "keygen",
            "sign",
            "verify"
          ],
          "nistQuantumSecurityLevel": 1,
          "implementationPlatform": "x86_64"
        }
      }
    },
    {
      "type": "cryptographic-asset",
      "bom-ref": "alg:SQIsign-lvl3:generic",
      "name": "SQIsign",
      "cryptoProperties": {
        "assetType": "algorithm",
        "algorithmProperties": {
          "parameterSetIdentifier": "SQIsign-lvl3",
          "primitive": "signature",
          "executionEnvironment": "software-plain-ram",
          "cryptoFunctions": [
            "keygen",
            "sign",
            "verify"
          ],
          "nistQuantumSecurityLevel": 3,
          "implementationPlatform": "generic"
        }
      }
    },
    {
      "type": "cryptographic-asset",
      "bom-ref": "alg:SQIsign-lvl3:x86_64",
      "name": "SQIsign",
      "cryptoProperties": {
        "assetType": "algorithm",
        "algorithmProperties": {
          "parameterSetIdentifier": "SQIsign-lvl3",
          "primitive": "signature",
          "executionEnvironment": "software-plain-ram",
          "cryptoFunctions": [
            "keygen",
            "sign",
            "verify"
          ],
          "nistQuantumSecurityLevel": 3,
          "implementationPlatform": "x86_64"
        }
      }
    },
    {
      "type": "cryptographic-asset",
      "bom-ref": "alg:SQIsign-lvl5:generic",
      "name": "SQIsign",
      "cryptoProperties": {
        "assetType": "algorithm",
        "algorithmProperties": {
          "parameterSetIdentifier": "SQIsign-lvl5",
          "primitive": "signature",
          "executionEnvironment": "software-plain-ram",
          "cryptoFunctions": [
            "keygen",
            "sign",
            "verify"
          ],
          "nistQuantumSecurityLevel": 5,
          "implementationPlatform": "generic"
        }
      }
    },
    {
      "type": "cryptographic-asset",
      "bom-ref": "alg:SQIsign-lvl5:x86_64",
      "name": "SQIsign",
      "cryptoProperties": {
        "assetType": "algorithm",
        "algorithmProperties": {
          "parameterSetIdentifier": "SQIsign-lvl5",
          "primitive": "signature",
          "executionEnvironment": "software-plain-ram",
          "cryptoFunctions": [
            "keygen",
            "sign",
            "verify"
          ],
          "nistQuantumSecurityLevel": 5,
          "implementationPlatform": "x86_64"
        }
      }
    },
    {
      "type": "cryptographic-asset",
      "bom-ref": "alg:OV-Is:generic",
      "name": "UOV",
      "cryptoProperties": {
        "assetType": "algorithm",
        "algorithmProperties": {
          "parameterSetIdentifier": "OV-Is",
          "primitive": "signature",
          "executionEnvironment": "software-plain-ram",
          "cryptoFunctions": [
            "keygen",
            "sign",
            "verify"
          ],
          "nistQuantumSecurityLevel": 1,
          "implementationPlatform": "generic"
        }
      }
    },
    {
      "type": "cryptographic-asset",
      "bom-ref": "alg:OV-Is:armv8-a",
      "name": "UOV",
      "cryptoProperties": {
        "assetType": "algorithm",
        "algorithmProperties": {
          "parameterSetIdentifier": "OV-Is",
          "primitive": "signature",
          "executionEnvironment": "software-plain-ram",
          "cryptoFunctions": [
            "keygen",
            "sign",
            "verify"
          ],
          "nistQuantumSecurityLevel": 1,
          "implementationPlatform": "armv8-a"
        }
      }
    },
    {
      "type": "cryptographic-asset",
      "bom-ref": "alg:OV-Is:x86_64",
      "name": "UOV",
      "cryptoProperties": {
        "assetType": "algorithm",
        "algorithmProperties": {
          "parameterSetIdentifier": "OV-Is",
          "primitive": "signature",
          "executionEnvironment": "software-plain-ram",
          "cryptoFunctions": [
            "keygen",
            "sign",
            "verify"
          ],
          "nistQuantumSecurityLevel": 1,
          "implementationPlatform": "x86_64"
        }
      }
    },
    {
      "type": "cryptographic-asset",
      "bom-ref": "alg:OV-Ip:generic",
      "name": "UOV",
      "cryptoProperties": {
        "assetType": "algorithm",
        "algorithmProperties": {
          "parameterSetIdentifier": "OV-Ip",
          "primitive": "signature",
          "executionEnvironment": "software-plain-ram",
          "cryptoFunctions": [
            "keygen",
            "sign",
            "verify"
          ],
          "nistQuantumSecurityLevel": 1,
          "implementationPlatform": "generic"
        }
      }
    },
    {
      "type": "cryptographic-asset",
      "bom-ref": "alg:OV-Ip:armv8-a",
      "name": "UOV",
      "cryptoProperties": {
        "assetType": "algorithm",
        "algorithmProperties": {
          "parameterSetIdentifier": "OV-Ip",
          "primitive": "signature",
          "executionEnvironment": "software-plain-ram",
          "cryptoFunctions": [
            "keygen",
            "sign",
            "verify"
          ],
          "nistQuantumSecurityLevel": 1,
          "implementationPlatform": "armv8-a"
        }
      }
    },
    {
      "type": "cryptographic-asset",
      "bom-ref": "alg:OV-Ip:x86_64",
      "name": "UOV",
      "cryptoProperties": {
        "assetType": "algorithm",
        "algorithmProperties": {
          "parameterSetIdentifier": "OV-Ip",
          "primitive": "signature",
          "executionEnvironment": "software-plain-ram",
          "cryptoFunctions": [
            "keygen",
            "sign",
            "verify"
          ],
          "nistQuantumSecurityLevel": 1,
          "implementationPlatform": "x86_64"
        }
      }
    },
    {
      "type": "cryptographic-asset",
      "bom-ref": "alg:OV-III:generic",
      "name": "UOV",
      "cryptoProperties": {
        "assetType": "algorithm",
        "algorithmProperties": {
          "parameterSetIdentifier": "OV-III",
          "primitive": "signature",
          "executionEnvironment": "software-plain-ram",
          "cryptoFunctions": [
            "keygen",
            "sign",
            "verify"
          ],
          "nistQuantumSecurityLevel": 3,
          "implementationPlatform": "generic"
        }
      }
    },
    {
      "type": "cryptographic-asset",
      "bom-ref": "alg:OV-III:armv8-a",
      "name": "UOV",
      "cryptoProperties": {
        "assetType": "algorithm",
        "algorithmProperties": {
          "parameterSetIdentifier": "OV-III",
          "primitive": "signature",
          "executionEnvironment": "software-plain-ram",
          "cryptoFunctions": [
            "keygen",
            "sign",
            "verify"
          ],
          "nistQuantumSecurityLevel": 3,
          "implementationPlatform": "armv8-a"
        }
      }
    },
    {
      "type": "cryptographic-asset",
      "bom-ref": "alg:OV-III:x86_64",
      "name": "UOV",
      "cryptoProperties": {
        "assetType": "algorithm",
        "algorithmProperties": {
          "parameterSetIdentifier": "OV-III",
          "primitive": "signature",
          "executionEnvironment": "software-plain-ram",
          "cryptoFunctions": [
            "keygen",
            "sign",
            "verify"
          ],
          "nistQuantumSecurityLevel": 3,
          "implementationPlatform": "x86_64"
        }
      }
    },
    {
      "type": "cryptographic-asset",
      "bom-ref": "alg:OV-V:generic",
      "name": "UOV",
      "cryptoProperties": {
        "assetType": "algorithm",
        "algorithmProperties": {
          "parameterSetIdentifier": "OV-V",
          "primitive": "signature",
          "executionEnvironment": "software-plain-ram",
          "cryptoFunctions": [
            "keygen",
            "sign",
            "verify"
          ],
          "nistQuantumSecurityLevel": 5,
          "implementationPlatform": "generic"
        }
      }
    },
    {
      "type": "cryptographic-asset",
      "bom-ref": "alg:OV-V:armv8-a",
      "name": "UOV",
      "cryptoProperties": {
        "assetType": "algorithm",
        "algorithmProperties": {
          "parameterSetIdentifier": "OV-V",
          "primitive": "signature",
          "executionEnvironment": "software-plain-ram",
          "cryptoFunctions": [
            "keygen",
            "sign",
            "verify"
          ],
          "nistQuantumSecurityLevel": 5,
          "implementationPlatform": "armv8-a"
        }
      }
    },
    {
      "type": "cryptographic-asset",
      "bom-ref": "alg:OV-V:x86_64",
      "name": "UOV",
      "cryptoProperties": {
        "assetType": "algorithm",
        "algorithmProperties": {
          "parameterSetIdentifier": "OV-V",
          "primitive": "signature",
          "executionEnvironment": "software-plain-ram",
          "cryptoFunctions": [
            "keygen",
            "sign",
            "verify"
          ],
          "nistQuantumSecurityLevel": 5,
          "implementationPlatform": "x86_64"
        }
      }
    },
    {
      "type": "cryptographic-asset",
      "bom-ref": "alg:OV-Is-pkc:generic",
      "name": "UOV",
      "cryptoProperties": {
        "assetType": "algorithm",
        "algorithmProperties": {
          "parameterSetIdentifier": "OV-Is-pkc",
          "primitive": "signature",
          "executionEnvironment": "software-plain-ram",
          "cryptoFunctions": [
            "keygen",
            "sign",
            "verify"
          ],
          "nistQuantumSecurityLevel": 1,
          "implementationPlatform": "generic"
        }
      }
    },
    {
      "type": "cryptographic-asset",
      "bom-ref": "alg:OV-Is-pkc:armv8-a",
      "name": "UOV",
      "cryptoProperties": {
        "assetType": "algorithm",
        "algorithmProperties": {
          "parameterSetIdentifier": "OV-Is-pkc",
          "primitive": "signature",
          "executionEnvironment": "software-plain-ram",
          "cryptoFunctions": [
            "keygen",
            "sign",
            "verify"
          ],
          "nistQuantumSecurityLevel": 1,
          "implementationPlatform": "armv8-a"
        }
      }
    },
    {
      "type": "cryptographic-asset",
      "bom-ref": "alg:OV-Is-pkc:x86_64",
      "name": "UOV",
      "cryptoProperties": {
        "assetType": "algorithm",
        "algorithmProperties": {
          "parameterSetIdentifier": "OV-Is-pkc",
          "primitive": "signature",
          "executionEnvironment": "software-plain-ram",
          "cryptoFunctions": [
            "keygen",
            "sign",
            "verify"
          ],
          "nistQuantumSecurityLevel": 1,
          "implementationPlatform": "x86_64"
        }
      }
    },
    {
      "type": "cryptographic-asset",
      "bom-ref": "alg:OV-Ip-pkc:generic",
      "name": "UOV",
      "cryptoProperties": {
        "assetType": "algorithm",
        "algorithmProperties": {
          "parameterSetIdentifier": "OV-Ip-pkc",
          "primitive": "signature",
          "executionEnvironment": "software-plain-ram",
          "cryptoFunctions": [
            "keygen",
            "sign",
            "verify"
          ],
          "nistQuantumSecurityLevel": 1,
          "implementationPlatform": "generic"
        }
      }
    },
    {
      "type": "cryptographic-asset",
      "bom-ref": "alg:OV-Ip-pkc:armv8-a",
      "name": "UOV",
      "cryptoProperties": {
        "assetType": "algorithm",
        "algorithmProperties": {
          "parameterSetIdentifier": "OV-Ip-pkc",
          "primitive": "signature",
          "executionEnvironment": "software-plain-ram",
          "cryptoFunctions": [
            "keygen",
            "sign",
            "verify"
          ],
          "nistQuantumSecurityLevel": 1,
          "implementationPlatform": "armv8-a"
        }
      }
    },
    {
      "type": "cryptographic-asset",
      "bom-ref": "alg:OV-Ip-pkc:x86_64",
      "name": "UOV",
      "cryptoProperties": {
        "assetType": "algorithm",
        "algorithmProperties": {
          "parameterSetIdentifier": "OV-Ip-pkc",
          "primitive": "signature",
          "executionEnvironment": "software-plain-ram",
          "cryptoFunctions": [
            "keygen",
            "sign",
            "verify"
          ],
          "nistQuantumSecurityLevel": 1,
          "implementationPlatform": "x86_64"
        }
      }
    },
    {
      "type": "cryptographic-asset",
      "bom-ref": "alg:OV-III-pkc:generic",
      "name": "UOV",
      "cryptoProperties": {
        "assetType": "algorithm",
        "algorithmProperties": {
          "parameterSetIdentifier": "OV-III-pkc",
          "primitive": "signature",
          "executionEnvironment": "software-plain-ram",
          "cryptoFunctions": [
            "keygen",
            "sign",
            "verify"
          ],
          "nistQuantumSecurityLevel": 3,
          "implementationPlatform": "generic"
        }
      }
    },
    {
      "type": "cryptographic-asset",
      "bom-ref": "alg:OV-III-pkc:armv8-a",
      "name": "UOV",
      "cryptoProperties": {
        "assetType": "algorithm",
        "algorithmProperties": {
          "parameterSetIdentifier": "OV-III-pkc",
          "primitive": "signature",
          "executionEnvironment": "software-plain-ram",
          "cryptoFunctions": [
            "keygen",
            "sign",
            "verify"
          ],
          "nistQuantumSecurityLevel": 3,
          "implementationPlatform": "armv8-a"
        }
      }
    },
    {
      "type": "cryptographic-asset",
      "bom-ref": "alg:OV-III-pkc:x86_64",
      "name": "UOV",
      "cryptoProperties": {
        "assetType": "algorithm",
        "algorithmProperties": {
          "parameterSetIdentifier": "OV-III-pkc",
          "primitive": "signature",
          "executionEnvironment": "software-plain-ram",
          "cryptoFunctions": [
            "keygen",
            "sign",
            "verify"
          ],
          "nistQuantumSecurityLevel": 3,
          "implementationPlatform": "x86_64"
        }
      }
    },
    {
      "type": "cryptographic-asset",
      "bom-ref": "alg:OV-V-pkc:generic",
      "name": "UOV",
      "cryptoProperties": {
        "assetType": "algorithm",
        "algorithmProperties": {
          "parameterSetIdentifier": "OV-V-pkc",
          "primitive": "signature",
          "executionEnvironment": "software-plain-ram",
          "cryptoFunctions": [
            "keygen",
            "sign",
            "verify"
          ],
          "nistQuantumSecurityLevel": 5,
          "implementationPlatform": "generic"
        }
      }
    },
    {
      "type": "cryptographic-asset",
      "bom-ref": "alg:OV-V-pkc:armv8-a",
      "name": "UOV",
      "cryptoProperties": {
        "assetType": "algorithm",
        "algorithmProperties": {
          "parameterSetIdentifier": "OV-V-pkc",
          "primitive": "signature",
          "executionEnvironment": "software-plain-ram",
          "cryptoFunctions": [
            "keygen",
            "sign",
            "verify"
          ],
          "nistQuantumSecurityLevel": 5,
          "implementationPlatform": "armv8-a"
        }
      }
    },
    {
      "type": "cryptographic-asset",
      "bom-ref": "alg:OV-V-pkc:x86_64",
      "name": "UOV",
      "cryptoProperties": {
        "assetType": "algorithm",
        "algorithmProperties": {
          "parameterSetIdentifier": "OV-V-pkc",
          "primitive": "signature",
          "executionEnvironment": "software-plain-ram",
          "cryptoFunctions": [
            "keygen",
            "sign",
            "verify"
          ],
          "nistQuantumSecurityLevel": 5,
          "implementationPlatform": "x86_64"
        }
      }
    },
    {
      "type": "cryptographic-asset",
      "bom-ref": "alg:OV-Is-pkc-skc:generic",
      "name": "UOV",
      "cryptoProperties": {
        "assetType": "algorithm",
        "algorithmProperties": {
          "parameterSetIdentifier": "OV-Is-pkc-skc",
          "primitive": "signature",
          "executionEnvironment": "software-plain-ram",
          "cryptoFunctions": [
            "keygen",
            "sign",
            "verify"
          ],
          "nistQuantumSecurityLevel": 1,
          "implementationPlatform": "generic"
        }
      }
    },
    {
      "type": "cryptographic-asset",
      "bom-ref": "alg:OV-Is-pkc-skc:armv8-a",
      "name": "UOV",
      "cryptoProperties": {
        "assetType": "algorithm",
        "algorithmProperties": {
          "parameterSetIdentifier": "OV-Is-pkc-skc",
          "primitive": "signature",
          "executionEnvironment": "software-plain-ram",
          "cryptoFunctions": [
            "keygen",
            "sign",
            "verify"
          ],
          "nistQuantumSecurityLevel": 1,
          "implementationPlatform": "armv8-a"
        }
      }
    },
    {
      "type": "cryptographic-asset",
      "bom-ref": "alg:OV-Is-pkc-skc:x86_64",
      "name": "UOV",
      "cryptoProperties": {
        "assetType": "algorithm",
        "algorithmProperties": {
          "parameterSetIdentifier": "OV-Is-pkc-skc",
          "primitive": "signature",
          "executionEnvironment": "software-plain-ram",
          "cryptoFunctions": [
            "keygen",
            "sign",
            "verify"
          ],
          "nistQuantumSecurityLevel": 1,
          "implementationPlatform": "x86_64"
        }
      }
    },
    {
      "type": "cryptographic-asset",
      "bom-ref": "alg:OV-Ip-pkc-skc:generic",
      "name": "UOV",
      "cryptoProperties": {
        "assetType": "algorithm",
        "algorithmProperties": {
          "parameterSetIdentifier": "OV-Ip-pkc-skc",
          "primitive": "signature",
          "executionEnvironment": "software-plain-ram",
          "cryptoFunctions": [
            "keygen",
            "sign",
            "verify"
          ],
          "nistQuantumSecurityLevel": 1,
          "implementationPlatform": "generic"
        }
      }
    },
    {
      "type": "cryptographic-asset",
      "bom-ref": "alg:OV-Ip-pkc-skc:armv8-a",
      "name": "UOV",
      "cryptoProperties": {
        "assetType": "algorithm",
        "algorithmProperties": {
          "parameterSetIdentifier": "OV-Ip-pkc-skc",
          "primitive": "signature",
          "executionEnvironment": "software-plain-ram",
          "cryptoFunctions": [
            "keygen",
            "sign",
            "verify"
          ],
          "nistQuantumSecurityLevel": 1,
          "implementationPlatform": "armv8-a"
        }
      }
    },
    {
      "type": "cryptographic-asset",
      "bom-ref": "alg:OV-Ip-pkc-skc:x86_64",
      "name": "UOV",
      "cryptoProperties": {
        "assetType": "algorithm",
        "algorithmProperties": {
          "parameterSetIdentifier": "OV-Ip-pkc-skc",
          "primitive": "signature",
          "executionEnvironment": "software-plain-ram",
          "cryptoFunctions": [
            "keygen",
            "sign",
            "verify"
          ],
          "nistQuantumSecurityLevel": 1,
          "implementationPlatform": "x86_64"
        }
      }
    },
    {
      "type": "cryptographic-asset",
      "bom-ref": "alg:OV-III-pkc-skc:generic",
      "name": "UOV",
      "cryptoProperties": {
        "assetType": "algorithm",
        "algorithmProperties": {
          "parameterSetIdentifier": "OV-III-pkc-skc",
          "primitive": "signature",
          "executionEnvironment": "software-plain-ram",
          "cryptoFunctions": [
            "keygen",
            "sign",
            "verify"
          ],
          "nistQuantumSecurityLevel": 3,
          "implementationPlatform": "generic"
        }
      }
    },
    {
      "type": "cryptographic-asset",
      "bom-ref": "alg:OV-III-pkc-skc:armv8-a",
      "name": "UOV",
      "cryptoProperties": {
        "assetType": "algorithm",
        "algorithmProperties": {
          "parameterSetIdentifier": "OV-III-pkc-skc",
          "primitive": "signature",
          "executionEnvironment": "software-plain-ram",
          "cryptoFunctions": [
            "keygen",
            "sign",
            "verify"
          ],
          "nistQuantumSecurityLevel": 3,
          "implementationPlatform": "armv8-a"
        }
      }
    },
    {
      "type": "cryptographic-asset",
      "bom-ref": "alg:OV-III-pkc-skc:x86_64",
      "name": "UOV",
      "cryptoProperties": {
        "assetType": "algorithm",
        "algorithmProperties": {
          "parameterSetIdentifier": "OV-III-pkc-skc",
          "primitive": "signature",
          "executionEnvironment": "software-plain-ram",
          "cryptoFunctions": [
            "keygen",
            "sign",
            "verify"
          ],
          "nistQuantumSecurityLevel": 3,
          "implementationPlatform": "x86_64"
        }
      }
    },
    {
      "type": "cryptographic-asset",
      "bom-ref": "alg:OV-V-pkc-skc:generic",
      "name": "UOV",
      "cryptoProperties": {
        "assetType": "algorithm",
        "algorithmProperties": {
          "parameterSetIdentifier": "OV-V-pkc-skc",
          "primitive": "signature",
          "executionEnvironment": "software-plain-ram",
          "cryptoFunctions": [
            "keygen",
            "sign",
            "verify"
          ],
          "nistQuantumSecurityLevel": 5,
          "implementationPlatform": "generic"
        }
      }
    },
    {
      "type": "cryptographic-asset",
      "bom-ref": "alg:OV-V-pkc-skc:armv8-a",
      "name": "UOV",
      "cryptoProperties": {
        "assetType": "algorithm",
        "algorithmProperties": {
          "parameterSetIdentifier": "OV-V-pkc-skc",
          "primitive": "signature",
          "executionEnvironment": "software-plain-ram",
          "cryptoFunctions": [
            "keygen",
            "sign",
            "verify"
          ],
          "nistQuantumSecurityLevel": 5,
          "implementationPlatform": "armv8-a"
        }
      }
    },
    {
      "type": "cryptographic-asset",
      "bom-ref": "alg:OV-V-pkc-skc:x86_64",
      "name": "UOV",
      "cryptoProperties": {
        "assetType": "algorithm",
        "algorithmProperties": {
          "parameterSetIdentifier": "OV-V-pkc-skc",
          "primitive": "signature",
          "executionEnvironment": "software-plain-ram",
          "cryptoFunctions": [
            "keygen",
            "sign",
            "verify"
          ],
          "nistQuantumSecurityLevel": 5,
          "implementationPlatform": "x86_64"
        }
      }
    },
    {
      "type": "cryptographic-asset",
      "bom-ref": "alg:aes",
      "name": "aes",
      "cryptoProperties": {
        "assetType": "algorithm",
        "algorithmProperties": {
          "primitive": "block-cipher",
          "executionEnvironment": "software-plain-ram"
        }
      }
    },
    {
      "type": "cryptographic-asset",
      "bom-ref": "alg:sha3",
      "name": "sha3",
      "cryptoProperties": {
        "assetType": "algorithm",
        "algorithmProperties": {
          "primitive": "hash",
          "executionEnvironment": "software-plain-ram"
        }
      }
    }
  ],
  "dependencies": [
    {
<<<<<<< HEAD
      "ref": "pkg:github/open-quantum-safe/liboqs@1a4912bbbd71ef1ca1707f22aa987fd5ab4a38bf",
=======
      "ref": "pkg:github/open-quantum-safe/liboqs@1805ddfeaca70a7e1ac0aef11a73615fbf4d5ce3",
>>>>>>> 16b86299
      "provides": [
        "alg:BIKE-L1:x86_64",
        "alg:BIKE-L3:x86_64",
        "alg:BIKE-L5:x86_64",
        "alg:Classic-McEliece-348864:generic",
        "alg:Classic-McEliece-348864:x86_64",
        "alg:Classic-McEliece-348864f:generic",
        "alg:Classic-McEliece-348864f:x86_64",
        "alg:Classic-McEliece-460896:generic",
        "alg:Classic-McEliece-460896:x86_64",
        "alg:Classic-McEliece-460896f:generic",
        "alg:Classic-McEliece-460896f:x86_64",
        "alg:Classic-McEliece-6688128:generic",
        "alg:Classic-McEliece-6688128:x86_64",
        "alg:Classic-McEliece-6688128f:generic",
        "alg:Classic-McEliece-6688128f:x86_64",
        "alg:Classic-McEliece-6960119:generic",
        "alg:Classic-McEliece-6960119:x86_64",
        "alg:Classic-McEliece-6960119f:generic",
        "alg:Classic-McEliece-6960119f:x86_64",
        "alg:Classic-McEliece-8192128:generic",
        "alg:Classic-McEliece-8192128:x86_64",
        "alg:Classic-McEliece-8192128f:generic",
        "alg:Classic-McEliece-8192128f:x86_64",
        "alg:FrodoKEM-640-AES:generic",
        "alg:FrodoKEM-640-AES:x86_64",
        "alg:FrodoKEM-640-SHAKE:generic",
        "alg:FrodoKEM-640-SHAKE:x86_64",
        "alg:FrodoKEM-976-AES:generic",
        "alg:FrodoKEM-976-AES:x86_64",
        "alg:FrodoKEM-976-SHAKE:generic",
        "alg:FrodoKEM-976-SHAKE:x86_64",
        "alg:FrodoKEM-1344-AES:generic",
        "alg:FrodoKEM-1344-AES:x86_64",
        "alg:FrodoKEM-1344-SHAKE:generic",
        "alg:FrodoKEM-1344-SHAKE:x86_64",
        "alg:HQC-128:generic",
        "alg:HQC-192:generic",
        "alg:HQC-256:generic",
        "alg:Kyber512:generic",
        "alg:Kyber512:x86_64",
        "alg:Kyber512:armv8-a",
        "alg:Kyber512:jasmin:x86_64",
        "alg:Kyber512:jasmin:avx2:x86_64",
        "alg:Kyber768:generic",
        "alg:Kyber768:x86_64",
        "alg:Kyber768:armv8-a",
        "alg:Kyber768:jasmin:x86_64",
        "alg:Kyber768:jasmin:avx2:x86_64",
        "alg:Kyber1024:generic",
        "alg:Kyber1024:x86_64",
        "alg:Kyber1024:armv8-a",
        "alg:ML-KEM-512:generic",
        "alg:ML-KEM-512:x86_64",
        "alg:ML-KEM-512:armv8-a",
        "alg:ML-KEM-768:generic",
        "alg:ML-KEM-768:x86_64",
        "alg:ML-KEM-768:armv8-a",
        "alg:ML-KEM-1024:generic",
        "alg:ML-KEM-1024:x86_64",
        "alg:ML-KEM-1024:armv8-a",
        "alg:sntrup761:generic",
        "alg:sntrup761:x86_64",
        "alg:cross-rsdp-128-balanced:generic",
        "alg:cross-rsdp-128-balanced:x86_64",
        "alg:cross-rsdp-128-fast:generic",
        "alg:cross-rsdp-128-fast:x86_64",
        "alg:cross-rsdp-128-small:generic",
        "alg:cross-rsdp-128-small:x86_64",
        "alg:cross-rsdp-192-balanced:generic",
        "alg:cross-rsdp-192-balanced:x86_64",
        "alg:cross-rsdp-192-fast:generic",
        "alg:cross-rsdp-192-fast:x86_64",
        "alg:cross-rsdp-192-small:generic",
        "alg:cross-rsdp-192-small:x86_64",
        "alg:cross-rsdp-256-balanced:generic",
        "alg:cross-rsdp-256-balanced:x86_64",
        "alg:cross-rsdp-256-fast:generic",
        "alg:cross-rsdp-256-fast:x86_64",
        "alg:cross-rsdp-256-small:generic",
        "alg:cross-rsdp-256-small:x86_64",
        "alg:cross-rsdpg-128-balanced:generic",
        "alg:cross-rsdpg-128-balanced:x86_64",
        "alg:cross-rsdpg-128-fast:generic",
        "alg:cross-rsdpg-128-fast:x86_64",
        "alg:cross-rsdpg-128-small:generic",
        "alg:cross-rsdpg-128-small:x86_64",
        "alg:cross-rsdpg-192-balanced:generic",
        "alg:cross-rsdpg-192-balanced:x86_64",
        "alg:cross-rsdpg-192-fast:generic",
        "alg:cross-rsdpg-192-fast:x86_64",
        "alg:cross-rsdpg-192-small:generic",
        "alg:cross-rsdpg-192-small:x86_64",
        "alg:cross-rsdpg-256-balanced:generic",
        "alg:cross-rsdpg-256-balanced:x86_64",
        "alg:cross-rsdpg-256-fast:generic",
        "alg:cross-rsdpg-256-fast:x86_64",
        "alg:cross-rsdpg-256-small:generic",
        "alg:cross-rsdpg-256-small:x86_64",
        "alg:Dilithium2:generic",
        "alg:Dilithium2:x86_64",
        "alg:Dilithium2:armv8-a",
        "alg:Dilithium3:generic",
        "alg:Dilithium3:x86_64",
        "alg:Dilithium3:armv8-a",
        "alg:Dilithium5:generic",
        "alg:Dilithium5:x86_64",
        "alg:Dilithium5:armv8-a",
        "alg:Falcon-512:generic",
        "alg:Falcon-512:x86_64",
        "alg:Falcon-512:armv8-a",
        "alg:Falcon-1024:generic",
        "alg:Falcon-1024:x86_64",
        "alg:Falcon-1024:armv8-a",
        "alg:Falcon-padded-512:generic",
        "alg:Falcon-padded-512:x86_64",
        "alg:Falcon-padded-512:armv8-a",
        "alg:Falcon-padded-1024:generic",
        "alg:Falcon-padded-1024:x86_64",
        "alg:Falcon-padded-1024:armv8-a",
        "alg:MAYO-1:generic",
        "alg:MAYO-1:x86_64",
        "alg:MAYO-1:armv8-a",
        "alg:MAYO-2:generic",
        "alg:MAYO-2:x86_64",
        "alg:MAYO-2:armv8-a",
        "alg:MAYO-3:generic",
        "alg:MAYO-3:x86_64",
        "alg:MAYO-3:armv8-a",
        "alg:MAYO-5:generic",
        "alg:MAYO-5:x86_64",
        "alg:MAYO-5:armv8-a",
        "alg:ML-DSA-44:generic",
        "alg:ML-DSA-44:x86_64",
        "alg:ML-DSA-65:generic",
        "alg:ML-DSA-65:x86_64",
        "alg:ML-DSA-87:generic",
        "alg:ML-DSA-87:x86_64",
        "alg:SLH_DSA_PURE_SHA2_128S:generic",
        "alg:SLH_DSA_PURE_SHA2_128F:generic",
        "alg:SLH_DSA_PURE_SHA2_192S:generic",
        "alg:SLH_DSA_PURE_SHA2_192F:generic",
        "alg:SLH_DSA_PURE_SHA2_256S:generic",
        "alg:SLH_DSA_PURE_SHA2_256F:generic",
        "alg:SLH_DSA_PURE_SHAKE_128S:generic",
        "alg:SLH_DSA_PURE_SHAKE_128F:generic",
        "alg:SLH_DSA_PURE_SHAKE_192S:generic",
        "alg:SLH_DSA_PURE_SHAKE_192F:generic",
        "alg:SLH_DSA_PURE_SHAKE_256S:generic",
        "alg:SLH_DSA_PURE_SHAKE_256F:generic",
        "alg:SLH_DSA_SHA2_224_PREHASH_SHA2_128S:generic",
        "alg:SLH_DSA_SHA2_256_PREHASH_SHA2_128S:generic",
        "alg:SLH_DSA_SHA2_384_PREHASH_SHA2_128S:generic",
        "alg:SLH_DSA_SHA2_512_PREHASH_SHA2_128S:generic",
        "alg:SLH_DSA_SHA2_512_224_PREHASH_SHA2_128S:generic",
        "alg:SLH_DSA_SHA2_512_256_PREHASH_SHA2_128S:generic",
        "alg:SLH_DSA_SHA3_224_PREHASH_SHA2_128S:generic",
        "alg:SLH_DSA_SHA3_256_PREHASH_SHA2_128S:generic",
        "alg:SLH_DSA_SHA3_384_PREHASH_SHA2_128S:generic",
        "alg:SLH_DSA_SHA3_512_PREHASH_SHA2_128S:generic",
        "alg:SLH_DSA_SHAKE_128_PREHASH_SHA2_128S:generic",
        "alg:SLH_DSA_SHAKE_256_PREHASH_SHA2_128S:generic",
        "alg:SLH_DSA_SHA2_224_PREHASH_SHA2_128F:generic",
        "alg:SLH_DSA_SHA2_256_PREHASH_SHA2_128F:generic",
        "alg:SLH_DSA_SHA2_384_PREHASH_SHA2_128F:generic",
        "alg:SLH_DSA_SHA2_512_PREHASH_SHA2_128F:generic",
        "alg:SLH_DSA_SHA2_512_224_PREHASH_SHA2_128F:generic",
        "alg:SLH_DSA_SHA2_512_256_PREHASH_SHA2_128F:generic",
        "alg:SLH_DSA_SHA3_224_PREHASH_SHA2_128F:generic",
        "alg:SLH_DSA_SHA3_256_PREHASH_SHA2_128F:generic",
        "alg:SLH_DSA_SHA3_384_PREHASH_SHA2_128F:generic",
        "alg:SLH_DSA_SHA3_512_PREHASH_SHA2_128F:generic",
        "alg:SLH_DSA_SHAKE_128_PREHASH_SHA2_128F:generic",
        "alg:SLH_DSA_SHAKE_256_PREHASH_SHA2_128F:generic",
        "alg:SLH_DSA_SHA2_224_PREHASH_SHA2_192S:generic",
        "alg:SLH_DSA_SHA2_256_PREHASH_SHA2_192S:generic",
        "alg:SLH_DSA_SHA2_384_PREHASH_SHA2_192S:generic",
        "alg:SLH_DSA_SHA2_512_PREHASH_SHA2_192S:generic",
        "alg:SLH_DSA_SHA2_512_224_PREHASH_SHA2_192S:generic",
        "alg:SLH_DSA_SHA2_512_256_PREHASH_SHA2_192S:generic",
        "alg:SLH_DSA_SHA3_224_PREHASH_SHA2_192S:generic",
        "alg:SLH_DSA_SHA3_256_PREHASH_SHA2_192S:generic",
        "alg:SLH_DSA_SHA3_384_PREHASH_SHA2_192S:generic",
        "alg:SLH_DSA_SHA3_512_PREHASH_SHA2_192S:generic",
        "alg:SLH_DSA_SHAKE_128_PREHASH_SHA2_192S:generic",
        "alg:SLH_DSA_SHAKE_256_PREHASH_SHA2_192S:generic",
        "alg:SLH_DSA_SHA2_224_PREHASH_SHA2_192F:generic",
        "alg:SLH_DSA_SHA2_256_PREHASH_SHA2_192F:generic",
        "alg:SLH_DSA_SHA2_384_PREHASH_SHA2_192F:generic",
        "alg:SLH_DSA_SHA2_512_PREHASH_SHA2_192F:generic",
        "alg:SLH_DSA_SHA2_512_224_PREHASH_SHA2_192F:generic",
        "alg:SLH_DSA_SHA2_512_256_PREHASH_SHA2_192F:generic",
        "alg:SLH_DSA_SHA3_224_PREHASH_SHA2_192F:generic",
        "alg:SLH_DSA_SHA3_256_PREHASH_SHA2_192F:generic",
        "alg:SLH_DSA_SHA3_384_PREHASH_SHA2_192F:generic",
        "alg:SLH_DSA_SHA3_512_PREHASH_SHA2_192F:generic",
        "alg:SLH_DSA_SHAKE_128_PREHASH_SHA2_192F:generic",
        "alg:SLH_DSA_SHAKE_256_PREHASH_SHA2_192F:generic",
        "alg:SLH_DSA_SHA2_224_PREHASH_SHA2_256S:generic",
        "alg:SLH_DSA_SHA2_256_PREHASH_SHA2_256S:generic",
        "alg:SLH_DSA_SHA2_384_PREHASH_SHA2_256S:generic",
        "alg:SLH_DSA_SHA2_512_PREHASH_SHA2_256S:generic",
        "alg:SLH_DSA_SHA2_512_224_PREHASH_SHA2_256S:generic",
        "alg:SLH_DSA_SHA2_512_256_PREHASH_SHA2_256S:generic",
        "alg:SLH_DSA_SHA3_224_PREHASH_SHA2_256S:generic",
        "alg:SLH_DSA_SHA3_256_PREHASH_SHA2_256S:generic",
        "alg:SLH_DSA_SHA3_384_PREHASH_SHA2_256S:generic",
        "alg:SLH_DSA_SHA3_512_PREHASH_SHA2_256S:generic",
        "alg:SLH_DSA_SHAKE_128_PREHASH_SHA2_256S:generic",
        "alg:SLH_DSA_SHAKE_256_PREHASH_SHA2_256S:generic",
        "alg:SLH_DSA_SHA2_224_PREHASH_SHA2_256F:generic",
        "alg:SLH_DSA_SHA2_256_PREHASH_SHA2_256F:generic",
        "alg:SLH_DSA_SHA2_384_PREHASH_SHA2_256F:generic",
        "alg:SLH_DSA_SHA2_512_PREHASH_SHA2_256F:generic",
        "alg:SLH_DSA_SHA2_512_224_PREHASH_SHA2_256F:generic",
        "alg:SLH_DSA_SHA2_512_256_PREHASH_SHA2_256F:generic",
        "alg:SLH_DSA_SHA3_224_PREHASH_SHA2_256F:generic",
        "alg:SLH_DSA_SHA3_256_PREHASH_SHA2_256F:generic",
        "alg:SLH_DSA_SHA3_384_PREHASH_SHA2_256F:generic",
        "alg:SLH_DSA_SHA3_512_PREHASH_SHA2_256F:generic",
        "alg:SLH_DSA_SHAKE_128_PREHASH_SHA2_256F:generic",
        "alg:SLH_DSA_SHAKE_256_PREHASH_SHA2_256F:generic",
        "alg:SLH_DSA_SHA2_224_PREHASH_SHAKE_128S:generic",
        "alg:SLH_DSA_SHA2_256_PREHASH_SHAKE_128S:generic",
        "alg:SLH_DSA_SHA2_384_PREHASH_SHAKE_128S:generic",
        "alg:SLH_DSA_SHA2_512_PREHASH_SHAKE_128S:generic",
        "alg:SLH_DSA_SHA2_512_224_PREHASH_SHAKE_128S:generic",
        "alg:SLH_DSA_SHA2_512_256_PREHASH_SHAKE_128S:generic",
        "alg:SLH_DSA_SHA3_224_PREHASH_SHAKE_128S:generic",
        "alg:SLH_DSA_SHA3_256_PREHASH_SHAKE_128S:generic",
        "alg:SLH_DSA_SHA3_384_PREHASH_SHAKE_128S:generic",
        "alg:SLH_DSA_SHA3_512_PREHASH_SHAKE_128S:generic",
        "alg:SLH_DSA_SHAKE_128_PREHASH_SHAKE_128S:generic",
        "alg:SLH_DSA_SHAKE_256_PREHASH_SHAKE_128S:generic",
        "alg:SLH_DSA_SHA2_224_PREHASH_SHAKE_128F:generic",
        "alg:SLH_DSA_SHA2_256_PREHASH_SHAKE_128F:generic",
        "alg:SLH_DSA_SHA2_384_PREHASH_SHAKE_128F:generic",
        "alg:SLH_DSA_SHA2_512_PREHASH_SHAKE_128F:generic",
        "alg:SLH_DSA_SHA2_512_224_PREHASH_SHAKE_128F:generic",
        "alg:SLH_DSA_SHA2_512_256_PREHASH_SHAKE_128F:generic",
        "alg:SLH_DSA_SHA3_224_PREHASH_SHAKE_128F:generic",
        "alg:SLH_DSA_SHA3_256_PREHASH_SHAKE_128F:generic",
        "alg:SLH_DSA_SHA3_384_PREHASH_SHAKE_128F:generic",
        "alg:SLH_DSA_SHA3_512_PREHASH_SHAKE_128F:generic",
        "alg:SLH_DSA_SHAKE_128_PREHASH_SHAKE_128F:generic",
        "alg:SLH_DSA_SHAKE_256_PREHASH_SHAKE_128F:generic",
        "alg:SLH_DSA_SHA2_224_PREHASH_SHAKE_192S:generic",
        "alg:SLH_DSA_SHA2_256_PREHASH_SHAKE_192S:generic",
        "alg:SLH_DSA_SHA2_384_PREHASH_SHAKE_192S:generic",
        "alg:SLH_DSA_SHA2_512_PREHASH_SHAKE_192S:generic",
        "alg:SLH_DSA_SHA2_512_224_PREHASH_SHAKE_192S:generic",
        "alg:SLH_DSA_SHA2_512_256_PREHASH_SHAKE_192S:generic",
        "alg:SLH_DSA_SHA3_224_PREHASH_SHAKE_192S:generic",
        "alg:SLH_DSA_SHA3_256_PREHASH_SHAKE_192S:generic",
        "alg:SLH_DSA_SHA3_384_PREHASH_SHAKE_192S:generic",
        "alg:SLH_DSA_SHA3_512_PREHASH_SHAKE_192S:generic",
        "alg:SLH_DSA_SHAKE_128_PREHASH_SHAKE_192S:generic",
        "alg:SLH_DSA_SHAKE_256_PREHASH_SHAKE_192S:generic",
        "alg:SLH_DSA_SHA2_224_PREHASH_SHAKE_192F:generic",
        "alg:SLH_DSA_SHA2_256_PREHASH_SHAKE_192F:generic",
        "alg:SLH_DSA_SHA2_384_PREHASH_SHAKE_192F:generic",
        "alg:SLH_DSA_SHA2_512_PREHASH_SHAKE_192F:generic",
        "alg:SLH_DSA_SHA2_512_224_PREHASH_SHAKE_192F:generic",
        "alg:SLH_DSA_SHA2_512_256_PREHASH_SHAKE_192F:generic",
        "alg:SLH_DSA_SHA3_224_PREHASH_SHAKE_192F:generic",
        "alg:SLH_DSA_SHA3_256_PREHASH_SHAKE_192F:generic",
        "alg:SLH_DSA_SHA3_384_PREHASH_SHAKE_192F:generic",
        "alg:SLH_DSA_SHA3_512_PREHASH_SHAKE_192F:generic",
        "alg:SLH_DSA_SHAKE_128_PREHASH_SHAKE_192F:generic",
        "alg:SLH_DSA_SHAKE_256_PREHASH_SHAKE_192F:generic",
        "alg:SLH_DSA_SHA2_224_PREHASH_SHAKE_256S:generic",
        "alg:SLH_DSA_SHA2_256_PREHASH_SHAKE_256S:generic",
        "alg:SLH_DSA_SHA2_384_PREHASH_SHAKE_256S:generic",
        "alg:SLH_DSA_SHA2_512_PREHASH_SHAKE_256S:generic",
        "alg:SLH_DSA_SHA2_512_224_PREHASH_SHAKE_256S:generic",
        "alg:SLH_DSA_SHA2_512_256_PREHASH_SHAKE_256S:generic",
        "alg:SLH_DSA_SHA3_224_PREHASH_SHAKE_256S:generic",
        "alg:SLH_DSA_SHA3_256_PREHASH_SHAKE_256S:generic",
        "alg:SLH_DSA_SHA3_384_PREHASH_SHAKE_256S:generic",
        "alg:SLH_DSA_SHA3_512_PREHASH_SHAKE_256S:generic",
        "alg:SLH_DSA_SHAKE_128_PREHASH_SHAKE_256S:generic",
        "alg:SLH_DSA_SHAKE_256_PREHASH_SHAKE_256S:generic",
        "alg:SLH_DSA_SHA2_224_PREHASH_SHAKE_256F:generic",
        "alg:SLH_DSA_SHA2_256_PREHASH_SHAKE_256F:generic",
        "alg:SLH_DSA_SHA2_384_PREHASH_SHAKE_256F:generic",
        "alg:SLH_DSA_SHA2_512_PREHASH_SHAKE_256F:generic",
        "alg:SLH_DSA_SHA2_512_224_PREHASH_SHAKE_256F:generic",
        "alg:SLH_DSA_SHA2_512_256_PREHASH_SHAKE_256F:generic",
        "alg:SLH_DSA_SHA3_224_PREHASH_SHAKE_256F:generic",
        "alg:SLH_DSA_SHA3_256_PREHASH_SHAKE_256F:generic",
        "alg:SLH_DSA_SHA3_384_PREHASH_SHAKE_256F:generic",
        "alg:SLH_DSA_SHA3_512_PREHASH_SHAKE_256F:generic",
        "alg:SLH_DSA_SHAKE_128_PREHASH_SHAKE_256F:generic",
        "alg:SLH_DSA_SHAKE_256_PREHASH_SHAKE_256F:generic",
        "alg:SNOVA_24_5_4:generic",
        "alg:SNOVA_24_5_4:x86_64",
        "alg:SNOVA_24_5_4:armv8-a",
        "alg:SNOVA_24_5_4_SHAKE:generic",
        "alg:SNOVA_24_5_4_SHAKE:x86_64",
        "alg:SNOVA_24_5_4_SHAKE:armv8-a",
        "alg:SNOVA_24_5_4_esk:generic",
        "alg:SNOVA_24_5_4_esk:x86_64",
        "alg:SNOVA_24_5_4_esk:armv8-a",
        "alg:SNOVA_24_5_4_SHAKE_esk:generic",
        "alg:SNOVA_24_5_4_SHAKE_esk:x86_64",
        "alg:SNOVA_24_5_4_SHAKE_esk:armv8-a",
        "alg:SNOVA_37_17_2:generic",
        "alg:SNOVA_37_17_2:x86_64",
        "alg:SNOVA_37_17_2:armv8-a",
        "alg:SNOVA_25_8_3:generic",
        "alg:SNOVA_25_8_3:x86_64",
        "alg:SNOVA_25_8_3:armv8-a",
        "alg:SNOVA_56_25_2:generic",
        "alg:SNOVA_56_25_2:x86_64",
        "alg:SNOVA_56_25_2:armv8-a",
        "alg:SNOVA_49_11_3:generic",
        "alg:SNOVA_49_11_3:x86_64",
        "alg:SNOVA_49_11_3:armv8-a",
        "alg:SNOVA_37_8_4:generic",
        "alg:SNOVA_37_8_4:x86_64",
        "alg:SNOVA_37_8_4:armv8-a",
        "alg:SNOVA_24_5_5:generic",
        "alg:SNOVA_24_5_5:x86_64",
        "alg:SNOVA_24_5_5:armv8-a",
        "alg:SNOVA_60_10_4:generic",
        "alg:SNOVA_60_10_4:x86_64",
        "alg:SNOVA_60_10_4:armv8-a",
        "alg:SNOVA_29_6_5:generic",
        "alg:SNOVA_29_6_5:x86_64",
        "alg:SNOVA_29_6_5:armv8-a",
        "alg:SPHINCS+-SHA2-128f-simple:generic",
        "alg:SPHINCS+-SHA2-128f-simple:x86_64",
        "alg:SPHINCS+-SHA2-128s-simple:generic",
        "alg:SPHINCS+-SHA2-128s-simple:x86_64",
        "alg:SPHINCS+-SHA2-192f-simple:generic",
        "alg:SPHINCS+-SHA2-192f-simple:x86_64",
        "alg:SPHINCS+-SHA2-192s-simple:generic",
        "alg:SPHINCS+-SHA2-192s-simple:x86_64",
        "alg:SPHINCS+-SHA2-256f-simple:generic",
        "alg:SPHINCS+-SHA2-256f-simple:x86_64",
        "alg:SPHINCS+-SHA2-256s-simple:generic",
        "alg:SPHINCS+-SHA2-256s-simple:x86_64",
        "alg:SPHINCS+-SHAKE-128f-simple:generic",
        "alg:SPHINCS+-SHAKE-128f-simple:x86_64",
        "alg:SPHINCS+-SHAKE-128s-simple:generic",
        "alg:SPHINCS+-SHAKE-128s-simple:x86_64",
        "alg:SPHINCS+-SHAKE-192f-simple:generic",
        "alg:SPHINCS+-SHAKE-192f-simple:x86_64",
        "alg:SPHINCS+-SHAKE-192s-simple:generic",
        "alg:SPHINCS+-SHAKE-192s-simple:x86_64",
        "alg:SPHINCS+-SHAKE-256f-simple:generic",
        "alg:SPHINCS+-SHAKE-256f-simple:x86_64",
        "alg:SPHINCS+-SHAKE-256s-simple:generic",
        "alg:SPHINCS+-SHAKE-256s-simple:x86_64",
        "alg:SQIsign-lvl1:generic",
        "alg:SQIsign-lvl1:x86_64",
        "alg:SQIsign-lvl3:generic",
        "alg:SQIsign-lvl3:x86_64",
        "alg:SQIsign-lvl5:generic",
        "alg:SQIsign-lvl5:x86_64",
        "alg:OV-Is:generic",
        "alg:OV-Is:armv8-a",
        "alg:OV-Is:x86_64",
        "alg:OV-Ip:generic",
        "alg:OV-Ip:armv8-a",
        "alg:OV-Ip:x86_64",
        "alg:OV-III:generic",
        "alg:OV-III:armv8-a",
        "alg:OV-III:x86_64",
        "alg:OV-V:generic",
        "alg:OV-V:armv8-a",
        "alg:OV-V:x86_64",
        "alg:OV-Is-pkc:generic",
        "alg:OV-Is-pkc:armv8-a",
        "alg:OV-Is-pkc:x86_64",
        "alg:OV-Ip-pkc:generic",
        "alg:OV-Ip-pkc:armv8-a",
        "alg:OV-Ip-pkc:x86_64",
        "alg:OV-III-pkc:generic",
        "alg:OV-III-pkc:armv8-a",
        "alg:OV-III-pkc:x86_64",
        "alg:OV-V-pkc:generic",
        "alg:OV-V-pkc:armv8-a",
        "alg:OV-V-pkc:x86_64",
        "alg:OV-Is-pkc-skc:generic",
        "alg:OV-Is-pkc-skc:armv8-a",
        "alg:OV-Is-pkc-skc:x86_64",
        "alg:OV-Ip-pkc-skc:generic",
        "alg:OV-Ip-pkc-skc:armv8-a",
        "alg:OV-Ip-pkc-skc:x86_64",
        "alg:OV-III-pkc-skc:generic",
        "alg:OV-III-pkc-skc:armv8-a",
        "alg:OV-III-pkc-skc:x86_64",
        "alg:OV-V-pkc-skc:generic",
        "alg:OV-V-pkc-skc:armv8-a",
        "alg:OV-V-pkc-skc:x86_64"
      ]
    },
    {
      "ref": "alg:BIKE-L1:x86_64",
      "dependsOn": [
        "alg:aes"
      ]
    },
    {
      "ref": "alg:BIKE-L3:x86_64",
      "dependsOn": [
        "alg:aes"
      ]
    },
    {
      "ref": "alg:BIKE-L5:x86_64",
      "dependsOn": [
        "alg:aes"
      ]
    },
    {
      "ref": "alg:Classic-McEliece-348864:generic",
      "dependsOn": [
        "alg:aes",
        "alg:sha3"
      ]
    },
    {
      "ref": "alg:Classic-McEliece-348864:x86_64",
      "dependsOn": [
        "alg:aes",
        "alg:sha3"
      ]
    },
    {
      "ref": "alg:Classic-McEliece-348864f:generic",
      "dependsOn": [
        "alg:aes",
        "alg:sha3"
      ]
    },
    {
      "ref": "alg:Classic-McEliece-348864f:x86_64",
      "dependsOn": [
        "alg:aes",
        "alg:sha3"
      ]
    },
    {
      "ref": "alg:Classic-McEliece-460896:generic",
      "dependsOn": [
        "alg:aes",
        "alg:sha3"
      ]
    },
    {
      "ref": "alg:Classic-McEliece-460896:x86_64",
      "dependsOn": [
        "alg:aes",
        "alg:sha3"
      ]
    },
    {
      "ref": "alg:Classic-McEliece-460896f:generic",
      "dependsOn": [
        "alg:aes",
        "alg:sha3"
      ]
    },
    {
      "ref": "alg:Classic-McEliece-460896f:x86_64",
      "dependsOn": [
        "alg:aes",
        "alg:sha3"
      ]
    },
    {
      "ref": "alg:Classic-McEliece-6688128:generic",
      "dependsOn": [
        "alg:aes",
        "alg:sha3"
      ]
    },
    {
      "ref": "alg:Classic-McEliece-6688128:x86_64",
      "dependsOn": [
        "alg:aes",
        "alg:sha3"
      ]
    },
    {
      "ref": "alg:Classic-McEliece-6688128f:generic",
      "dependsOn": [
        "alg:aes",
        "alg:sha3"
      ]
    },
    {
      "ref": "alg:Classic-McEliece-6688128f:x86_64",
      "dependsOn": [
        "alg:aes",
        "alg:sha3"
      ]
    },
    {
      "ref": "alg:Classic-McEliece-6960119:generic",
      "dependsOn": [
        "alg:aes",
        "alg:sha3"
      ]
    },
    {
      "ref": "alg:Classic-McEliece-6960119:x86_64",
      "dependsOn": [
        "alg:aes",
        "alg:sha3"
      ]
    },
    {
      "ref": "alg:Classic-McEliece-6960119f:generic",
      "dependsOn": [
        "alg:aes",
        "alg:sha3"
      ]
    },
    {
      "ref": "alg:Classic-McEliece-6960119f:x86_64",
      "dependsOn": [
        "alg:aes",
        "alg:sha3"
      ]
    },
    {
      "ref": "alg:Classic-McEliece-8192128:generic",
      "dependsOn": [
        "alg:aes",
        "alg:sha3"
      ]
    },
    {
      "ref": "alg:Classic-McEliece-8192128:x86_64",
      "dependsOn": [
        "alg:aes",
        "alg:sha3"
      ]
    },
    {
      "ref": "alg:Classic-McEliece-8192128f:generic",
      "dependsOn": [
        "alg:aes",
        "alg:sha3"
      ]
    },
    {
      "ref": "alg:Classic-McEliece-8192128f:x86_64",
      "dependsOn": [
        "alg:aes",
        "alg:sha3"
      ]
    },
    {
      "ref": "alg:FrodoKEM-640-AES:generic",
      "dependsOn": [
        "alg:aes",
        "alg:sha3"
      ]
    },
    {
      "ref": "alg:FrodoKEM-640-AES:x86_64",
      "dependsOn": [
        "alg:aes",
        "alg:sha3"
      ]
    },
    {
      "ref": "alg:FrodoKEM-640-SHAKE:generic",
      "dependsOn": [
        "alg:aes",
        "alg:sha3"
      ]
    },
    {
      "ref": "alg:FrodoKEM-640-SHAKE:x86_64",
      "dependsOn": [
        "alg:aes",
        "alg:sha3"
      ]
    },
    {
      "ref": "alg:FrodoKEM-976-AES:generic",
      "dependsOn": [
        "alg:aes",
        "alg:sha3"
      ]
    },
    {
      "ref": "alg:FrodoKEM-976-AES:x86_64",
      "dependsOn": [
        "alg:aes",
        "alg:sha3"
      ]
    },
    {
      "ref": "alg:FrodoKEM-976-SHAKE:generic",
      "dependsOn": [
        "alg:aes",
        "alg:sha3"
      ]
    },
    {
      "ref": "alg:FrodoKEM-976-SHAKE:x86_64",
      "dependsOn": [
        "alg:aes",
        "alg:sha3"
      ]
    },
    {
      "ref": "alg:FrodoKEM-1344-AES:generic",
      "dependsOn": [
        "alg:aes",
        "alg:sha3"
      ]
    },
    {
      "ref": "alg:FrodoKEM-1344-AES:x86_64",
      "dependsOn": [
        "alg:aes",
        "alg:sha3"
      ]
    },
    {
      "ref": "alg:FrodoKEM-1344-SHAKE:generic",
      "dependsOn": [
        "alg:aes",
        "alg:sha3"
      ]
    },
    {
      "ref": "alg:FrodoKEM-1344-SHAKE:x86_64",
      "dependsOn": [
        "alg:aes",
        "alg:sha3"
      ]
    },
    {
      "ref": "alg:HQC-128:generic",
      "dependsOn": [
        "alg:sha3"
      ]
    },
    {
      "ref": "alg:HQC-192:generic",
      "dependsOn": [
        "alg:sha3"
      ]
    },
    {
      "ref": "alg:HQC-256:generic",
      "dependsOn": [
        "alg:sha3"
      ]
    },
    {
      "ref": "alg:Kyber512:generic",
      "dependsOn": [
        "alg:sha3"
      ]
    },
    {
      "ref": "alg:Kyber512:x86_64",
      "dependsOn": [
        "alg:sha3"
      ]
    },
    {
      "ref": "alg:Kyber512:armv8-a",
      "dependsOn": [
        "alg:sha3"
      ]
    },
    {
      "ref": "alg:Kyber768:generic",
      "dependsOn": [
        "alg:sha3"
      ]
    },
    {
      "ref": "alg:Kyber768:x86_64",
      "dependsOn": [
        "alg:sha3"
      ]
    },
    {
      "ref": "alg:Kyber768:armv8-a",
      "dependsOn": [
        "alg:sha3"
      ]
    },
    {
      "ref": "alg:Kyber1024:generic",
      "dependsOn": [
        "alg:sha3"
      ]
    },
    {
      "ref": "alg:Kyber1024:x86_64",
      "dependsOn": [
        "alg:sha3"
      ]
    },
    {
      "ref": "alg:Kyber1024:armv8-a",
      "dependsOn": [
        "alg:sha3"
      ]
    },
    {
      "ref": "alg:ML-KEM-512:generic",
      "dependsOn": [
        "alg:sha3"
      ]
    },
    {
      "ref": "alg:ML-KEM-512:x86_64",
      "dependsOn": [
        "alg:sha3"
      ]
    },
    {
      "ref": "alg:ML-KEM-512:armv8-a",
      "dependsOn": [
        "alg:sha3"
      ]
    },
    {
      "ref": "alg:ML-KEM-768:generic",
      "dependsOn": [
        "alg:sha3"
      ]
    },
    {
      "ref": "alg:ML-KEM-768:x86_64",
      "dependsOn": [
        "alg:sha3"
      ]
    },
    {
      "ref": "alg:ML-KEM-768:armv8-a",
      "dependsOn": [
        "alg:sha3"
      ]
    },
    {
      "ref": "alg:ML-KEM-1024:generic",
      "dependsOn": [
        "alg:sha3"
      ]
    },
    {
      "ref": "alg:ML-KEM-1024:x86_64",
      "dependsOn": [
        "alg:sha3"
      ]
    },
    {
      "ref": "alg:ML-KEM-1024:armv8-a",
      "dependsOn": [
        "alg:sha3"
      ]
    },
    {
      "ref": "alg:sntrup761:generic",
      "dependsOn": [
        "alg:aes"
      ]
    },
    {
      "ref": "alg:sntrup761:x86_64",
      "dependsOn": [
        "alg:aes"
      ]
    },
    {
      "ref": "alg:cross-rsdp-128-balanced:generic",
      "dependsOn": [
        "alg:sha3"
      ]
    },
    {
      "ref": "alg:cross-rsdp-128-balanced:x86_64",
      "dependsOn": [
        "alg:sha3"
      ]
    },
    {
      "ref": "alg:cross-rsdp-128-fast:generic",
      "dependsOn": [
        "alg:sha3"
      ]
    },
    {
      "ref": "alg:cross-rsdp-128-fast:x86_64",
      "dependsOn": [
        "alg:sha3"
      ]
    },
    {
      "ref": "alg:cross-rsdp-128-small:generic",
      "dependsOn": [
        "alg:sha3"
      ]
    },
    {
      "ref": "alg:cross-rsdp-128-small:x86_64",
      "dependsOn": [
        "alg:sha3"
      ]
    },
    {
      "ref": "alg:cross-rsdp-192-balanced:generic",
      "dependsOn": [
        "alg:sha3"
      ]
    },
    {
      "ref": "alg:cross-rsdp-192-balanced:x86_64",
      "dependsOn": [
        "alg:sha3"
      ]
    },
    {
      "ref": "alg:cross-rsdp-192-fast:generic",
      "dependsOn": [
        "alg:sha3"
      ]
    },
    {
      "ref": "alg:cross-rsdp-192-fast:x86_64",
      "dependsOn": [
        "alg:sha3"
      ]
    },
    {
      "ref": "alg:cross-rsdp-192-small:generic",
      "dependsOn": [
        "alg:sha3"
      ]
    },
    {
      "ref": "alg:cross-rsdp-192-small:x86_64",
      "dependsOn": [
        "alg:sha3"
      ]
    },
    {
      "ref": "alg:cross-rsdp-256-balanced:generic",
      "dependsOn": [
        "alg:sha3"
      ]
    },
    {
      "ref": "alg:cross-rsdp-256-balanced:x86_64",
      "dependsOn": [
        "alg:sha3"
      ]
    },
    {
      "ref": "alg:cross-rsdp-256-fast:generic",
      "dependsOn": [
        "alg:sha3"
      ]
    },
    {
      "ref": "alg:cross-rsdp-256-fast:x86_64",
      "dependsOn": [
        "alg:sha3"
      ]
    },
    {
      "ref": "alg:cross-rsdp-256-small:generic",
      "dependsOn": [
        "alg:sha3"
      ]
    },
    {
      "ref": "alg:cross-rsdp-256-small:x86_64",
      "dependsOn": [
        "alg:sha3"
      ]
    },
    {
      "ref": "alg:cross-rsdpg-128-balanced:generic",
      "dependsOn": [
        "alg:sha3"
      ]
    },
    {
      "ref": "alg:cross-rsdpg-128-balanced:x86_64",
      "dependsOn": [
        "alg:sha3"
      ]
    },
    {
      "ref": "alg:cross-rsdpg-128-fast:generic",
      "dependsOn": [
        "alg:sha3"
      ]
    },
    {
      "ref": "alg:cross-rsdpg-128-fast:x86_64",
      "dependsOn": [
        "alg:sha3"
      ]
    },
    {
      "ref": "alg:cross-rsdpg-128-small:generic",
      "dependsOn": [
        "alg:sha3"
      ]
    },
    {
      "ref": "alg:cross-rsdpg-128-small:x86_64",
      "dependsOn": [
        "alg:sha3"
      ]
    },
    {
      "ref": "alg:cross-rsdpg-192-balanced:generic",
      "dependsOn": [
        "alg:sha3"
      ]
    },
    {
      "ref": "alg:cross-rsdpg-192-balanced:x86_64",
      "dependsOn": [
        "alg:sha3"
      ]
    },
    {
      "ref": "alg:cross-rsdpg-192-fast:generic",
      "dependsOn": [
        "alg:sha3"
      ]
    },
    {
      "ref": "alg:cross-rsdpg-192-fast:x86_64",
      "dependsOn": [
        "alg:sha3"
      ]
    },
    {
      "ref": "alg:cross-rsdpg-192-small:generic",
      "dependsOn": [
        "alg:sha3"
      ]
    },
    {
      "ref": "alg:cross-rsdpg-192-small:x86_64",
      "dependsOn": [
        "alg:sha3"
      ]
    },
    {
      "ref": "alg:cross-rsdpg-256-balanced:generic",
      "dependsOn": [
        "alg:sha3"
      ]
    },
    {
      "ref": "alg:cross-rsdpg-256-balanced:x86_64",
      "dependsOn": [
        "alg:sha3"
      ]
    },
    {
      "ref": "alg:cross-rsdpg-256-fast:generic",
      "dependsOn": [
        "alg:sha3"
      ]
    },
    {
      "ref": "alg:cross-rsdpg-256-fast:x86_64",
      "dependsOn": [
        "alg:sha3"
      ]
    },
    {
      "ref": "alg:cross-rsdpg-256-small:generic",
      "dependsOn": [
        "alg:sha3"
      ]
    },
    {
      "ref": "alg:cross-rsdpg-256-small:x86_64",
      "dependsOn": [
        "alg:sha3"
      ]
    },
    {
      "ref": "alg:Dilithium2:generic",
      "dependsOn": [
        "alg:sha3"
      ]
    },
    {
      "ref": "alg:Dilithium2:x86_64",
      "dependsOn": [
        "alg:sha3"
      ]
    },
    {
      "ref": "alg:Dilithium2:armv8-a",
      "dependsOn": [
        "alg:sha3"
      ]
    },
    {
      "ref": "alg:Dilithium3:generic",
      "dependsOn": [
        "alg:sha3"
      ]
    },
    {
      "ref": "alg:Dilithium3:x86_64",
      "dependsOn": [
        "alg:sha3"
      ]
    },
    {
      "ref": "alg:Dilithium3:armv8-a",
      "dependsOn": [
        "alg:sha3"
      ]
    },
    {
      "ref": "alg:Dilithium5:generic",
      "dependsOn": [
        "alg:sha3"
      ]
    },
    {
      "ref": "alg:Dilithium5:x86_64",
      "dependsOn": [
        "alg:sha3"
      ]
    },
    {
      "ref": "alg:Dilithium5:armv8-a",
      "dependsOn": [
        "alg:sha3"
      ]
    },
    {
      "ref": "alg:Falcon-512:generic",
      "dependsOn": [
        "alg:sha3"
      ]
    },
    {
      "ref": "alg:Falcon-512:x86_64",
      "dependsOn": [
        "alg:sha3"
      ]
    },
    {
      "ref": "alg:Falcon-512:armv8-a",
      "dependsOn": [
        "alg:sha3"
      ]
    },
    {
      "ref": "alg:Falcon-1024:generic",
      "dependsOn": [
        "alg:sha3"
      ]
    },
    {
      "ref": "alg:Falcon-1024:x86_64",
      "dependsOn": [
        "alg:sha3"
      ]
    },
    {
      "ref": "alg:Falcon-1024:armv8-a",
      "dependsOn": [
        "alg:sha3"
      ]
    },
    {
      "ref": "alg:Falcon-padded-512:generic",
      "dependsOn": [
        "alg:sha3"
      ]
    },
    {
      "ref": "alg:Falcon-padded-512:x86_64",
      "dependsOn": [
        "alg:sha3"
      ]
    },
    {
      "ref": "alg:Falcon-padded-512:armv8-a",
      "dependsOn": [
        "alg:sha3"
      ]
    },
    {
      "ref": "alg:Falcon-padded-1024:generic",
      "dependsOn": [
        "alg:sha3"
      ]
    },
    {
      "ref": "alg:Falcon-padded-1024:x86_64",
      "dependsOn": [
        "alg:sha3"
      ]
    },
    {
      "ref": "alg:Falcon-padded-1024:armv8-a",
      "dependsOn": [
        "alg:sha3"
      ]
    },
    {
      "ref": "alg:MAYO-1:generic",
      "dependsOn": [
        "alg:sha3",
        "alg:aes"
      ]
    },
    {
      "ref": "alg:MAYO-1:x86_64",
      "dependsOn": [
        "alg:sha3",
        "alg:aes"
      ]
    },
    {
      "ref": "alg:MAYO-1:armv8-a",
      "dependsOn": [
        "alg:sha3",
        "alg:aes"
      ]
    },
    {
      "ref": "alg:MAYO-2:generic",
      "dependsOn": [
        "alg:sha3",
        "alg:aes"
      ]
    },
    {
      "ref": "alg:MAYO-2:x86_64",
      "dependsOn": [
        "alg:sha3",
        "alg:aes"
      ]
    },
    {
      "ref": "alg:MAYO-2:armv8-a",
      "dependsOn": [
        "alg:sha3",
        "alg:aes"
      ]
    },
    {
      "ref": "alg:MAYO-3:generic",
      "dependsOn": [
        "alg:sha3"
      ]
    },
    {
      "ref": "alg:MAYO-3:x86_64",
      "dependsOn": [
        "alg:sha3",
        "alg:aes"
      ]
    },
    {
      "ref": "alg:MAYO-3:armv8-a",
      "dependsOn": [
        "alg:sha3",
        "alg:aes"
      ]
    },
    {
      "ref": "alg:MAYO-5:generic",
      "dependsOn": [
        "alg:sha3"
      ]
    },
    {
      "ref": "alg:MAYO-5:x86_64",
      "dependsOn": [
        "alg:sha3",
        "alg:aes"
      ]
    },
    {
      "ref": "alg:MAYO-5:armv8-a",
      "dependsOn": [
        "alg:sha3",
        "alg:aes"
      ]
    },
    {
      "ref": "alg:ML-DSA-44:generic",
      "dependsOn": [
        "alg:sha3"
      ]
    },
    {
      "ref": "alg:ML-DSA-44:x86_64",
      "dependsOn": [
        "alg:sha3"
      ]
    },
    {
      "ref": "alg:ML-DSA-65:generic",
      "dependsOn": [
        "alg:sha3"
      ]
    },
    {
      "ref": "alg:ML-DSA-65:x86_64",
      "dependsOn": [
        "alg:sha3"
      ]
    },
    {
      "ref": "alg:ML-DSA-87:generic",
      "dependsOn": [
        "alg:sha3"
      ]
    },
    {
      "ref": "alg:ML-DSA-87:x86_64",
      "dependsOn": [
        "alg:sha3"
      ]
    },
    {
      "ref": "alg:SNOVA_24_5_4:generic",
      "dependsOn": [
        "alg:sha3",
        "alg:aes"
      ]
    },
    {
      "ref": "alg:SNOVA_24_5_4:x86_64",
      "dependsOn": [
        "alg:sha3",
        "alg:aes"
      ]
    },
    {
      "ref": "alg:SNOVA_24_5_4:armv8-a",
      "dependsOn": [
        "alg:sha3",
        "alg:aes"
      ]
    },
    {
      "ref": "alg:SNOVA_24_5_4_SHAKE:generic",
      "dependsOn": [
        "alg:sha3",
        "alg:aes"
      ]
    },
    {
      "ref": "alg:SNOVA_24_5_4_SHAKE:x86_64",
      "dependsOn": [
        "alg:sha3",
        "alg:aes"
      ]
    },
    {
      "ref": "alg:SNOVA_24_5_4_SHAKE:armv8-a",
      "dependsOn": [
        "alg:sha3",
        "alg:aes"
      ]
    },
    {
      "ref": "alg:SNOVA_24_5_4_esk:generic",
      "dependsOn": [
        "alg:sha3",
        "alg:aes"
      ]
    },
    {
      "ref": "alg:SNOVA_24_5_4_esk:x86_64",
      "dependsOn": [
        "alg:sha3",
        "alg:aes"
      ]
    },
    {
      "ref": "alg:SNOVA_24_5_4_esk:armv8-a",
      "dependsOn": [
        "alg:sha3",
        "alg:aes"
      ]
    },
    {
      "ref": "alg:SNOVA_24_5_4_SHAKE_esk:generic",
      "dependsOn": [
        "alg:sha3",
        "alg:aes"
      ]
    },
    {
      "ref": "alg:SNOVA_24_5_4_SHAKE_esk:x86_64",
      "dependsOn": [
        "alg:sha3",
        "alg:aes"
      ]
    },
    {
      "ref": "alg:SNOVA_24_5_4_SHAKE_esk:armv8-a",
      "dependsOn": [
        "alg:sha3",
        "alg:aes"
      ]
    },
    {
      "ref": "alg:SNOVA_37_17_2:generic",
      "dependsOn": [
        "alg:sha3",
        "alg:aes"
      ]
    },
    {
      "ref": "alg:SNOVA_37_17_2:x86_64",
      "dependsOn": [
        "alg:sha3",
        "alg:aes"
      ]
    },
    {
      "ref": "alg:SNOVA_37_17_2:armv8-a",
      "dependsOn": [
        "alg:sha3",
        "alg:aes"
      ]
    },
    {
      "ref": "alg:SNOVA_25_8_3:generic",
      "dependsOn": [
        "alg:sha3",
        "alg:aes"
      ]
    },
    {
      "ref": "alg:SNOVA_25_8_3:x86_64",
      "dependsOn": [
        "alg:sha3",
        "alg:aes"
      ]
    },
    {
      "ref": "alg:SNOVA_25_8_3:armv8-a",
      "dependsOn": [
        "alg:sha3",
        "alg:aes"
      ]
    },
    {
      "ref": "alg:SNOVA_56_25_2:generic",
      "dependsOn": [
        "alg:sha3",
        "alg:aes"
      ]
    },
    {
      "ref": "alg:SNOVA_56_25_2:x86_64",
      "dependsOn": [
        "alg:sha3",
        "alg:aes"
      ]
    },
    {
      "ref": "alg:SNOVA_56_25_2:armv8-a",
      "dependsOn": [
        "alg:sha3",
        "alg:aes"
      ]
    },
    {
      "ref": "alg:SNOVA_49_11_3:generic",
      "dependsOn": [
        "alg:sha3",
        "alg:aes"
      ]
    },
    {
      "ref": "alg:SNOVA_49_11_3:x86_64",
      "dependsOn": [
        "alg:sha3",
        "alg:aes"
      ]
    },
    {
      "ref": "alg:SNOVA_49_11_3:armv8-a",
      "dependsOn": [
        "alg:sha3",
        "alg:aes"
      ]
    },
    {
      "ref": "alg:SNOVA_37_8_4:generic",
      "dependsOn": [
        "alg:sha3",
        "alg:aes"
      ]
    },
    {
      "ref": "alg:SNOVA_37_8_4:x86_64",
      "dependsOn": [
        "alg:sha3",
        "alg:aes"
      ]
    },
    {
      "ref": "alg:SNOVA_37_8_4:armv8-a",
      "dependsOn": [
        "alg:sha3",
        "alg:aes"
      ]
    },
    {
      "ref": "alg:SNOVA_24_5_5:generic",
      "dependsOn": [
        "alg:sha3",
        "alg:aes"
      ]
    },
    {
      "ref": "alg:SNOVA_24_5_5:x86_64",
      "dependsOn": [
        "alg:sha3",
        "alg:aes"
      ]
    },
    {
      "ref": "alg:SNOVA_24_5_5:armv8-a",
      "dependsOn": [
        "alg:sha3",
        "alg:aes"
      ]
    },
    {
      "ref": "alg:SNOVA_60_10_4:generic",
      "dependsOn": [
        "alg:sha3",
        "alg:aes"
      ]
    },
    {
      "ref": "alg:SNOVA_60_10_4:x86_64",
      "dependsOn": [
        "alg:sha3",
        "alg:aes"
      ]
    },
    {
      "ref": "alg:SNOVA_60_10_4:armv8-a",
      "dependsOn": [
        "alg:sha3",
        "alg:aes"
      ]
    },
    {
      "ref": "alg:SNOVA_29_6_5:generic",
      "dependsOn": [
        "alg:sha3",
        "alg:aes"
      ]
    },
    {
      "ref": "alg:SNOVA_29_6_5:x86_64",
      "dependsOn": [
        "alg:sha3",
        "alg:aes"
      ]
    },
    {
      "ref": "alg:SNOVA_29_6_5:armv8-a",
      "dependsOn": [
        "alg:sha3",
        "alg:aes"
      ]
    },
    {
      "ref": "alg:SPHINCS+-SHAKE-128f-simple:generic",
      "dependsOn": [
        "alg:sha3"
      ]
    },
    {
      "ref": "alg:SPHINCS+-SHAKE-128f-simple:x86_64",
      "dependsOn": [
        "alg:sha3"
      ]
    },
    {
      "ref": "alg:SPHINCS+-SHAKE-128s-simple:generic",
      "dependsOn": [
        "alg:sha3"
      ]
    },
    {
      "ref": "alg:SPHINCS+-SHAKE-128s-simple:x86_64",
      "dependsOn": [
        "alg:sha3"
      ]
    },
    {
      "ref": "alg:SPHINCS+-SHAKE-192f-simple:generic",
      "dependsOn": [
        "alg:sha3"
      ]
    },
    {
      "ref": "alg:SPHINCS+-SHAKE-192f-simple:x86_64",
      "dependsOn": [
        "alg:sha3"
      ]
    },
    {
      "ref": "alg:SPHINCS+-SHAKE-192s-simple:generic",
      "dependsOn": [
        "alg:sha3"
      ]
    },
    {
      "ref": "alg:SPHINCS+-SHAKE-192s-simple:x86_64",
      "dependsOn": [
        "alg:sha3"
      ]
    },
    {
      "ref": "alg:SPHINCS+-SHAKE-256f-simple:generic",
      "dependsOn": [
        "alg:sha3"
      ]
    },
    {
      "ref": "alg:SPHINCS+-SHAKE-256f-simple:x86_64",
      "dependsOn": [
        "alg:sha3"
      ]
    },
    {
      "ref": "alg:SPHINCS+-SHAKE-256s-simple:generic",
      "dependsOn": [
        "alg:sha3"
      ]
    },
    {
      "ref": "alg:SPHINCS+-SHAKE-256s-simple:x86_64",
      "dependsOn": [
        "alg:sha3"
      ]
    },
    {
      "ref": "alg:SQIsign-lvl1:x86_64",
      "dependsOn": [
        "alg:sha3",
        "alg:aes"
      ]
    },
    {
      "ref": "alg:SQIsign-lvl3:x86_64",
      "dependsOn": [
        "alg:sha3",
        "alg:aes"
      ]
    },
    {
      "ref": "alg:SQIsign-lvl5:x86_64",
      "dependsOn": [
        "alg:sha3",
        "alg:aes"
      ]
    },
    {
      "ref": "alg:OV-Is:generic",
      "dependsOn": [
        "alg:sha3",
        "alg:aes"
      ]
    },
    {
      "ref": "alg:OV-Is:armv8-a",
      "dependsOn": [
        "alg:sha3",
        "alg:aes"
      ]
    },
    {
      "ref": "alg:OV-Is:x86_64",
      "dependsOn": [
        "alg:sha3",
        "alg:aes"
      ]
    },
    {
      "ref": "alg:OV-Ip:generic",
      "dependsOn": [
        "alg:sha3",
        "alg:aes"
      ]
    },
    {
      "ref": "alg:OV-Ip:armv8-a",
      "dependsOn": [
        "alg:sha3",
        "alg:aes"
      ]
    },
    {
      "ref": "alg:OV-Ip:x86_64",
      "dependsOn": [
        "alg:sha3",
        "alg:aes"
      ]
    },
    {
      "ref": "alg:OV-III:generic",
      "dependsOn": [
        "alg:sha3",
        "alg:aes"
      ]
    },
    {
      "ref": "alg:OV-III:armv8-a",
      "dependsOn": [
        "alg:sha3",
        "alg:aes"
      ]
    },
    {
      "ref": "alg:OV-III:x86_64",
      "dependsOn": [
        "alg:sha3",
        "alg:aes"
      ]
    },
    {
      "ref": "alg:OV-V:generic",
      "dependsOn": [
        "alg:sha3",
        "alg:aes"
      ]
    },
    {
      "ref": "alg:OV-V:armv8-a",
      "dependsOn": [
        "alg:sha3",
        "alg:aes"
      ]
    },
    {
      "ref": "alg:OV-V:x86_64",
      "dependsOn": [
        "alg:sha3",
        "alg:aes"
      ]
    },
    {
      "ref": "alg:OV-Is-pkc:generic",
      "dependsOn": [
        "alg:sha3",
        "alg:aes"
      ]
    },
    {
      "ref": "alg:OV-Is-pkc:armv8-a",
      "dependsOn": [
        "alg:sha3",
        "alg:aes"
      ]
    },
    {
      "ref": "alg:OV-Is-pkc:x86_64",
      "dependsOn": [
        "alg:sha3",
        "alg:aes"
      ]
    },
    {
      "ref": "alg:OV-Ip-pkc:generic",
      "dependsOn": [
        "alg:sha3",
        "alg:aes"
      ]
    },
    {
      "ref": "alg:OV-Ip-pkc:armv8-a",
      "dependsOn": [
        "alg:sha3",
        "alg:aes"
      ]
    },
    {
      "ref": "alg:OV-Ip-pkc:x86_64",
      "dependsOn": [
        "alg:sha3",
        "alg:aes"
      ]
    },
    {
      "ref": "alg:OV-III-pkc:generic",
      "dependsOn": [
        "alg:sha3",
        "alg:aes"
      ]
    },
    {
      "ref": "alg:OV-III-pkc:armv8-a",
      "dependsOn": [
        "alg:sha3",
        "alg:aes"
      ]
    },
    {
      "ref": "alg:OV-III-pkc:x86_64",
      "dependsOn": [
        "alg:sha3",
        "alg:aes"
      ]
    },
    {
      "ref": "alg:OV-V-pkc:generic",
      "dependsOn": [
        "alg:sha3",
        "alg:aes"
      ]
    },
    {
      "ref": "alg:OV-V-pkc:armv8-a",
      "dependsOn": [
        "alg:sha3",
        "alg:aes"
      ]
    },
    {
      "ref": "alg:OV-V-pkc:x86_64",
      "dependsOn": [
        "alg:sha3",
        "alg:aes"
      ]
    },
    {
      "ref": "alg:OV-Is-pkc-skc:generic",
      "dependsOn": [
        "alg:sha3",
        "alg:aes"
      ]
    },
    {
      "ref": "alg:OV-Is-pkc-skc:armv8-a",
      "dependsOn": [
        "alg:sha3",
        "alg:aes"
      ]
    },
    {
      "ref": "alg:OV-Is-pkc-skc:x86_64",
      "dependsOn": [
        "alg:sha3",
        "alg:aes"
      ]
    },
    {
      "ref": "alg:OV-Ip-pkc-skc:generic",
      "dependsOn": [
        "alg:sha3",
        "alg:aes"
      ]
    },
    {
      "ref": "alg:OV-Ip-pkc-skc:armv8-a",
      "dependsOn": [
        "alg:sha3",
        "alg:aes"
      ]
    },
    {
      "ref": "alg:OV-Ip-pkc-skc:x86_64",
      "dependsOn": [
        "alg:sha3",
        "alg:aes"
      ]
    },
    {
      "ref": "alg:OV-III-pkc-skc:generic",
      "dependsOn": [
        "alg:sha3",
        "alg:aes"
      ]
    },
    {
      "ref": "alg:OV-III-pkc-skc:armv8-a",
      "dependsOn": [
        "alg:sha3",
        "alg:aes"
      ]
    },
    {
      "ref": "alg:OV-III-pkc-skc:x86_64",
      "dependsOn": [
        "alg:sha3",
        "alg:aes"
      ]
    },
    {
      "ref": "alg:OV-V-pkc-skc:generic",
      "dependsOn": [
        "alg:sha3",
        "alg:aes"
      ]
    },
    {
      "ref": "alg:OV-V-pkc-skc:armv8-a",
      "dependsOn": [
        "alg:sha3",
        "alg:aes"
      ]
    },
    {
      "ref": "alg:OV-V-pkc-skc:x86_64",
      "dependsOn": [
        "alg:sha3",
        "alg:aes"
      ]
    }
  ]
}<|MERGE_RESOLUTION|>--- conflicted
+++ resolved
@@ -2,41 +2,23 @@
   "$schema": "https://raw.githubusercontent.com/CycloneDX/specification/1.6/schema/bom-1.6.schema.json",
   "bomFormat": "CycloneDX",
   "specVersion": "1.6",
-<<<<<<< HEAD
-  "serialNumber": "urn:uuid:987f564e-99f0-4235-9897-8d8642143c75",
+  "serialNumber": "urn:uuid:c419036f-6fb1-4cf6-a6b4-a473e3c40e78",
   "version": 1,
   "metadata": {
-    "timestamp": "2025-06-24T18:01:41.103680+00:00",
+    "timestamp": "2025-03-30T14:09:19.533630+00:00",
     "component": {
       "type": "library",
-      "bom-ref": "pkg:github/open-quantum-safe/liboqs@1a4912bbbd71ef1ca1707f22aa987fd5ab4a38bf",
+      "bom-ref": "pkg:github/open-quantum-safe/liboqs@630b96f49ccba9557add3e8826fb072c00d18407",
       "name": "liboqs",
-      "version": "1a4912bbbd71ef1ca1707f22aa987fd5ab4a38bf"
-=======
-  "serialNumber": "urn:uuid:c4108e0a-f518-4468-b04e-b237c2b763a7",
-  "version": 1,
-  "metadata": {
-    "timestamp": "2025-07-23T15:02:25.240714+00:00",
-    "component": {
-      "type": "library",
-      "bom-ref": "pkg:github/open-quantum-safe/liboqs@1805ddfeaca70a7e1ac0aef11a73615fbf4d5ce3",
-      "name": "liboqs",
-      "version": "1805ddfeaca70a7e1ac0aef11a73615fbf4d5ce3"
->>>>>>> 16b86299
+      "version": "630b96f49ccba9557add3e8826fb072c00d18407"
     }
   },
   "components": [
     {
       "type": "library",
-<<<<<<< HEAD
-      "bom-ref": "pkg:github/open-quantum-safe/liboqs@1a4912bbbd71ef1ca1707f22aa987fd5ab4a38bf",
+      "bom-ref": "pkg:github/open-quantum-safe/liboqs@630b96f49ccba9557add3e8826fb072c00d18407",
       "name": "liboqs",
-      "version": "1a4912bbbd71ef1ca1707f22aa987fd5ab4a38bf"
-=======
-      "bom-ref": "pkg:github/open-quantum-safe/liboqs@1805ddfeaca70a7e1ac0aef11a73615fbf4d5ce3",
-      "name": "liboqs",
-      "version": "1805ddfeaca70a7e1ac0aef11a73615fbf4d5ce3"
->>>>>>> 16b86299
+      "version": "630b96f49ccba9557add3e8826fb072c00d18407"
     },
     {
       "type": "cryptographic-asset",
@@ -7965,11 +7947,7 @@
   ],
   "dependencies": [
     {
-<<<<<<< HEAD
-      "ref": "pkg:github/open-quantum-safe/liboqs@1a4912bbbd71ef1ca1707f22aa987fd5ab4a38bf",
-=======
-      "ref": "pkg:github/open-quantum-safe/liboqs@1805ddfeaca70a7e1ac0aef11a73615fbf4d5ce3",
->>>>>>> 16b86299
+      "ref": "pkg:github/open-quantum-safe/liboqs@630b96f49ccba9557add3e8826fb072c00d18407",
       "provides": [
         "alg:BIKE-L1:x86_64",
         "alg:BIKE-L3:x86_64",
