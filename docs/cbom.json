{
  "$schema": "https://raw.githubusercontent.com/CycloneDX/specification/1.6/schema/bom-1.6.schema.json",
  "bomFormat": "CycloneDX",
  "specVersion": "1.6",
<<<<<<< HEAD
  "serialNumber": "urn:uuid:c419036f-6fb1-4cf6-a6b4-a473e3c40e78",
  "version": 1,
  "metadata": {
    "timestamp": "2025-03-30T14:09:19.533630+00:00",
    "component": {
      "type": "library",
      "bom-ref": "pkg:github/open-quantum-safe/liboqs@630b96f49ccba9557add3e8826fb072c00d18407",
      "name": "liboqs",
      "version": "630b96f49ccba9557add3e8826fb072c00d18407"
=======
  "serialNumber": "urn:uuid:149b75cd-1e55-4608-a41d-bf9ac463e183",
  "version": 1,
  "metadata": {
    "timestamp": "2025-08-22T10:37:38.713452+00:00",
    "component": {
      "type": "library",
      "bom-ref": "pkg:github/open-quantum-safe/liboqs@1fe9e6cc7cd31ff7aed58d998251ceb4ad6a87be",
      "name": "liboqs",
      "version": "1fe9e6cc7cd31ff7aed58d998251ceb4ad6a87be"
>>>>>>> 6e6ffa50
    }
  },
  "components": [
    {
      "type": "library",
<<<<<<< HEAD
      "bom-ref": "pkg:github/open-quantum-safe/liboqs@630b96f49ccba9557add3e8826fb072c00d18407",
      "name": "liboqs",
      "version": "630b96f49ccba9557add3e8826fb072c00d18407"
=======
      "bom-ref": "pkg:github/open-quantum-safe/liboqs@1fe9e6cc7cd31ff7aed58d998251ceb4ad6a87be",
      "name": "liboqs",
      "version": "1fe9e6cc7cd31ff7aed58d998251ceb4ad6a87be"
>>>>>>> 6e6ffa50
    },
    {
      "type": "cryptographic-asset",
      "bom-ref": "alg:BIKE-L1:x86_64",
      "name": "BIKE",
      "cryptoProperties": {
        "assetType": "algorithm",
        "algorithmProperties": {
          "parameterSetIdentifier": "BIKE-L1",
          "primitive": "kem",
          "executionEnvironment": "software-plain-ram",
          "cryptoFunctions": [
            "keygen",
            "encapsulate",
            "decapsulate"
          ],
          "nistQuantumSecurityLevel": 1,
          "implementationPlatform": "x86_64"
        }
      }
    },
    {
      "type": "cryptographic-asset",
      "bom-ref": "alg:BIKE-L3:x86_64",
      "name": "BIKE",
      "cryptoProperties": {
        "assetType": "algorithm",
        "algorithmProperties": {
          "parameterSetIdentifier": "BIKE-L3",
          "primitive": "kem",
          "executionEnvironment": "software-plain-ram",
          "cryptoFunctions": [
            "keygen",
            "encapsulate",
            "decapsulate"
          ],
          "nistQuantumSecurityLevel": 3,
          "implementationPlatform": "x86_64"
        }
      }
    },
    {
      "type": "cryptographic-asset",
      "bom-ref": "alg:BIKE-L5:x86_64",
      "name": "BIKE",
      "cryptoProperties": {
        "assetType": "algorithm",
        "algorithmProperties": {
          "parameterSetIdentifier": "BIKE-L5",
          "primitive": "kem",
          "executionEnvironment": "software-plain-ram",
          "cryptoFunctions": [
            "keygen",
            "encapsulate",
            "decapsulate"
          ],
          "nistQuantumSecurityLevel": 5,
          "implementationPlatform": "x86_64"
        }
      }
    },
    {
      "type": "cryptographic-asset",
      "bom-ref": "alg:Classic-McEliece-348864:generic",
      "name": "Classic McEliece",
      "cryptoProperties": {
        "assetType": "algorithm",
        "algorithmProperties": {
          "parameterSetIdentifier": "Classic-McEliece-348864",
          "primitive": "kem",
          "executionEnvironment": "software-plain-ram",
          "cryptoFunctions": [
            "keygen",
            "encapsulate",
            "decapsulate"
          ],
          "nistQuantumSecurityLevel": 1,
          "implementationPlatform": "generic"
        }
      }
    },
    {
      "type": "cryptographic-asset",
      "bom-ref": "alg:Classic-McEliece-348864:x86_64",
      "name": "Classic McEliece",
      "cryptoProperties": {
        "assetType": "algorithm",
        "algorithmProperties": {
          "parameterSetIdentifier": "Classic-McEliece-348864",
          "primitive": "kem",
          "executionEnvironment": "software-plain-ram",
          "cryptoFunctions": [
            "keygen",
            "encapsulate",
            "decapsulate"
          ],
          "nistQuantumSecurityLevel": 1,
          "implementationPlatform": "x86_64"
        }
      }
    },
    {
      "type": "cryptographic-asset",
      "bom-ref": "alg:Classic-McEliece-348864f:generic",
      "name": "Classic McEliece",
      "cryptoProperties": {
        "assetType": "algorithm",
        "algorithmProperties": {
          "parameterSetIdentifier": "Classic-McEliece-348864f",
          "primitive": "kem",
          "executionEnvironment": "software-plain-ram",
          "cryptoFunctions": [
            "keygen",
            "encapsulate",
            "decapsulate"
          ],
          "nistQuantumSecurityLevel": 1,
          "implementationPlatform": "generic"
        }
      }
    },
    {
      "type": "cryptographic-asset",
      "bom-ref": "alg:Classic-McEliece-348864f:x86_64",
      "name": "Classic McEliece",
      "cryptoProperties": {
        "assetType": "algorithm",
        "algorithmProperties": {
          "parameterSetIdentifier": "Classic-McEliece-348864f",
          "primitive": "kem",
          "executionEnvironment": "software-plain-ram",
          "cryptoFunctions": [
            "keygen",
            "encapsulate",
            "decapsulate"
          ],
          "nistQuantumSecurityLevel": 1,
          "implementationPlatform": "x86_64"
        }
      }
    },
    {
      "type": "cryptographic-asset",
      "bom-ref": "alg:Classic-McEliece-460896:generic",
      "name": "Classic McEliece",
      "cryptoProperties": {
        "assetType": "algorithm",
        "algorithmProperties": {
          "parameterSetIdentifier": "Classic-McEliece-460896",
          "primitive": "kem",
          "executionEnvironment": "software-plain-ram",
          "cryptoFunctions": [
            "keygen",
            "encapsulate",
            "decapsulate"
          ],
          "nistQuantumSecurityLevel": 3,
          "implementationPlatform": "generic"
        }
      }
    },
    {
      "type": "cryptographic-asset",
      "bom-ref": "alg:Classic-McEliece-460896:x86_64",
      "name": "Classic McEliece",
      "cryptoProperties": {
        "assetType": "algorithm",
        "algorithmProperties": {
          "parameterSetIdentifier": "Classic-McEliece-460896",
          "primitive": "kem",
          "executionEnvironment": "software-plain-ram",
          "cryptoFunctions": [
            "keygen",
            "encapsulate",
            "decapsulate"
          ],
          "nistQuantumSecurityLevel": 3,
          "implementationPlatform": "x86_64"
        }
      }
    },
    {
      "type": "cryptographic-asset",
      "bom-ref": "alg:Classic-McEliece-460896f:generic",
      "name": "Classic McEliece",
      "cryptoProperties": {
        "assetType": "algorithm",
        "algorithmProperties": {
          "parameterSetIdentifier": "Classic-McEliece-460896f",
          "primitive": "kem",
          "executionEnvironment": "software-plain-ram",
          "cryptoFunctions": [
            "keygen",
            "encapsulate",
            "decapsulate"
          ],
          "nistQuantumSecurityLevel": 3,
          "implementationPlatform": "generic"
        }
      }
    },
    {
      "type": "cryptographic-asset",
      "bom-ref": "alg:Classic-McEliece-460896f:x86_64",
      "name": "Classic McEliece",
      "cryptoProperties": {
        "assetType": "algorithm",
        "algorithmProperties": {
          "parameterSetIdentifier": "Classic-McEliece-460896f",
          "primitive": "kem",
          "executionEnvironment": "software-plain-ram",
          "cryptoFunctions": [
            "keygen",
            "encapsulate",
            "decapsulate"
          ],
          "nistQuantumSecurityLevel": 3,
          "implementationPlatform": "x86_64"
        }
      }
    },
    {
      "type": "cryptographic-asset",
      "bom-ref": "alg:Classic-McEliece-6688128:generic",
      "name": "Classic McEliece",
      "cryptoProperties": {
        "assetType": "algorithm",
        "algorithmProperties": {
          "parameterSetIdentifier": "Classic-McEliece-6688128",
          "primitive": "kem",
          "executionEnvironment": "software-plain-ram",
          "cryptoFunctions": [
            "keygen",
            "encapsulate",
            "decapsulate"
          ],
          "nistQuantumSecurityLevel": 5,
          "implementationPlatform": "generic"
        }
      }
    },
    {
      "type": "cryptographic-asset",
      "bom-ref": "alg:Classic-McEliece-6688128:x86_64",
      "name": "Classic McEliece",
      "cryptoProperties": {
        "assetType": "algorithm",
        "algorithmProperties": {
          "parameterSetIdentifier": "Classic-McEliece-6688128",
          "primitive": "kem",
          "executionEnvironment": "software-plain-ram",
          "cryptoFunctions": [
            "keygen",
            "encapsulate",
            "decapsulate"
          ],
          "nistQuantumSecurityLevel": 5,
          "implementationPlatform": "x86_64"
        }
      }
    },
    {
      "type": "cryptographic-asset",
      "bom-ref": "alg:Classic-McEliece-6688128f:generic",
      "name": "Classic McEliece",
      "cryptoProperties": {
        "assetType": "algorithm",
        "algorithmProperties": {
          "parameterSetIdentifier": "Classic-McEliece-6688128f",
          "primitive": "kem",
          "executionEnvironment": "software-plain-ram",
          "cryptoFunctions": [
            "keygen",
            "encapsulate",
            "decapsulate"
          ],
          "nistQuantumSecurityLevel": 5,
          "implementationPlatform": "generic"
        }
      }
    },
    {
      "type": "cryptographic-asset",
      "bom-ref": "alg:Classic-McEliece-6688128f:x86_64",
      "name": "Classic McEliece",
      "cryptoProperties": {
        "assetType": "algorithm",
        "algorithmProperties": {
          "parameterSetIdentifier": "Classic-McEliece-6688128f",
          "primitive": "kem",
          "executionEnvironment": "software-plain-ram",
          "cryptoFunctions": [
            "keygen",
            "encapsulate",
            "decapsulate"
          ],
          "nistQuantumSecurityLevel": 5,
          "implementationPlatform": "x86_64"
        }
      }
    },
    {
      "type": "cryptographic-asset",
      "bom-ref": "alg:Classic-McEliece-6960119:generic",
      "name": "Classic McEliece",
      "cryptoProperties": {
        "assetType": "algorithm",
        "algorithmProperties": {
          "parameterSetIdentifier": "Classic-McEliece-6960119",
          "primitive": "kem",
          "executionEnvironment": "software-plain-ram",
          "cryptoFunctions": [
            "keygen",
            "encapsulate",
            "decapsulate"
          ],
          "nistQuantumSecurityLevel": 5,
          "implementationPlatform": "generic"
        }
      }
    },
    {
      "type": "cryptographic-asset",
      "bom-ref": "alg:Classic-McEliece-6960119:x86_64",
      "name": "Classic McEliece",
      "cryptoProperties": {
        "assetType": "algorithm",
        "algorithmProperties": {
          "parameterSetIdentifier": "Classic-McEliece-6960119",
          "primitive": "kem",
          "executionEnvironment": "software-plain-ram",
          "cryptoFunctions": [
            "keygen",
            "encapsulate",
            "decapsulate"
          ],
          "nistQuantumSecurityLevel": 5,
          "implementationPlatform": "x86_64"
        }
      }
    },
    {
      "type": "cryptographic-asset",
      "bom-ref": "alg:Classic-McEliece-6960119f:generic",
      "name": "Classic McEliece",
      "cryptoProperties": {
        "assetType": "algorithm",
        "algorithmProperties": {
          "parameterSetIdentifier": "Classic-McEliece-6960119f",
          "primitive": "kem",
          "executionEnvironment": "software-plain-ram",
          "cryptoFunctions": [
            "keygen",
            "encapsulate",
            "decapsulate"
          ],
          "nistQuantumSecurityLevel": 5,
          "implementationPlatform": "generic"
        }
      }
    },
    {
      "type": "cryptographic-asset",
      "bom-ref": "alg:Classic-McEliece-6960119f:x86_64",
      "name": "Classic McEliece",
      "cryptoProperties": {
        "assetType": "algorithm",
        "algorithmProperties": {
          "parameterSetIdentifier": "Classic-McEliece-6960119f",
          "primitive": "kem",
          "executionEnvironment": "software-plain-ram",
          "cryptoFunctions": [
            "keygen",
            "encapsulate",
            "decapsulate"
          ],
          "nistQuantumSecurityLevel": 5,
          "implementationPlatform": "x86_64"
        }
      }
    },
    {
      "type": "cryptographic-asset",
      "bom-ref": "alg:Classic-McEliece-8192128:generic",
      "name": "Classic McEliece",
      "cryptoProperties": {
        "assetType": "algorithm",
        "algorithmProperties": {
          "parameterSetIdentifier": "Classic-McEliece-8192128",
          "primitive": "kem",
          "executionEnvironment": "software-plain-ram",
          "cryptoFunctions": [
            "keygen",
            "encapsulate",
            "decapsulate"
          ],
          "nistQuantumSecurityLevel": 5,
          "implementationPlatform": "generic"
        }
      }
    },
    {
      "type": "cryptographic-asset",
      "bom-ref": "alg:Classic-McEliece-8192128:x86_64",
      "name": "Classic McEliece",
      "cryptoProperties": {
        "assetType": "algorithm",
        "algorithmProperties": {
          "parameterSetIdentifier": "Classic-McEliece-8192128",
          "primitive": "kem",
          "executionEnvironment": "software-plain-ram",
          "cryptoFunctions": [
            "keygen",
            "encapsulate",
            "decapsulate"
          ],
          "nistQuantumSecurityLevel": 5,
          "implementationPlatform": "x86_64"
        }
      }
    },
    {
      "type": "cryptographic-asset",
      "bom-ref": "alg:Classic-McEliece-8192128f:generic",
      "name": "Classic McEliece",
      "cryptoProperties": {
        "assetType": "algorithm",
        "algorithmProperties": {
          "parameterSetIdentifier": "Classic-McEliece-8192128f",
          "primitive": "kem",
          "executionEnvironment": "software-plain-ram",
          "cryptoFunctions": [
            "keygen",
            "encapsulate",
            "decapsulate"
          ],
          "nistQuantumSecurityLevel": 5,
          "implementationPlatform": "generic"
        }
      }
    },
    {
      "type": "cryptographic-asset",
      "bom-ref": "alg:Classic-McEliece-8192128f:x86_64",
      "name": "Classic McEliece",
      "cryptoProperties": {
        "assetType": "algorithm",
        "algorithmProperties": {
          "parameterSetIdentifier": "Classic-McEliece-8192128f",
          "primitive": "kem",
          "executionEnvironment": "software-plain-ram",
          "cryptoFunctions": [
            "keygen",
            "encapsulate",
            "decapsulate"
          ],
          "nistQuantumSecurityLevel": 5,
          "implementationPlatform": "x86_64"
        }
      }
    },
    {
      "type": "cryptographic-asset",
      "bom-ref": "alg:FrodoKEM-640-AES:generic",
      "name": "FrodoKEM",
      "cryptoProperties": {
        "assetType": "algorithm",
        "algorithmProperties": {
          "parameterSetIdentifier": "FrodoKEM-640-AES",
          "primitive": "kem",
          "executionEnvironment": "software-plain-ram",
          "cryptoFunctions": [
            "keygen",
            "encapsulate",
            "decapsulate"
          ],
          "nistQuantumSecurityLevel": 1,
          "implementationPlatform": "generic"
        }
      }
    },
    {
      "type": "cryptographic-asset",
      "bom-ref": "alg:FrodoKEM-640-AES:x86_64",
      "name": "FrodoKEM",
      "cryptoProperties": {
        "assetType": "algorithm",
        "algorithmProperties": {
          "parameterSetIdentifier": "FrodoKEM-640-AES",
          "primitive": "kem",
          "executionEnvironment": "software-plain-ram",
          "cryptoFunctions": [
            "keygen",
            "encapsulate",
            "decapsulate"
          ],
          "nistQuantumSecurityLevel": 1,
          "implementationPlatform": "x86_64"
        }
      }
    },
    {
      "type": "cryptographic-asset",
      "bom-ref": "alg:FrodoKEM-640-SHAKE:generic",
      "name": "FrodoKEM",
      "cryptoProperties": {
        "assetType": "algorithm",
        "algorithmProperties": {
          "parameterSetIdentifier": "FrodoKEM-640-SHAKE",
          "primitive": "kem",
          "executionEnvironment": "software-plain-ram",
          "cryptoFunctions": [
            "keygen",
            "encapsulate",
            "decapsulate"
          ],
          "nistQuantumSecurityLevel": 1,
          "implementationPlatform": "generic"
        }
      }
    },
    {
      "type": "cryptographic-asset",
      "bom-ref": "alg:FrodoKEM-640-SHAKE:x86_64",
      "name": "FrodoKEM",
      "cryptoProperties": {
        "assetType": "algorithm",
        "algorithmProperties": {
          "parameterSetIdentifier": "FrodoKEM-640-SHAKE",
          "primitive": "kem",
          "executionEnvironment": "software-plain-ram",
          "cryptoFunctions": [
            "keygen",
            "encapsulate",
            "decapsulate"
          ],
          "nistQuantumSecurityLevel": 1,
          "implementationPlatform": "x86_64"
        }
      }
    },
    {
      "type": "cryptographic-asset",
      "bom-ref": "alg:FrodoKEM-976-AES:generic",
      "name": "FrodoKEM",
      "cryptoProperties": {
        "assetType": "algorithm",
        "algorithmProperties": {
          "parameterSetIdentifier": "FrodoKEM-976-AES",
          "primitive": "kem",
          "executionEnvironment": "software-plain-ram",
          "cryptoFunctions": [
            "keygen",
            "encapsulate",
            "decapsulate"
          ],
          "nistQuantumSecurityLevel": 3,
          "implementationPlatform": "generic"
        }
      }
    },
    {
      "type": "cryptographic-asset",
      "bom-ref": "alg:FrodoKEM-976-AES:x86_64",
      "name": "FrodoKEM",
      "cryptoProperties": {
        "assetType": "algorithm",
        "algorithmProperties": {
          "parameterSetIdentifier": "FrodoKEM-976-AES",
          "primitive": "kem",
          "executionEnvironment": "software-plain-ram",
          "cryptoFunctions": [
            "keygen",
            "encapsulate",
            "decapsulate"
          ],
          "nistQuantumSecurityLevel": 3,
          "implementationPlatform": "x86_64"
        }
      }
    },
    {
      "type": "cryptographic-asset",
      "bom-ref": "alg:FrodoKEM-976-SHAKE:generic",
      "name": "FrodoKEM",
      "cryptoProperties": {
        "assetType": "algorithm",
        "algorithmProperties": {
          "parameterSetIdentifier": "FrodoKEM-976-SHAKE",
          "primitive": "kem",
          "executionEnvironment": "software-plain-ram",
          "cryptoFunctions": [
            "keygen",
            "encapsulate",
            "decapsulate"
          ],
          "nistQuantumSecurityLevel": 3,
          "implementationPlatform": "generic"
        }
      }
    },
    {
      "type": "cryptographic-asset",
      "bom-ref": "alg:FrodoKEM-976-SHAKE:x86_64",
      "name": "FrodoKEM",
      "cryptoProperties": {
        "assetType": "algorithm",
        "algorithmProperties": {
          "parameterSetIdentifier": "FrodoKEM-976-SHAKE",
          "primitive": "kem",
          "executionEnvironment": "software-plain-ram",
          "cryptoFunctions": [
            "keygen",
            "encapsulate",
            "decapsulate"
          ],
          "nistQuantumSecurityLevel": 3,
          "implementationPlatform": "x86_64"
        }
      }
    },
    {
      "type": "cryptographic-asset",
      "bom-ref": "alg:FrodoKEM-1344-AES:generic",
      "name": "FrodoKEM",
      "cryptoProperties": {
        "assetType": "algorithm",
        "algorithmProperties": {
          "parameterSetIdentifier": "FrodoKEM-1344-AES",
          "primitive": "kem",
          "executionEnvironment": "software-plain-ram",
          "cryptoFunctions": [
            "keygen",
            "encapsulate",
            "decapsulate"
          ],
          "nistQuantumSecurityLevel": 5,
          "implementationPlatform": "generic"
        }
      }
    },
    {
      "type": "cryptographic-asset",
      "bom-ref": "alg:FrodoKEM-1344-AES:x86_64",
      "name": "FrodoKEM",
      "cryptoProperties": {
        "assetType": "algorithm",
        "algorithmProperties": {
          "parameterSetIdentifier": "FrodoKEM-1344-AES",
          "primitive": "kem",
          "executionEnvironment": "software-plain-ram",
          "cryptoFunctions": [
            "keygen",
            "encapsulate",
            "decapsulate"
          ],
          "nistQuantumSecurityLevel": 5,
          "implementationPlatform": "x86_64"
        }
      }
    },
    {
      "type": "cryptographic-asset",
      "bom-ref": "alg:FrodoKEM-1344-SHAKE:generic",
      "name": "FrodoKEM",
      "cryptoProperties": {
        "assetType": "algorithm",
        "algorithmProperties": {
          "parameterSetIdentifier": "FrodoKEM-1344-SHAKE",
          "primitive": "kem",
          "executionEnvironment": "software-plain-ram",
          "cryptoFunctions": [
            "keygen",
            "encapsulate",
            "decapsulate"
          ],
          "nistQuantumSecurityLevel": 5,
          "implementationPlatform": "generic"
        }
      }
    },
    {
      "type": "cryptographic-asset",
      "bom-ref": "alg:FrodoKEM-1344-SHAKE:x86_64",
      "name": "FrodoKEM",
      "cryptoProperties": {
        "assetType": "algorithm",
        "algorithmProperties": {
          "parameterSetIdentifier": "FrodoKEM-1344-SHAKE",
          "primitive": "kem",
          "executionEnvironment": "software-plain-ram",
          "cryptoFunctions": [
            "keygen",
            "encapsulate",
            "decapsulate"
          ],
          "nistQuantumSecurityLevel": 5,
          "implementationPlatform": "x86_64"
        }
      }
    },
    {
      "type": "cryptographic-asset",
      "bom-ref": "alg:HQC-128:generic",
      "name": "HQC",
      "cryptoProperties": {
        "assetType": "algorithm",
        "algorithmProperties": {
          "parameterSetIdentifier": "HQC-128",
          "primitive": "kem",
          "executionEnvironment": "software-plain-ram",
          "cryptoFunctions": [
            "keygen",
            "encapsulate",
            "decapsulate"
          ],
          "nistQuantumSecurityLevel": 1,
          "implementationPlatform": "generic"
        }
      }
    },
    {
      "type": "cryptographic-asset",
      "bom-ref": "alg:HQC-192:generic",
      "name": "HQC",
      "cryptoProperties": {
        "assetType": "algorithm",
        "algorithmProperties": {
          "parameterSetIdentifier": "HQC-192",
          "primitive": "kem",
          "executionEnvironment": "software-plain-ram",
          "cryptoFunctions": [
            "keygen",
            "encapsulate",
            "decapsulate"
          ],
          "nistQuantumSecurityLevel": 3,
          "implementationPlatform": "generic"
        }
      }
    },
    {
      "type": "cryptographic-asset",
      "bom-ref": "alg:HQC-256:generic",
      "name": "HQC",
      "cryptoProperties": {
        "assetType": "algorithm",
        "algorithmProperties": {
          "parameterSetIdentifier": "HQC-256",
          "primitive": "kem",
          "executionEnvironment": "software-plain-ram",
          "cryptoFunctions": [
            "keygen",
            "encapsulate",
            "decapsulate"
          ],
          "nistQuantumSecurityLevel": 5,
          "implementationPlatform": "generic"
        }
      }
    },
    {
      "type": "cryptographic-asset",
      "bom-ref": "alg:Kyber512:generic",
      "name": "Kyber",
      "cryptoProperties": {
        "assetType": "algorithm",
        "algorithmProperties": {
          "parameterSetIdentifier": "Kyber512",
          "primitive": "kem",
          "executionEnvironment": "software-plain-ram",
          "cryptoFunctions": [
            "keygen",
            "encapsulate",
            "decapsulate"
          ],
          "nistQuantumSecurityLevel": 1,
          "implementationPlatform": "generic"
        }
      }
    },
    {
      "type": "cryptographic-asset",
      "bom-ref": "alg:Kyber512:x86_64",
      "name": "Kyber",
      "cryptoProperties": {
        "assetType": "algorithm",
        "algorithmProperties": {
          "parameterSetIdentifier": "Kyber512",
          "primitive": "kem",
          "executionEnvironment": "software-plain-ram",
          "cryptoFunctions": [
            "keygen",
            "encapsulate",
            "decapsulate"
          ],
          "nistQuantumSecurityLevel": 1,
          "implementationPlatform": "x86_64"
        }
      }
    },
    {
      "type": "cryptographic-asset",
      "bom-ref": "alg:Kyber512:armv8-a",
      "name": "Kyber",
      "cryptoProperties": {
        "assetType": "algorithm",
        "algorithmProperties": {
          "parameterSetIdentifier": "Kyber512",
          "primitive": "kem",
          "executionEnvironment": "software-plain-ram",
          "cryptoFunctions": [
            "keygen",
            "encapsulate",
            "decapsulate"
          ],
          "nistQuantumSecurityLevel": 1,
          "implementationPlatform": "armv8-a"
        }
      }
    },
    {
      "type": "cryptographic-asset",
      "bom-ref": "alg:Kyber512:jasmin:x86_64",
      "name": "Kyber",
      "cryptoProperties": {
        "assetType": "algorithm",
        "algorithmProperties": {
          "parameterSetIdentifier": "Kyber512",
          "primitive": "kem",
          "executionEnvironment": "software-plain-ram",
          "cryptoFunctions": [
            "keygen",
            "encapsulate",
            "decapsulate"
          ],
          "nistQuantumSecurityLevel": 1,
          "implementationPlatform": "x86_64"
        }
      }
    },
    {
      "type": "cryptographic-asset",
      "bom-ref": "alg:Kyber512:jasmin:avx2:x86_64",
      "name": "Kyber",
      "cryptoProperties": {
        "assetType": "algorithm",
        "algorithmProperties": {
          "parameterSetIdentifier": "Kyber512",
          "primitive": "kem",
          "executionEnvironment": "software-plain-ram",
          "cryptoFunctions": [
            "keygen",
            "encapsulate",
            "decapsulate"
          ],
          "nistQuantumSecurityLevel": 1,
          "implementationPlatform": "x86_64"
        }
      }
    },
    {
      "type": "cryptographic-asset",
      "bom-ref": "alg:Kyber768:generic",
      "name": "Kyber",
      "cryptoProperties": {
        "assetType": "algorithm",
        "algorithmProperties": {
          "parameterSetIdentifier": "Kyber768",
          "primitive": "kem",
          "executionEnvironment": "software-plain-ram",
          "cryptoFunctions": [
            "keygen",
            "encapsulate",
            "decapsulate"
          ],
          "nistQuantumSecurityLevel": 3,
          "implementationPlatform": "generic"
        }
      }
    },
    {
      "type": "cryptographic-asset",
      "bom-ref": "alg:Kyber768:x86_64",
      "name": "Kyber",
      "cryptoProperties": {
        "assetType": "algorithm",
        "algorithmProperties": {
          "parameterSetIdentifier": "Kyber768",
          "primitive": "kem",
          "executionEnvironment": "software-plain-ram",
          "cryptoFunctions": [
            "keygen",
            "encapsulate",
            "decapsulate"
          ],
          "nistQuantumSecurityLevel": 3,
          "implementationPlatform": "x86_64"
        }
      }
    },
    {
      "type": "cryptographic-asset",
      "bom-ref": "alg:Kyber768:armv8-a",
      "name": "Kyber",
      "cryptoProperties": {
        "assetType": "algorithm",
        "algorithmProperties": {
          "parameterSetIdentifier": "Kyber768",
          "primitive": "kem",
          "executionEnvironment": "software-plain-ram",
          "cryptoFunctions": [
            "keygen",
            "encapsulate",
            "decapsulate"
          ],
          "nistQuantumSecurityLevel": 3,
          "implementationPlatform": "armv8-a"
        }
      }
    },
    {
      "type": "cryptographic-asset",
      "bom-ref": "alg:Kyber768:jasmin:x86_64",
      "name": "Kyber",
      "cryptoProperties": {
        "assetType": "algorithm",
        "algorithmProperties": {
          "parameterSetIdentifier": "Kyber768",
          "primitive": "kem",
          "executionEnvironment": "software-plain-ram",
          "cryptoFunctions": [
            "keygen",
            "encapsulate",
            "decapsulate"
          ],
          "nistQuantumSecurityLevel": 3,
          "implementationPlatform": "x86_64"
        }
      }
    },
    {
      "type": "cryptographic-asset",
      "bom-ref": "alg:Kyber768:jasmin:avx2:x86_64",
      "name": "Kyber",
      "cryptoProperties": {
        "assetType": "algorithm",
        "algorithmProperties": {
          "parameterSetIdentifier": "Kyber768",
          "primitive": "kem",
          "executionEnvironment": "software-plain-ram",
          "cryptoFunctions": [
            "keygen",
            "encapsulate",
            "decapsulate"
          ],
          "nistQuantumSecurityLevel": 3,
          "implementationPlatform": "x86_64"
        }
      }
    },
    {
      "type": "cryptographic-asset",
      "bom-ref": "alg:Kyber1024:generic",
      "name": "Kyber",
      "cryptoProperties": {
        "assetType": "algorithm",
        "algorithmProperties": {
          "parameterSetIdentifier": "Kyber1024",
          "primitive": "kem",
          "executionEnvironment": "software-plain-ram",
          "cryptoFunctions": [
            "keygen",
            "encapsulate",
            "decapsulate"
          ],
          "nistQuantumSecurityLevel": 5,
          "implementationPlatform": "generic"
        }
      }
    },
    {
      "type": "cryptographic-asset",
      "bom-ref": "alg:Kyber1024:x86_64",
      "name": "Kyber",
      "cryptoProperties": {
        "assetType": "algorithm",
        "algorithmProperties": {
          "parameterSetIdentifier": "Kyber1024",
          "primitive": "kem",
          "executionEnvironment": "software-plain-ram",
          "cryptoFunctions": [
            "keygen",
            "encapsulate",
            "decapsulate"
          ],
          "nistQuantumSecurityLevel": 5,
          "implementationPlatform": "x86_64"
        }
      }
    },
    {
      "type": "cryptographic-asset",
      "bom-ref": "alg:Kyber1024:armv8-a",
      "name": "Kyber",
      "cryptoProperties": {
        "assetType": "algorithm",
        "algorithmProperties": {
          "parameterSetIdentifier": "Kyber1024",
          "primitive": "kem",
          "executionEnvironment": "software-plain-ram",
          "cryptoFunctions": [
            "keygen",
            "encapsulate",
            "decapsulate"
          ],
          "nistQuantumSecurityLevel": 5,
          "implementationPlatform": "armv8-a"
        }
      }
    },
    {
      "type": "cryptographic-asset",
      "bom-ref": "alg:ML-KEM-512:generic",
      "name": "ML-KEM",
      "cryptoProperties": {
        "assetType": "algorithm",
        "algorithmProperties": {
          "parameterSetIdentifier": "ML-KEM-512",
          "primitive": "kem",
          "executionEnvironment": "software-plain-ram",
          "cryptoFunctions": [
            "keygen",
            "encapsulate",
            "decapsulate"
          ],
          "nistQuantumSecurityLevel": 1,
          "implementationPlatform": "generic"
        }
      }
    },
    {
      "type": "cryptographic-asset",
      "bom-ref": "alg:ML-KEM-512:x86_64",
      "name": "ML-KEM",
      "cryptoProperties": {
        "assetType": "algorithm",
        "algorithmProperties": {
          "parameterSetIdentifier": "ML-KEM-512",
          "primitive": "kem",
          "executionEnvironment": "software-plain-ram",
          "cryptoFunctions": [
            "keygen",
            "encapsulate",
            "decapsulate"
          ],
          "nistQuantumSecurityLevel": 1,
          "implementationPlatform": "x86_64"
        }
      }
    },
    {
      "type": "cryptographic-asset",
      "bom-ref": "alg:ML-KEM-512:armv8-a",
      "name": "ML-KEM",
      "cryptoProperties": {
        "assetType": "algorithm",
        "algorithmProperties": {
          "parameterSetIdentifier": "ML-KEM-512",
          "primitive": "kem",
          "executionEnvironment": "software-plain-ram",
          "cryptoFunctions": [
            "keygen",
            "encapsulate",
            "decapsulate"
          ],
          "nistQuantumSecurityLevel": 1,
          "implementationPlatform": "armv8-a"
        }
      }
    },
    {
      "type": "cryptographic-asset",
      "bom-ref": "alg:ML-KEM-768:generic",
      "name": "ML-KEM",
      "cryptoProperties": {
        "assetType": "algorithm",
        "algorithmProperties": {
          "parameterSetIdentifier": "ML-KEM-768",
          "primitive": "kem",
          "executionEnvironment": "software-plain-ram",
          "cryptoFunctions": [
            "keygen",
            "encapsulate",
            "decapsulate"
          ],
          "nistQuantumSecurityLevel": 3,
          "implementationPlatform": "generic"
        }
      }
    },
    {
      "type": "cryptographic-asset",
      "bom-ref": "alg:ML-KEM-768:x86_64",
      "name": "ML-KEM",
      "cryptoProperties": {
        "assetType": "algorithm",
        "algorithmProperties": {
          "parameterSetIdentifier": "ML-KEM-768",
          "primitive": "kem",
          "executionEnvironment": "software-plain-ram",
          "cryptoFunctions": [
            "keygen",
            "encapsulate",
            "decapsulate"
          ],
          "nistQuantumSecurityLevel": 3,
          "implementationPlatform": "x86_64"
        }
      }
    },
    {
      "type": "cryptographic-asset",
      "bom-ref": "alg:ML-KEM-768:armv8-a",
      "name": "ML-KEM",
      "cryptoProperties": {
        "assetType": "algorithm",
        "algorithmProperties": {
          "parameterSetIdentifier": "ML-KEM-768",
          "primitive": "kem",
          "executionEnvironment": "software-plain-ram",
          "cryptoFunctions": [
            "keygen",
            "encapsulate",
            "decapsulate"
          ],
          "nistQuantumSecurityLevel": 3,
          "implementationPlatform": "armv8-a"
        }
      }
    },
    {
      "type": "cryptographic-asset",
      "bom-ref": "alg:ML-KEM-1024:generic",
      "name": "ML-KEM",
      "cryptoProperties": {
        "assetType": "algorithm",
        "algorithmProperties": {
          "parameterSetIdentifier": "ML-KEM-1024",
          "primitive": "kem",
          "executionEnvironment": "software-plain-ram",
          "cryptoFunctions": [
            "keygen",
            "encapsulate",
            "decapsulate"
          ],
          "nistQuantumSecurityLevel": 5,
          "implementationPlatform": "generic"
        }
      }
    },
    {
      "type": "cryptographic-asset",
      "bom-ref": "alg:ML-KEM-1024:x86_64",
      "name": "ML-KEM",
      "cryptoProperties": {
        "assetType": "algorithm",
        "algorithmProperties": {
          "parameterSetIdentifier": "ML-KEM-1024",
          "primitive": "kem",
          "executionEnvironment": "software-plain-ram",
          "cryptoFunctions": [
            "keygen",
            "encapsulate",
            "decapsulate"
          ],
          "nistQuantumSecurityLevel": 5,
          "implementationPlatform": "x86_64"
        }
      }
    },
    {
      "type": "cryptographic-asset",
      "bom-ref": "alg:ML-KEM-1024:armv8-a",
      "name": "ML-KEM",
      "cryptoProperties": {
        "assetType": "algorithm",
        "algorithmProperties": {
          "parameterSetIdentifier": "ML-KEM-1024",
          "primitive": "kem",
          "executionEnvironment": "software-plain-ram",
          "cryptoFunctions": [
            "keygen",
            "encapsulate",
            "decapsulate"
          ],
          "nistQuantumSecurityLevel": 5,
          "implementationPlatform": "armv8-a"
        }
      }
    },
    {
      "type": "cryptographic-asset",
      "bom-ref": "alg:NTRU-HPS-2048-509:generic",
      "name": "NTRU",
      "cryptoProperties": {
        "assetType": "algorithm",
        "algorithmProperties": {
          "parameterSetIdentifier": "NTRU-HPS-2048-509",
          "primitive": "kem",
          "executionEnvironment": "software-plain-ram",
          "cryptoFunctions": [
            "keygen",
            "encapsulate",
            "decapsulate"
          ],
          "nistQuantumSecurityLevel": 1,
          "implementationPlatform": "generic"
        }
      }
    },
    {
      "type": "cryptographic-asset",
      "bom-ref": "alg:NTRU-HPS-2048-509:x86_64",
      "name": "NTRU",
      "cryptoProperties": {
        "assetType": "algorithm",
        "algorithmProperties": {
          "parameterSetIdentifier": "NTRU-HPS-2048-509",
          "primitive": "kem",
          "executionEnvironment": "software-plain-ram",
          "cryptoFunctions": [
            "keygen",
            "encapsulate",
            "decapsulate"
          ],
          "nistQuantumSecurityLevel": 1,
          "implementationPlatform": "x86_64"
        }
      }
    },
    {
      "type": "cryptographic-asset",
      "bom-ref": "alg:NTRU-HPS-2048-677:generic",
      "name": "NTRU",
      "cryptoProperties": {
        "assetType": "algorithm",
        "algorithmProperties": {
          "parameterSetIdentifier": "NTRU-HPS-2048-677",
          "primitive": "kem",
          "executionEnvironment": "software-plain-ram",
          "cryptoFunctions": [
            "keygen",
            "encapsulate",
            "decapsulate"
          ],
          "nistQuantumSecurityLevel": 3,
          "implementationPlatform": "generic"
        }
      }
    },
    {
      "type": "cryptographic-asset",
      "bom-ref": "alg:NTRU-HPS-2048-677:x86_64",
      "name": "NTRU",
      "cryptoProperties": {
        "assetType": "algorithm",
        "algorithmProperties": {
          "parameterSetIdentifier": "NTRU-HPS-2048-677",
          "primitive": "kem",
          "executionEnvironment": "software-plain-ram",
          "cryptoFunctions": [
            "keygen",
            "encapsulate",
            "decapsulate"
          ],
          "nistQuantumSecurityLevel": 3,
          "implementationPlatform": "x86_64"
        }
      }
    },
    {
      "type": "cryptographic-asset",
      "bom-ref": "alg:NTRU-HPS-4096-821:generic",
      "name": "NTRU",
      "cryptoProperties": {
        "assetType": "algorithm",
        "algorithmProperties": {
          "parameterSetIdentifier": "NTRU-HPS-4096-821",
          "primitive": "kem",
          "executionEnvironment": "software-plain-ram",
          "cryptoFunctions": [
            "keygen",
            "encapsulate",
            "decapsulate"
          ],
          "nistQuantumSecurityLevel": 5,
          "implementationPlatform": "generic"
        }
      }
    },
    {
      "type": "cryptographic-asset",
      "bom-ref": "alg:NTRU-HPS-4096-821:x86_64",
      "name": "NTRU",
      "cryptoProperties": {
        "assetType": "algorithm",
        "algorithmProperties": {
          "parameterSetIdentifier": "NTRU-HPS-4096-821",
          "primitive": "kem",
          "executionEnvironment": "software-plain-ram",
          "cryptoFunctions": [
            "keygen",
            "encapsulate",
            "decapsulate"
          ],
          "nistQuantumSecurityLevel": 5,
          "implementationPlatform": "x86_64"
        }
      }
    },
    {
      "type": "cryptographic-asset",
      "bom-ref": "alg:NTRU-HPS-4096-1229:generic",
      "name": "NTRU",
      "cryptoProperties": {
        "assetType": "algorithm",
        "algorithmProperties": {
          "parameterSetIdentifier": "NTRU-HPS-4096-1229",
          "primitive": "kem",
          "executionEnvironment": "software-plain-ram",
          "cryptoFunctions": [
            "keygen",
            "encapsulate",
            "decapsulate"
          ],
          "nistQuantumSecurityLevel": 5,
          "implementationPlatform": "generic"
        }
      }
    },
    {
      "type": "cryptographic-asset",
      "bom-ref": "alg:NTRU-HRSS-701:generic",
      "name": "NTRU",
      "cryptoProperties": {
        "assetType": "algorithm",
        "algorithmProperties": {
          "parameterSetIdentifier": "NTRU-HRSS-701",
          "primitive": "kem",
          "executionEnvironment": "software-plain-ram",
          "cryptoFunctions": [
            "keygen",
            "encapsulate",
            "decapsulate"
          ],
          "nistQuantumSecurityLevel": 3,
          "implementationPlatform": "generic"
        }
      }
    },
    {
      "type": "cryptographic-asset",
      "bom-ref": "alg:NTRU-HRSS-701:x86_64",
      "name": "NTRU",
      "cryptoProperties": {
        "assetType": "algorithm",
        "algorithmProperties": {
          "parameterSetIdentifier": "NTRU-HRSS-701",
          "primitive": "kem",
          "executionEnvironment": "software-plain-ram",
          "cryptoFunctions": [
            "keygen",
            "encapsulate",
            "decapsulate"
          ],
          "nistQuantumSecurityLevel": 3,
          "implementationPlatform": "x86_64"
        }
      }
    },
    {
      "type": "cryptographic-asset",
      "bom-ref": "alg:NTRU-HRSS-1373:generic",
      "name": "NTRU",
      "cryptoProperties": {
        "assetType": "algorithm",
        "algorithmProperties": {
          "parameterSetIdentifier": "NTRU-HRSS-1373",
          "primitive": "kem",
          "executionEnvironment": "software-plain-ram",
          "cryptoFunctions": [
            "keygen",
            "encapsulate",
            "decapsulate"
          ],
          "nistQuantumSecurityLevel": 5,
          "implementationPlatform": "generic"
        }
      }
    },
    {
      "type": "cryptographic-asset",
      "bom-ref": "alg:sntrup761:generic",
      "name": "NTRU-Prime",
      "cryptoProperties": {
        "assetType": "algorithm",
        "algorithmProperties": {
          "parameterSetIdentifier": "sntrup761",
          "primitive": "kem",
          "executionEnvironment": "software-plain-ram",
          "cryptoFunctions": [
            "keygen",
            "encapsulate",
            "decapsulate"
          ],
          "nistQuantumSecurityLevel": 2,
          "implementationPlatform": "generic"
        }
      }
    },
    {
      "type": "cryptographic-asset",
      "bom-ref": "alg:sntrup761:x86_64",
      "name": "NTRU-Prime",
      "cryptoProperties": {
        "assetType": "algorithm",
        "algorithmProperties": {
          "parameterSetIdentifier": "sntrup761",
          "primitive": "kem",
          "executionEnvironment": "software-plain-ram",
          "cryptoFunctions": [
            "keygen",
            "encapsulate",
            "decapsulate"
          ],
          "nistQuantumSecurityLevel": 2,
          "implementationPlatform": "x86_64"
        }
      }
    },
    {
      "type": "cryptographic-asset",
      "bom-ref": "alg:cross-rsdp-128-balanced:generic",
      "name": "CROSS",
      "cryptoProperties": {
        "assetType": "algorithm",
        "algorithmProperties": {
          "parameterSetIdentifier": "cross-rsdp-128-balanced",
          "primitive": "signature",
          "executionEnvironment": "software-plain-ram",
          "cryptoFunctions": [
            "keygen",
            "sign",
            "verify"
          ],
          "nistQuantumSecurityLevel": 1,
          "implementationPlatform": "generic"
        }
      }
    },
    {
      "type": "cryptographic-asset",
      "bom-ref": "alg:cross-rsdp-128-balanced:x86_64",
      "name": "CROSS",
      "cryptoProperties": {
        "assetType": "algorithm",
        "algorithmProperties": {
          "parameterSetIdentifier": "cross-rsdp-128-balanced",
          "primitive": "signature",
          "executionEnvironment": "software-plain-ram",
          "cryptoFunctions": [
            "keygen",
            "sign",
            "verify"
          ],
          "nistQuantumSecurityLevel": 1,
          "implementationPlatform": "x86_64"
        }
      }
    },
    {
      "type": "cryptographic-asset",
      "bom-ref": "alg:cross-rsdp-128-fast:generic",
      "name": "CROSS",
      "cryptoProperties": {
        "assetType": "algorithm",
        "algorithmProperties": {
          "parameterSetIdentifier": "cross-rsdp-128-fast",
          "primitive": "signature",
          "executionEnvironment": "software-plain-ram",
          "cryptoFunctions": [
            "keygen",
            "sign",
            "verify"
          ],
          "nistQuantumSecurityLevel": 1,
          "implementationPlatform": "generic"
        }
      }
    },
    {
      "type": "cryptographic-asset",
      "bom-ref": "alg:cross-rsdp-128-fast:x86_64",
      "name": "CROSS",
      "cryptoProperties": {
        "assetType": "algorithm",
        "algorithmProperties": {
          "parameterSetIdentifier": "cross-rsdp-128-fast",
          "primitive": "signature",
          "executionEnvironment": "software-plain-ram",
          "cryptoFunctions": [
            "keygen",
            "sign",
            "verify"
          ],
          "nistQuantumSecurityLevel": 1,
          "implementationPlatform": "x86_64"
        }
      }
    },
    {
      "type": "cryptographic-asset",
      "bom-ref": "alg:cross-rsdp-128-small:generic",
      "name": "CROSS",
      "cryptoProperties": {
        "assetType": "algorithm",
        "algorithmProperties": {
          "parameterSetIdentifier": "cross-rsdp-128-small",
          "primitive": "signature",
          "executionEnvironment": "software-plain-ram",
          "cryptoFunctions": [
            "keygen",
            "sign",
            "verify"
          ],
          "nistQuantumSecurityLevel": 1,
          "implementationPlatform": "generic"
        }
      }
    },
    {
      "type": "cryptographic-asset",
      "bom-ref": "alg:cross-rsdp-128-small:x86_64",
      "name": "CROSS",
      "cryptoProperties": {
        "assetType": "algorithm",
        "algorithmProperties": {
          "parameterSetIdentifier": "cross-rsdp-128-small",
          "primitive": "signature",
          "executionEnvironment": "software-plain-ram",
          "cryptoFunctions": [
            "keygen",
            "sign",
            "verify"
          ],
          "nistQuantumSecurityLevel": 1,
          "implementationPlatform": "x86_64"
        }
      }
    },
    {
      "type": "cryptographic-asset",
      "bom-ref": "alg:cross-rsdp-192-balanced:generic",
      "name": "CROSS",
      "cryptoProperties": {
        "assetType": "algorithm",
        "algorithmProperties": {
          "parameterSetIdentifier": "cross-rsdp-192-balanced",
          "primitive": "signature",
          "executionEnvironment": "software-plain-ram",
          "cryptoFunctions": [
            "keygen",
            "sign",
            "verify"
          ],
          "nistQuantumSecurityLevel": 3,
          "implementationPlatform": "generic"
        }
      }
    },
    {
      "type": "cryptographic-asset",
      "bom-ref": "alg:cross-rsdp-192-balanced:x86_64",
      "name": "CROSS",
      "cryptoProperties": {
        "assetType": "algorithm",
        "algorithmProperties": {
          "parameterSetIdentifier": "cross-rsdp-192-balanced",
          "primitive": "signature",
          "executionEnvironment": "software-plain-ram",
          "cryptoFunctions": [
            "keygen",
            "sign",
            "verify"
          ],
          "nistQuantumSecurityLevel": 3,
          "implementationPlatform": "x86_64"
        }
      }
    },
    {
      "type": "cryptographic-asset",
      "bom-ref": "alg:cross-rsdp-192-fast:generic",
      "name": "CROSS",
      "cryptoProperties": {
        "assetType": "algorithm",
        "algorithmProperties": {
          "parameterSetIdentifier": "cross-rsdp-192-fast",
          "primitive": "signature",
          "executionEnvironment": "software-plain-ram",
          "cryptoFunctions": [
            "keygen",
            "sign",
            "verify"
          ],
          "nistQuantumSecurityLevel": 3,
          "implementationPlatform": "generic"
        }
      }
    },
    {
      "type": "cryptographic-asset",
      "bom-ref": "alg:cross-rsdp-192-fast:x86_64",
      "name": "CROSS",
      "cryptoProperties": {
        "assetType": "algorithm",
        "algorithmProperties": {
          "parameterSetIdentifier": "cross-rsdp-192-fast",
          "primitive": "signature",
          "executionEnvironment": "software-plain-ram",
          "cryptoFunctions": [
            "keygen",
            "sign",
            "verify"
          ],
          "nistQuantumSecurityLevel": 3,
          "implementationPlatform": "x86_64"
        }
      }
    },
    {
      "type": "cryptographic-asset",
      "bom-ref": "alg:cross-rsdp-192-small:generic",
      "name": "CROSS",
      "cryptoProperties": {
        "assetType": "algorithm",
        "algorithmProperties": {
          "parameterSetIdentifier": "cross-rsdp-192-small",
          "primitive": "signature",
          "executionEnvironment": "software-plain-ram",
          "cryptoFunctions": [
            "keygen",
            "sign",
            "verify"
          ],
          "nistQuantumSecurityLevel": 3,
          "implementationPlatform": "generic"
        }
      }
    },
    {
      "type": "cryptographic-asset",
      "bom-ref": "alg:cross-rsdp-192-small:x86_64",
      "name": "CROSS",
      "cryptoProperties": {
        "assetType": "algorithm",
        "algorithmProperties": {
          "parameterSetIdentifier": "cross-rsdp-192-small",
          "primitive": "signature",
          "executionEnvironment": "software-plain-ram",
          "cryptoFunctions": [
            "keygen",
            "sign",
            "verify"
          ],
          "nistQuantumSecurityLevel": 3,
          "implementationPlatform": "x86_64"
        }
      }
    },
    {
      "type": "cryptographic-asset",
      "bom-ref": "alg:cross-rsdp-256-balanced:generic",
      "name": "CROSS",
      "cryptoProperties": {
        "assetType": "algorithm",
        "algorithmProperties": {
          "parameterSetIdentifier": "cross-rsdp-256-balanced",
          "primitive": "signature",
          "executionEnvironment": "software-plain-ram",
          "cryptoFunctions": [
            "keygen",
            "sign",
            "verify"
          ],
          "nistQuantumSecurityLevel": 5,
          "implementationPlatform": "generic"
        }
      }
    },
    {
      "type": "cryptographic-asset",
      "bom-ref": "alg:cross-rsdp-256-balanced:x86_64",
      "name": "CROSS",
      "cryptoProperties": {
        "assetType": "algorithm",
        "algorithmProperties": {
          "parameterSetIdentifier": "cross-rsdp-256-balanced",
          "primitive": "signature",
          "executionEnvironment": "software-plain-ram",
          "cryptoFunctions": [
            "keygen",
            "sign",
            "verify"
          ],
          "nistQuantumSecurityLevel": 5,
          "implementationPlatform": "x86_64"
        }
      }
    },
    {
      "type": "cryptographic-asset",
      "bom-ref": "alg:cross-rsdp-256-fast:generic",
      "name": "CROSS",
      "cryptoProperties": {
        "assetType": "algorithm",
        "algorithmProperties": {
          "parameterSetIdentifier": "cross-rsdp-256-fast",
          "primitive": "signature",
          "executionEnvironment": "software-plain-ram",
          "cryptoFunctions": [
            "keygen",
            "sign",
            "verify"
          ],
          "nistQuantumSecurityLevel": 5,
          "implementationPlatform": "generic"
        }
      }
    },
    {
      "type": "cryptographic-asset",
      "bom-ref": "alg:cross-rsdp-256-fast:x86_64",
      "name": "CROSS",
      "cryptoProperties": {
        "assetType": "algorithm",
        "algorithmProperties": {
          "parameterSetIdentifier": "cross-rsdp-256-fast",
          "primitive": "signature",
          "executionEnvironment": "software-plain-ram",
          "cryptoFunctions": [
            "keygen",
            "sign",
            "verify"
          ],
          "nistQuantumSecurityLevel": 5,
          "implementationPlatform": "x86_64"
        }
      }
    },
    {
      "type": "cryptographic-asset",
      "bom-ref": "alg:cross-rsdp-256-small:generic",
      "name": "CROSS",
      "cryptoProperties": {
        "assetType": "algorithm",
        "algorithmProperties": {
          "parameterSetIdentifier": "cross-rsdp-256-small",
          "primitive": "signature",
          "executionEnvironment": "software-plain-ram",
          "cryptoFunctions": [
            "keygen",
            "sign",
            "verify"
          ],
          "nistQuantumSecurityLevel": 5,
          "implementationPlatform": "generic"
        }
      }
    },
    {
      "type": "cryptographic-asset",
      "bom-ref": "alg:cross-rsdp-256-small:x86_64",
      "name": "CROSS",
      "cryptoProperties": {
        "assetType": "algorithm",
        "algorithmProperties": {
          "parameterSetIdentifier": "cross-rsdp-256-small",
          "primitive": "signature",
          "executionEnvironment": "software-plain-ram",
          "cryptoFunctions": [
            "keygen",
            "sign",
            "verify"
          ],
          "nistQuantumSecurityLevel": 5,
          "implementationPlatform": "x86_64"
        }
      }
    },
    {
      "type": "cryptographic-asset",
      "bom-ref": "alg:cross-rsdpg-128-balanced:generic",
      "name": "CROSS",
      "cryptoProperties": {
        "assetType": "algorithm",
        "algorithmProperties": {
          "parameterSetIdentifier": "cross-rsdpg-128-balanced",
          "primitive": "signature",
          "executionEnvironment": "software-plain-ram",
          "cryptoFunctions": [
            "keygen",
            "sign",
            "verify"
          ],
          "nistQuantumSecurityLevel": 1,
          "implementationPlatform": "generic"
        }
      }
    },
    {
      "type": "cryptographic-asset",
      "bom-ref": "alg:cross-rsdpg-128-balanced:x86_64",
      "name": "CROSS",
      "cryptoProperties": {
        "assetType": "algorithm",
        "algorithmProperties": {
          "parameterSetIdentifier": "cross-rsdpg-128-balanced",
          "primitive": "signature",
          "executionEnvironment": "software-plain-ram",
          "cryptoFunctions": [
            "keygen",
            "sign",
            "verify"
          ],
          "nistQuantumSecurityLevel": 1,
          "implementationPlatform": "x86_64"
        }
      }
    },
    {
      "type": "cryptographic-asset",
      "bom-ref": "alg:cross-rsdpg-128-fast:generic",
      "name": "CROSS",
      "cryptoProperties": {
        "assetType": "algorithm",
        "algorithmProperties": {
          "parameterSetIdentifier": "cross-rsdpg-128-fast",
          "primitive": "signature",
          "executionEnvironment": "software-plain-ram",
          "cryptoFunctions": [
            "keygen",
            "sign",
            "verify"
          ],
          "nistQuantumSecurityLevel": 1,
          "implementationPlatform": "generic"
        }
      }
    },
    {
      "type": "cryptographic-asset",
      "bom-ref": "alg:cross-rsdpg-128-fast:x86_64",
      "name": "CROSS",
      "cryptoProperties": {
        "assetType": "algorithm",
        "algorithmProperties": {
          "parameterSetIdentifier": "cross-rsdpg-128-fast",
          "primitive": "signature",
          "executionEnvironment": "software-plain-ram",
          "cryptoFunctions": [
            "keygen",
            "sign",
            "verify"
          ],
          "nistQuantumSecurityLevel": 1,
          "implementationPlatform": "x86_64"
        }
      }
    },
    {
      "type": "cryptographic-asset",
      "bom-ref": "alg:cross-rsdpg-128-small:generic",
      "name": "CROSS",
      "cryptoProperties": {
        "assetType": "algorithm",
        "algorithmProperties": {
          "parameterSetIdentifier": "cross-rsdpg-128-small",
          "primitive": "signature",
          "executionEnvironment": "software-plain-ram",
          "cryptoFunctions": [
            "keygen",
            "sign",
            "verify"
          ],
          "nistQuantumSecurityLevel": 1,
          "implementationPlatform": "generic"
        }
      }
    },
    {
      "type": "cryptographic-asset",
      "bom-ref": "alg:cross-rsdpg-128-small:x86_64",
      "name": "CROSS",
      "cryptoProperties": {
        "assetType": "algorithm",
        "algorithmProperties": {
          "parameterSetIdentifier": "cross-rsdpg-128-small",
          "primitive": "signature",
          "executionEnvironment": "software-plain-ram",
          "cryptoFunctions": [
            "keygen",
            "sign",
            "verify"
          ],
          "nistQuantumSecurityLevel": 1,
          "implementationPlatform": "x86_64"
        }
      }
    },
    {
      "type": "cryptographic-asset",
      "bom-ref": "alg:cross-rsdpg-192-balanced:generic",
      "name": "CROSS",
      "cryptoProperties": {
        "assetType": "algorithm",
        "algorithmProperties": {
          "parameterSetIdentifier": "cross-rsdpg-192-balanced",
          "primitive": "signature",
          "executionEnvironment": "software-plain-ram",
          "cryptoFunctions": [
            "keygen",
            "sign",
            "verify"
          ],
          "nistQuantumSecurityLevel": 3,
          "implementationPlatform": "generic"
        }
      }
    },
    {
      "type": "cryptographic-asset",
      "bom-ref": "alg:cross-rsdpg-192-balanced:x86_64",
      "name": "CROSS",
      "cryptoProperties": {
        "assetType": "algorithm",
        "algorithmProperties": {
          "parameterSetIdentifier": "cross-rsdpg-192-balanced",
          "primitive": "signature",
          "executionEnvironment": "software-plain-ram",
          "cryptoFunctions": [
            "keygen",
            "sign",
            "verify"
          ],
          "nistQuantumSecurityLevel": 3,
          "implementationPlatform": "x86_64"
        }
      }
    },
    {
      "type": "cryptographic-asset",
      "bom-ref": "alg:cross-rsdpg-192-fast:generic",
      "name": "CROSS",
      "cryptoProperties": {
        "assetType": "algorithm",
        "algorithmProperties": {
          "parameterSetIdentifier": "cross-rsdpg-192-fast",
          "primitive": "signature",
          "executionEnvironment": "software-plain-ram",
          "cryptoFunctions": [
            "keygen",
            "sign",
            "verify"
          ],
          "nistQuantumSecurityLevel": 3,
          "implementationPlatform": "generic"
        }
      }
    },
    {
      "type": "cryptographic-asset",
      "bom-ref": "alg:cross-rsdpg-192-fast:x86_64",
      "name": "CROSS",
      "cryptoProperties": {
        "assetType": "algorithm",
        "algorithmProperties": {
          "parameterSetIdentifier": "cross-rsdpg-192-fast",
          "primitive": "signature",
          "executionEnvironment": "software-plain-ram",
          "cryptoFunctions": [
            "keygen",
            "sign",
            "verify"
          ],
          "nistQuantumSecurityLevel": 3,
          "implementationPlatform": "x86_64"
        }
      }
    },
    {
      "type": "cryptographic-asset",
      "bom-ref": "alg:cross-rsdpg-192-small:generic",
      "name": "CROSS",
      "cryptoProperties": {
        "assetType": "algorithm",
        "algorithmProperties": {
          "parameterSetIdentifier": "cross-rsdpg-192-small",
          "primitive": "signature",
          "executionEnvironment": "software-plain-ram",
          "cryptoFunctions": [
            "keygen",
            "sign",
            "verify"
          ],
          "nistQuantumSecurityLevel": 3,
          "implementationPlatform": "generic"
        }
      }
    },
    {
      "type": "cryptographic-asset",
      "bom-ref": "alg:cross-rsdpg-192-small:x86_64",
      "name": "CROSS",
      "cryptoProperties": {
        "assetType": "algorithm",
        "algorithmProperties": {
          "parameterSetIdentifier": "cross-rsdpg-192-small",
          "primitive": "signature",
          "executionEnvironment": "software-plain-ram",
          "cryptoFunctions": [
            "keygen",
            "sign",
            "verify"
          ],
          "nistQuantumSecurityLevel": 3,
          "implementationPlatform": "x86_64"
        }
      }
    },
    {
      "type": "cryptographic-asset",
      "bom-ref": "alg:cross-rsdpg-256-balanced:generic",
      "name": "CROSS",
      "cryptoProperties": {
        "assetType": "algorithm",
        "algorithmProperties": {
          "parameterSetIdentifier": "cross-rsdpg-256-balanced",
          "primitive": "signature",
          "executionEnvironment": "software-plain-ram",
          "cryptoFunctions": [
            "keygen",
            "sign",
            "verify"
          ],
          "nistQuantumSecurityLevel": 5,
          "implementationPlatform": "generic"
        }
      }
    },
    {
      "type": "cryptographic-asset",
      "bom-ref": "alg:cross-rsdpg-256-balanced:x86_64",
      "name": "CROSS",
      "cryptoProperties": {
        "assetType": "algorithm",
        "algorithmProperties": {
          "parameterSetIdentifier": "cross-rsdpg-256-balanced",
          "primitive": "signature",
          "executionEnvironment": "software-plain-ram",
          "cryptoFunctions": [
            "keygen",
            "sign",
            "verify"
          ],
          "nistQuantumSecurityLevel": 5,
          "implementationPlatform": "x86_64"
        }
      }
    },
    {
      "type": "cryptographic-asset",
      "bom-ref": "alg:cross-rsdpg-256-fast:generic",
      "name": "CROSS",
      "cryptoProperties": {
        "assetType": "algorithm",
        "algorithmProperties": {
          "parameterSetIdentifier": "cross-rsdpg-256-fast",
          "primitive": "signature",
          "executionEnvironment": "software-plain-ram",
          "cryptoFunctions": [
            "keygen",
            "sign",
            "verify"
          ],
          "nistQuantumSecurityLevel": 5,
          "implementationPlatform": "generic"
        }
      }
    },
    {
      "type": "cryptographic-asset",
      "bom-ref": "alg:cross-rsdpg-256-fast:x86_64",
      "name": "CROSS",
      "cryptoProperties": {
        "assetType": "algorithm",
        "algorithmProperties": {
          "parameterSetIdentifier": "cross-rsdpg-256-fast",
          "primitive": "signature",
          "executionEnvironment": "software-plain-ram",
          "cryptoFunctions": [
            "keygen",
            "sign",
            "verify"
          ],
          "nistQuantumSecurityLevel": 5,
          "implementationPlatform": "x86_64"
        }
      }
    },
    {
      "type": "cryptographic-asset",
      "bom-ref": "alg:cross-rsdpg-256-small:generic",
      "name": "CROSS",
      "cryptoProperties": {
        "assetType": "algorithm",
        "algorithmProperties": {
          "parameterSetIdentifier": "cross-rsdpg-256-small",
          "primitive": "signature",
          "executionEnvironment": "software-plain-ram",
          "cryptoFunctions": [
            "keygen",
            "sign",
            "verify"
          ],
          "nistQuantumSecurityLevel": 5,
          "implementationPlatform": "generic"
        }
      }
    },
    {
      "type": "cryptographic-asset",
      "bom-ref": "alg:cross-rsdpg-256-small:x86_64",
      "name": "CROSS",
      "cryptoProperties": {
        "assetType": "algorithm",
        "algorithmProperties": {
          "parameterSetIdentifier": "cross-rsdpg-256-small",
          "primitive": "signature",
          "executionEnvironment": "software-plain-ram",
          "cryptoFunctions": [
            "keygen",
            "sign",
            "verify"
          ],
          "nistQuantumSecurityLevel": 5,
          "implementationPlatform": "x86_64"
        }
      }
    },
    {
      "type": "cryptographic-asset",
      "bom-ref": "alg:Dilithium2:generic",
      "name": "CRYSTALS-Dilithium",
      "cryptoProperties": {
        "assetType": "algorithm",
        "algorithmProperties": {
          "parameterSetIdentifier": "Dilithium2",
          "primitive": "signature",
          "executionEnvironment": "software-plain-ram",
          "cryptoFunctions": [
            "keygen",
            "sign",
            "verify"
          ],
          "nistQuantumSecurityLevel": 2,
          "implementationPlatform": "generic"
        }
      }
    },
    {
      "type": "cryptographic-asset",
      "bom-ref": "alg:Dilithium2:x86_64",
      "name": "CRYSTALS-Dilithium",
      "cryptoProperties": {
        "assetType": "algorithm",
        "algorithmProperties": {
          "parameterSetIdentifier": "Dilithium2",
          "primitive": "signature",
          "executionEnvironment": "software-plain-ram",
          "cryptoFunctions": [
            "keygen",
            "sign",
            "verify"
          ],
          "nistQuantumSecurityLevel": 2,
          "implementationPlatform": "x86_64"
        }
      }
    },
    {
      "type": "cryptographic-asset",
      "bom-ref": "alg:Dilithium2:armv8-a",
      "name": "CRYSTALS-Dilithium",
      "cryptoProperties": {
        "assetType": "algorithm",
        "algorithmProperties": {
          "parameterSetIdentifier": "Dilithium2",
          "primitive": "signature",
          "executionEnvironment": "software-plain-ram",
          "cryptoFunctions": [
            "keygen",
            "sign",
            "verify"
          ],
          "nistQuantumSecurityLevel": 2,
          "implementationPlatform": "armv8-a"
        }
      }
    },
    {
      "type": "cryptographic-asset",
      "bom-ref": "alg:Dilithium3:generic",
      "name": "CRYSTALS-Dilithium",
      "cryptoProperties": {
        "assetType": "algorithm",
        "algorithmProperties": {
          "parameterSetIdentifier": "Dilithium3",
          "primitive": "signature",
          "executionEnvironment": "software-plain-ram",
          "cryptoFunctions": [
            "keygen",
            "sign",
            "verify"
          ],
          "nistQuantumSecurityLevel": 3,
          "implementationPlatform": "generic"
        }
      }
    },
    {
      "type": "cryptographic-asset",
      "bom-ref": "alg:Dilithium3:x86_64",
      "name": "CRYSTALS-Dilithium",
      "cryptoProperties": {
        "assetType": "algorithm",
        "algorithmProperties": {
          "parameterSetIdentifier": "Dilithium3",
          "primitive": "signature",
          "executionEnvironment": "software-plain-ram",
          "cryptoFunctions": [
            "keygen",
            "sign",
            "verify"
          ],
          "nistQuantumSecurityLevel": 3,
          "implementationPlatform": "x86_64"
        }
      }
    },
    {
      "type": "cryptographic-asset",
      "bom-ref": "alg:Dilithium3:armv8-a",
      "name": "CRYSTALS-Dilithium",
      "cryptoProperties": {
        "assetType": "algorithm",
        "algorithmProperties": {
          "parameterSetIdentifier": "Dilithium3",
          "primitive": "signature",
          "executionEnvironment": "software-plain-ram",
          "cryptoFunctions": [
            "keygen",
            "sign",
            "verify"
          ],
          "nistQuantumSecurityLevel": 3,
          "implementationPlatform": "armv8-a"
        }
      }
    },
    {
      "type": "cryptographic-asset",
      "bom-ref": "alg:Dilithium5:generic",
      "name": "CRYSTALS-Dilithium",
      "cryptoProperties": {
        "assetType": "algorithm",
        "algorithmProperties": {
          "parameterSetIdentifier": "Dilithium5",
          "primitive": "signature",
          "executionEnvironment": "software-plain-ram",
          "cryptoFunctions": [
            "keygen",
            "sign",
            "verify"
          ],
          "nistQuantumSecurityLevel": 5,
          "implementationPlatform": "generic"
        }
      }
    },
    {
      "type": "cryptographic-asset",
      "bom-ref": "alg:Dilithium5:x86_64",
      "name": "CRYSTALS-Dilithium",
      "cryptoProperties": {
        "assetType": "algorithm",
        "algorithmProperties": {
          "parameterSetIdentifier": "Dilithium5",
          "primitive": "signature",
          "executionEnvironment": "software-plain-ram",
          "cryptoFunctions": [
            "keygen",
            "sign",
            "verify"
          ],
          "nistQuantumSecurityLevel": 5,
          "implementationPlatform": "x86_64"
        }
      }
    },
    {
      "type": "cryptographic-asset",
      "bom-ref": "alg:Dilithium5:armv8-a",
      "name": "CRYSTALS-Dilithium",
      "cryptoProperties": {
        "assetType": "algorithm",
        "algorithmProperties": {
          "parameterSetIdentifier": "Dilithium5",
          "primitive": "signature",
          "executionEnvironment": "software-plain-ram",
          "cryptoFunctions": [
            "keygen",
            "sign",
            "verify"
          ],
          "nistQuantumSecurityLevel": 5,
          "implementationPlatform": "armv8-a"
        }
      }
    },
    {
      "type": "cryptographic-asset",
      "bom-ref": "alg:Falcon-512:generic",
      "name": "Falcon",
      "cryptoProperties": {
        "assetType": "algorithm",
        "algorithmProperties": {
          "parameterSetIdentifier": "Falcon-512",
          "primitive": "signature",
          "executionEnvironment": "software-plain-ram",
          "cryptoFunctions": [
            "keygen",
            "sign",
            "verify"
          ],
          "nistQuantumSecurityLevel": 1,
          "implementationPlatform": "generic"
        }
      }
    },
    {
      "type": "cryptographic-asset",
      "bom-ref": "alg:Falcon-512:x86_64",
      "name": "Falcon",
      "cryptoProperties": {
        "assetType": "algorithm",
        "algorithmProperties": {
          "parameterSetIdentifier": "Falcon-512",
          "primitive": "signature",
          "executionEnvironment": "software-plain-ram",
          "cryptoFunctions": [
            "keygen",
            "sign",
            "verify"
          ],
          "nistQuantumSecurityLevel": 1,
          "implementationPlatform": "x86_64"
        }
      }
    },
    {
      "type": "cryptographic-asset",
      "bom-ref": "alg:Falcon-512:armv8-a",
      "name": "Falcon",
      "cryptoProperties": {
        "assetType": "algorithm",
        "algorithmProperties": {
          "parameterSetIdentifier": "Falcon-512",
          "primitive": "signature",
          "executionEnvironment": "software-plain-ram",
          "cryptoFunctions": [
            "keygen",
            "sign",
            "verify"
          ],
          "nistQuantumSecurityLevel": 1,
          "implementationPlatform": "armv8-a"
        }
      }
    },
    {
      "type": "cryptographic-asset",
      "bom-ref": "alg:Falcon-1024:generic",
      "name": "Falcon",
      "cryptoProperties": {
        "assetType": "algorithm",
        "algorithmProperties": {
          "parameterSetIdentifier": "Falcon-1024",
          "primitive": "signature",
          "executionEnvironment": "software-plain-ram",
          "cryptoFunctions": [
            "keygen",
            "sign",
            "verify"
          ],
          "nistQuantumSecurityLevel": 5,
          "implementationPlatform": "generic"
        }
      }
    },
    {
      "type": "cryptographic-asset",
      "bom-ref": "alg:Falcon-1024:x86_64",
      "name": "Falcon",
      "cryptoProperties": {
        "assetType": "algorithm",
        "algorithmProperties": {
          "parameterSetIdentifier": "Falcon-1024",
          "primitive": "signature",
          "executionEnvironment": "software-plain-ram",
          "cryptoFunctions": [
            "keygen",
            "sign",
            "verify"
          ],
          "nistQuantumSecurityLevel": 5,
          "implementationPlatform": "x86_64"
        }
      }
    },
    {
      "type": "cryptographic-asset",
      "bom-ref": "alg:Falcon-1024:armv8-a",
      "name": "Falcon",
      "cryptoProperties": {
        "assetType": "algorithm",
        "algorithmProperties": {
          "parameterSetIdentifier": "Falcon-1024",
          "primitive": "signature",
          "executionEnvironment": "software-plain-ram",
          "cryptoFunctions": [
            "keygen",
            "sign",
            "verify"
          ],
          "nistQuantumSecurityLevel": 5,
          "implementationPlatform": "armv8-a"
        }
      }
    },
    {
      "type": "cryptographic-asset",
      "bom-ref": "alg:Falcon-padded-512:generic",
      "name": "Falcon",
      "cryptoProperties": {
        "assetType": "algorithm",
        "algorithmProperties": {
          "parameterSetIdentifier": "Falcon-padded-512",
          "primitive": "signature",
          "executionEnvironment": "software-plain-ram",
          "cryptoFunctions": [
            "keygen",
            "sign",
            "verify"
          ],
          "nistQuantumSecurityLevel": 1,
          "implementationPlatform": "generic"
        }
      }
    },
    {
      "type": "cryptographic-asset",
      "bom-ref": "alg:Falcon-padded-512:x86_64",
      "name": "Falcon",
      "cryptoProperties": {
        "assetType": "algorithm",
        "algorithmProperties": {
          "parameterSetIdentifier": "Falcon-padded-512",
          "primitive": "signature",
          "executionEnvironment": "software-plain-ram",
          "cryptoFunctions": [
            "keygen",
            "sign",
            "verify"
          ],
          "nistQuantumSecurityLevel": 1,
          "implementationPlatform": "x86_64"
        }
      }
    },
    {
      "type": "cryptographic-asset",
      "bom-ref": "alg:Falcon-padded-512:armv8-a",
      "name": "Falcon",
      "cryptoProperties": {
        "assetType": "algorithm",
        "algorithmProperties": {
          "parameterSetIdentifier": "Falcon-padded-512",
          "primitive": "signature",
          "executionEnvironment": "software-plain-ram",
          "cryptoFunctions": [
            "keygen",
            "sign",
            "verify"
          ],
          "nistQuantumSecurityLevel": 1,
          "implementationPlatform": "armv8-a"
        }
      }
    },
    {
      "type": "cryptographic-asset",
      "bom-ref": "alg:Falcon-padded-1024:generic",
      "name": "Falcon",
      "cryptoProperties": {
        "assetType": "algorithm",
        "algorithmProperties": {
          "parameterSetIdentifier": "Falcon-padded-1024",
          "primitive": "signature",
          "executionEnvironment": "software-plain-ram",
          "cryptoFunctions": [
            "keygen",
            "sign",
            "verify"
          ],
          "nistQuantumSecurityLevel": 5,
          "implementationPlatform": "generic"
        }
      }
    },
    {
      "type": "cryptographic-asset",
      "bom-ref": "alg:Falcon-padded-1024:x86_64",
      "name": "Falcon",
      "cryptoProperties": {
        "assetType": "algorithm",
        "algorithmProperties": {
          "parameterSetIdentifier": "Falcon-padded-1024",
          "primitive": "signature",
          "executionEnvironment": "software-plain-ram",
          "cryptoFunctions": [
            "keygen",
            "sign",
            "verify"
          ],
          "nistQuantumSecurityLevel": 5,
          "implementationPlatform": "x86_64"
        }
      }
    },
    {
      "type": "cryptographic-asset",
      "bom-ref": "alg:Falcon-padded-1024:armv8-a",
      "name": "Falcon",
      "cryptoProperties": {
        "assetType": "algorithm",
        "algorithmProperties": {
          "parameterSetIdentifier": "Falcon-padded-1024",
          "primitive": "signature",
          "executionEnvironment": "software-plain-ram",
          "cryptoFunctions": [
            "keygen",
            "sign",
            "verify"
          ],
          "nistQuantumSecurityLevel": 5,
          "implementationPlatform": "armv8-a"
        }
      }
    },
    {
      "type": "cryptographic-asset",
      "bom-ref": "alg:MAYO-1:generic",
      "name": "MAYO",
      "cryptoProperties": {
        "assetType": "algorithm",
        "algorithmProperties": {
          "parameterSetIdentifier": "MAYO-1",
          "primitive": "signature",
          "executionEnvironment": "software-plain-ram",
          "cryptoFunctions": [
            "keygen",
            "sign",
            "verify"
          ],
          "nistQuantumSecurityLevel": 1,
          "implementationPlatform": "generic"
        }
      }
    },
    {
      "type": "cryptographic-asset",
      "bom-ref": "alg:MAYO-1:x86_64",
      "name": "MAYO",
      "cryptoProperties": {
        "assetType": "algorithm",
        "algorithmProperties": {
          "parameterSetIdentifier": "MAYO-1",
          "primitive": "signature",
          "executionEnvironment": "software-plain-ram",
          "cryptoFunctions": [
            "keygen",
            "sign",
            "verify"
          ],
          "nistQuantumSecurityLevel": 1,
          "implementationPlatform": "x86_64"
        }
      }
    },
    {
      "type": "cryptographic-asset",
      "bom-ref": "alg:MAYO-1:armv8-a",
      "name": "MAYO",
      "cryptoProperties": {
        "assetType": "algorithm",
        "algorithmProperties": {
          "parameterSetIdentifier": "MAYO-1",
          "primitive": "signature",
          "executionEnvironment": "software-plain-ram",
          "cryptoFunctions": [
            "keygen",
            "sign",
            "verify"
          ],
          "nistQuantumSecurityLevel": 1,
          "implementationPlatform": "armv8-a"
        }
      }
    },
    {
      "type": "cryptographic-asset",
      "bom-ref": "alg:MAYO-2:generic",
      "name": "MAYO",
      "cryptoProperties": {
        "assetType": "algorithm",
        "algorithmProperties": {
          "parameterSetIdentifier": "MAYO-2",
          "primitive": "signature",
          "executionEnvironment": "software-plain-ram",
          "cryptoFunctions": [
            "keygen",
            "sign",
            "verify"
          ],
          "nistQuantumSecurityLevel": 1,
          "implementationPlatform": "generic"
        }
      }
    },
    {
      "type": "cryptographic-asset",
      "bom-ref": "alg:MAYO-2:x86_64",
      "name": "MAYO",
      "cryptoProperties": {
        "assetType": "algorithm",
        "algorithmProperties": {
          "parameterSetIdentifier": "MAYO-2",
          "primitive": "signature",
          "executionEnvironment": "software-plain-ram",
          "cryptoFunctions": [
            "keygen",
            "sign",
            "verify"
          ],
          "nistQuantumSecurityLevel": 1,
          "implementationPlatform": "x86_64"
        }
      }
    },
    {
      "type": "cryptographic-asset",
      "bom-ref": "alg:MAYO-2:armv8-a",
      "name": "MAYO",
      "cryptoProperties": {
        "assetType": "algorithm",
        "algorithmProperties": {
          "parameterSetIdentifier": "MAYO-2",
          "primitive": "signature",
          "executionEnvironment": "software-plain-ram",
          "cryptoFunctions": [
            "keygen",
            "sign",
            "verify"
          ],
          "nistQuantumSecurityLevel": 1,
          "implementationPlatform": "armv8-a"
        }
      }
    },
    {
      "type": "cryptographic-asset",
      "bom-ref": "alg:MAYO-3:generic",
      "name": "MAYO",
      "cryptoProperties": {
        "assetType": "algorithm",
        "algorithmProperties": {
          "parameterSetIdentifier": "MAYO-3",
          "primitive": "signature",
          "executionEnvironment": "software-plain-ram",
          "cryptoFunctions": [
            "keygen",
            "sign",
            "verify"
          ],
          "nistQuantumSecurityLevel": 3,
          "implementationPlatform": "generic"
        }
      }
    },
    {
      "type": "cryptographic-asset",
      "bom-ref": "alg:MAYO-3:x86_64",
      "name": "MAYO",
      "cryptoProperties": {
        "assetType": "algorithm",
        "algorithmProperties": {
          "parameterSetIdentifier": "MAYO-3",
          "primitive": "signature",
          "executionEnvironment": "software-plain-ram",
          "cryptoFunctions": [
            "keygen",
            "sign",
            "verify"
          ],
          "nistQuantumSecurityLevel": 3,
          "implementationPlatform": "x86_64"
        }
      }
    },
    {
      "type": "cryptographic-asset",
      "bom-ref": "alg:MAYO-3:armv8-a",
      "name": "MAYO",
      "cryptoProperties": {
        "assetType": "algorithm",
        "algorithmProperties": {
          "parameterSetIdentifier": "MAYO-3",
          "primitive": "signature",
          "executionEnvironment": "software-plain-ram",
          "cryptoFunctions": [
            "keygen",
            "sign",
            "verify"
          ],
          "nistQuantumSecurityLevel": 3,
          "implementationPlatform": "armv8-a"
        }
      }
    },
    {
      "type": "cryptographic-asset",
      "bom-ref": "alg:MAYO-5:generic",
      "name": "MAYO",
      "cryptoProperties": {
        "assetType": "algorithm",
        "algorithmProperties": {
          "parameterSetIdentifier": "MAYO-5",
          "primitive": "signature",
          "executionEnvironment": "software-plain-ram",
          "cryptoFunctions": [
            "keygen",
            "sign",
            "verify"
          ],
          "nistQuantumSecurityLevel": 5,
          "implementationPlatform": "generic"
        }
      }
    },
    {
      "type": "cryptographic-asset",
      "bom-ref": "alg:MAYO-5:x86_64",
      "name": "MAYO",
      "cryptoProperties": {
        "assetType": "algorithm",
        "algorithmProperties": {
          "parameterSetIdentifier": "MAYO-5",
          "primitive": "signature",
          "executionEnvironment": "software-plain-ram",
          "cryptoFunctions": [
            "keygen",
            "sign",
            "verify"
          ],
          "nistQuantumSecurityLevel": 5,
          "implementationPlatform": "x86_64"
        }
      }
    },
    {
      "type": "cryptographic-asset",
      "bom-ref": "alg:MAYO-5:armv8-a",
      "name": "MAYO",
      "cryptoProperties": {
        "assetType": "algorithm",
        "algorithmProperties": {
          "parameterSetIdentifier": "MAYO-5",
          "primitive": "signature",
          "executionEnvironment": "software-plain-ram",
          "cryptoFunctions": [
            "keygen",
            "sign",
            "verify"
          ],
          "nistQuantumSecurityLevel": 5,
          "implementationPlatform": "armv8-a"
        }
      }
    },
    {
      "type": "cryptographic-asset",
      "bom-ref": "alg:ML-DSA-44:generic",
      "name": "ML-DSA",
      "cryptoProperties": {
        "assetType": "algorithm",
        "algorithmProperties": {
          "parameterSetIdentifier": "ML-DSA-44",
          "primitive": "signature",
          "executionEnvironment": "software-plain-ram",
          "cryptoFunctions": [
            "keygen",
            "sign",
            "verify"
          ],
          "nistQuantumSecurityLevel": 2,
          "implementationPlatform": "generic"
        }
      }
    },
    {
      "type": "cryptographic-asset",
      "bom-ref": "alg:ML-DSA-44:x86_64",
      "name": "ML-DSA",
      "cryptoProperties": {
        "assetType": "algorithm",
        "algorithmProperties": {
          "parameterSetIdentifier": "ML-DSA-44",
          "primitive": "signature",
          "executionEnvironment": "software-plain-ram",
          "cryptoFunctions": [
            "keygen",
            "sign",
            "verify"
          ],
          "nistQuantumSecurityLevel": 2,
          "implementationPlatform": "x86_64"
        }
      }
    },
    {
      "type": "cryptographic-asset",
      "bom-ref": "alg:ML-DSA-65:generic",
      "name": "ML-DSA",
      "cryptoProperties": {
        "assetType": "algorithm",
        "algorithmProperties": {
          "parameterSetIdentifier": "ML-DSA-65",
          "primitive": "signature",
          "executionEnvironment": "software-plain-ram",
          "cryptoFunctions": [
            "keygen",
            "sign",
            "verify"
          ],
          "nistQuantumSecurityLevel": 3,
          "implementationPlatform": "generic"
        }
      }
    },
    {
      "type": "cryptographic-asset",
      "bom-ref": "alg:ML-DSA-65:x86_64",
      "name": "ML-DSA",
      "cryptoProperties": {
        "assetType": "algorithm",
        "algorithmProperties": {
          "parameterSetIdentifier": "ML-DSA-65",
          "primitive": "signature",
          "executionEnvironment": "software-plain-ram",
          "cryptoFunctions": [
            "keygen",
            "sign",
            "verify"
          ],
          "nistQuantumSecurityLevel": 3,
          "implementationPlatform": "x86_64"
        }
      }
    },
    {
      "type": "cryptographic-asset",
      "bom-ref": "alg:ML-DSA-87:generic",
      "name": "ML-DSA",
      "cryptoProperties": {
        "assetType": "algorithm",
        "algorithmProperties": {
          "parameterSetIdentifier": "ML-DSA-87",
          "primitive": "signature",
          "executionEnvironment": "software-plain-ram",
          "cryptoFunctions": [
            "keygen",
            "sign",
            "verify"
          ],
          "nistQuantumSecurityLevel": 5,
          "implementationPlatform": "generic"
        }
      }
    },
    {
      "type": "cryptographic-asset",
      "bom-ref": "alg:ML-DSA-87:x86_64",
      "name": "ML-DSA",
      "cryptoProperties": {
        "assetType": "algorithm",
        "algorithmProperties": {
          "parameterSetIdentifier": "ML-DSA-87",
          "primitive": "signature",
          "executionEnvironment": "software-plain-ram",
          "cryptoFunctions": [
            "keygen",
            "sign",
            "verify"
          ],
          "nistQuantumSecurityLevel": 5,
          "implementationPlatform": "x86_64"
        }
      }
    },
    {
      "type": "cryptographic-asset",
      "bom-ref": "alg:SLH_DSA_PURE_SHA2_128S:generic",
      "name": "SLH-DSA",
      "cryptoProperties": {
        "assetType": "algorithm",
        "algorithmProperties": {
          "parameterSetIdentifier": "SLH_DSA_PURE_SHA2_128S",
          "primitive": "signature",
          "executionEnvironment": "software-plain-ram",
          "cryptoFunctions": [
            "keygen",
            "sign",
            "verify"
          ],
          "nistQuantumSecurityLevel": 1,
          "implementationPlatform": "generic"
        }
      }
    },
    {
      "type": "cryptographic-asset",
      "bom-ref": "alg:SLH_DSA_PURE_SHA2_128F:generic",
      "name": "SLH-DSA",
      "cryptoProperties": {
        "assetType": "algorithm",
        "algorithmProperties": {
          "parameterSetIdentifier": "SLH_DSA_PURE_SHA2_128F",
          "primitive": "signature",
          "executionEnvironment": "software-plain-ram",
          "cryptoFunctions": [
            "keygen",
            "sign",
            "verify"
          ],
          "nistQuantumSecurityLevel": 1,
          "implementationPlatform": "generic"
        }
      }
    },
    {
      "type": "cryptographic-asset",
      "bom-ref": "alg:SLH_DSA_PURE_SHA2_192S:generic",
      "name": "SLH-DSA",
      "cryptoProperties": {
        "assetType": "algorithm",
        "algorithmProperties": {
          "parameterSetIdentifier": "SLH_DSA_PURE_SHA2_192S",
          "primitive": "signature",
          "executionEnvironment": "software-plain-ram",
          "cryptoFunctions": [
            "keygen",
            "sign",
            "verify"
          ],
          "nistQuantumSecurityLevel": 3,
          "implementationPlatform": "generic"
        }
      }
    },
    {
      "type": "cryptographic-asset",
      "bom-ref": "alg:SLH_DSA_PURE_SHA2_192F:generic",
      "name": "SLH-DSA",
      "cryptoProperties": {
        "assetType": "algorithm",
        "algorithmProperties": {
          "parameterSetIdentifier": "SLH_DSA_PURE_SHA2_192F",
          "primitive": "signature",
          "executionEnvironment": "software-plain-ram",
          "cryptoFunctions": [
            "keygen",
            "sign",
            "verify"
          ],
          "nistQuantumSecurityLevel": 3,
          "implementationPlatform": "generic"
        }
      }
    },
    {
      "type": "cryptographic-asset",
      "bom-ref": "alg:SLH_DSA_PURE_SHA2_256S:generic",
      "name": "SLH-DSA",
      "cryptoProperties": {
        "assetType": "algorithm",
        "algorithmProperties": {
          "parameterSetIdentifier": "SLH_DSA_PURE_SHA2_256S",
          "primitive": "signature",
          "executionEnvironment": "software-plain-ram",
          "cryptoFunctions": [
            "keygen",
            "sign",
            "verify"
          ],
          "nistQuantumSecurityLevel": 5,
          "implementationPlatform": "generic"
        }
      }
    },
    {
      "type": "cryptographic-asset",
      "bom-ref": "alg:SLH_DSA_PURE_SHA2_256F:generic",
      "name": "SLH-DSA",
      "cryptoProperties": {
        "assetType": "algorithm",
        "algorithmProperties": {
          "parameterSetIdentifier": "SLH_DSA_PURE_SHA2_256F",
          "primitive": "signature",
          "executionEnvironment": "software-plain-ram",
          "cryptoFunctions": [
            "keygen",
            "sign",
            "verify"
          ],
          "nistQuantumSecurityLevel": 5,
          "implementationPlatform": "generic"
        }
      }
    },
    {
      "type": "cryptographic-asset",
      "bom-ref": "alg:SLH_DSA_PURE_SHAKE_128S:generic",
      "name": "SLH-DSA",
      "cryptoProperties": {
        "assetType": "algorithm",
        "algorithmProperties": {
          "parameterSetIdentifier": "SLH_DSA_PURE_SHAKE_128S",
          "primitive": "signature",
          "executionEnvironment": "software-plain-ram",
          "cryptoFunctions": [
            "keygen",
            "sign",
            "verify"
          ],
          "nistQuantumSecurityLevel": 1,
          "implementationPlatform": "generic"
        }
      }
    },
    {
      "type": "cryptographic-asset",
      "bom-ref": "alg:SLH_DSA_PURE_SHAKE_128F:generic",
      "name": "SLH-DSA",
      "cryptoProperties": {
        "assetType": "algorithm",
        "algorithmProperties": {
          "parameterSetIdentifier": "SLH_DSA_PURE_SHAKE_128F",
          "primitive": "signature",
          "executionEnvironment": "software-plain-ram",
          "cryptoFunctions": [
            "keygen",
            "sign",
            "verify"
          ],
          "nistQuantumSecurityLevel": 1,
          "implementationPlatform": "generic"
        }
      }
    },
    {
      "type": "cryptographic-asset",
      "bom-ref": "alg:SLH_DSA_PURE_SHAKE_192S:generic",
      "name": "SLH-DSA",
      "cryptoProperties": {
        "assetType": "algorithm",
        "algorithmProperties": {
          "parameterSetIdentifier": "SLH_DSA_PURE_SHAKE_192S",
          "primitive": "signature",
          "executionEnvironment": "software-plain-ram",
          "cryptoFunctions": [
            "keygen",
            "sign",
            "verify"
          ],
          "nistQuantumSecurityLevel": 3,
          "implementationPlatform": "generic"
        }
      }
    },
    {
      "type": "cryptographic-asset",
      "bom-ref": "alg:SLH_DSA_PURE_SHAKE_192F:generic",
      "name": "SLH-DSA",
      "cryptoProperties": {
        "assetType": "algorithm",
        "algorithmProperties": {
          "parameterSetIdentifier": "SLH_DSA_PURE_SHAKE_192F",
          "primitive": "signature",
          "executionEnvironment": "software-plain-ram",
          "cryptoFunctions": [
            "keygen",
            "sign",
            "verify"
          ],
          "nistQuantumSecurityLevel": 3,
          "implementationPlatform": "generic"
        }
      }
    },
    {
      "type": "cryptographic-asset",
      "bom-ref": "alg:SLH_DSA_PURE_SHAKE_256S:generic",
      "name": "SLH-DSA",
      "cryptoProperties": {
        "assetType": "algorithm",
        "algorithmProperties": {
          "parameterSetIdentifier": "SLH_DSA_PURE_SHAKE_256S",
          "primitive": "signature",
          "executionEnvironment": "software-plain-ram",
          "cryptoFunctions": [
            "keygen",
            "sign",
            "verify"
          ],
          "nistQuantumSecurityLevel": 5,
          "implementationPlatform": "generic"
        }
      }
    },
    {
      "type": "cryptographic-asset",
      "bom-ref": "alg:SLH_DSA_PURE_SHAKE_256F:generic",
      "name": "SLH-DSA",
      "cryptoProperties": {
        "assetType": "algorithm",
        "algorithmProperties": {
          "parameterSetIdentifier": "SLH_DSA_PURE_SHAKE_256F",
          "primitive": "signature",
          "executionEnvironment": "software-plain-ram",
          "cryptoFunctions": [
            "keygen",
            "sign",
            "verify"
          ],
          "nistQuantumSecurityLevel": 5,
          "implementationPlatform": "generic"
        }
      }
    },
    {
      "type": "cryptographic-asset",
      "bom-ref": "alg:SLH_DSA_SHA2_224_PREHASH_SHA2_128S:generic",
      "name": "SLH-DSA",
      "cryptoProperties": {
        "assetType": "algorithm",
        "algorithmProperties": {
          "parameterSetIdentifier": "SLH_DSA_SHA2_224_PREHASH_SHA2_128S",
          "primitive": "signature",
          "executionEnvironment": "software-plain-ram",
          "cryptoFunctions": [
            "keygen",
            "sign",
            "verify"
          ],
          "nistQuantumSecurityLevel": 1,
          "implementationPlatform": "generic"
        }
      }
    },
    {
      "type": "cryptographic-asset",
      "bom-ref": "alg:SLH_DSA_SHA2_256_PREHASH_SHA2_128S:generic",
      "name": "SLH-DSA",
      "cryptoProperties": {
        "assetType": "algorithm",
        "algorithmProperties": {
          "parameterSetIdentifier": "SLH_DSA_SHA2_256_PREHASH_SHA2_128S",
          "primitive": "signature",
          "executionEnvironment": "software-plain-ram",
          "cryptoFunctions": [
            "keygen",
            "sign",
            "verify"
          ],
          "nistQuantumSecurityLevel": 1,
          "implementationPlatform": "generic"
        }
      }
    },
    {
      "type": "cryptographic-asset",
      "bom-ref": "alg:SLH_DSA_SHA2_384_PREHASH_SHA2_128S:generic",
      "name": "SLH-DSA",
      "cryptoProperties": {
        "assetType": "algorithm",
        "algorithmProperties": {
          "parameterSetIdentifier": "SLH_DSA_SHA2_384_PREHASH_SHA2_128S",
          "primitive": "signature",
          "executionEnvironment": "software-plain-ram",
          "cryptoFunctions": [
            "keygen",
            "sign",
            "verify"
          ],
          "nistQuantumSecurityLevel": 1,
          "implementationPlatform": "generic"
        }
      }
    },
    {
      "type": "cryptographic-asset",
      "bom-ref": "alg:SLH_DSA_SHA2_512_PREHASH_SHA2_128S:generic",
      "name": "SLH-DSA",
      "cryptoProperties": {
        "assetType": "algorithm",
        "algorithmProperties": {
          "parameterSetIdentifier": "SLH_DSA_SHA2_512_PREHASH_SHA2_128S",
          "primitive": "signature",
          "executionEnvironment": "software-plain-ram",
          "cryptoFunctions": [
            "keygen",
            "sign",
            "verify"
          ],
          "nistQuantumSecurityLevel": 1,
          "implementationPlatform": "generic"
        }
      }
    },
    {
      "type": "cryptographic-asset",
      "bom-ref": "alg:SLH_DSA_SHA2_512_224_PREHASH_SHA2_128S:generic",
      "name": "SLH-DSA",
      "cryptoProperties": {
        "assetType": "algorithm",
        "algorithmProperties": {
          "parameterSetIdentifier": "SLH_DSA_SHA2_512_224_PREHASH_SHA2_128S",
          "primitive": "signature",
          "executionEnvironment": "software-plain-ram",
          "cryptoFunctions": [
            "keygen",
            "sign",
            "verify"
          ],
          "nistQuantumSecurityLevel": 1,
          "implementationPlatform": "generic"
        }
      }
    },
    {
      "type": "cryptographic-asset",
      "bom-ref": "alg:SLH_DSA_SHA2_512_256_PREHASH_SHA2_128S:generic",
      "name": "SLH-DSA",
      "cryptoProperties": {
        "assetType": "algorithm",
        "algorithmProperties": {
          "parameterSetIdentifier": "SLH_DSA_SHA2_512_256_PREHASH_SHA2_128S",
          "primitive": "signature",
          "executionEnvironment": "software-plain-ram",
          "cryptoFunctions": [
            "keygen",
            "sign",
            "verify"
          ],
          "nistQuantumSecurityLevel": 1,
          "implementationPlatform": "generic"
        }
      }
    },
    {
      "type": "cryptographic-asset",
      "bom-ref": "alg:SLH_DSA_SHA3_224_PREHASH_SHA2_128S:generic",
      "name": "SLH-DSA",
      "cryptoProperties": {
        "assetType": "algorithm",
        "algorithmProperties": {
          "parameterSetIdentifier": "SLH_DSA_SHA3_224_PREHASH_SHA2_128S",
          "primitive": "signature",
          "executionEnvironment": "software-plain-ram",
          "cryptoFunctions": [
            "keygen",
            "sign",
            "verify"
          ],
          "nistQuantumSecurityLevel": 1,
          "implementationPlatform": "generic"
        }
      }
    },
    {
      "type": "cryptographic-asset",
      "bom-ref": "alg:SLH_DSA_SHA3_256_PREHASH_SHA2_128S:generic",
      "name": "SLH-DSA",
      "cryptoProperties": {
        "assetType": "algorithm",
        "algorithmProperties": {
          "parameterSetIdentifier": "SLH_DSA_SHA3_256_PREHASH_SHA2_128S",
          "primitive": "signature",
          "executionEnvironment": "software-plain-ram",
          "cryptoFunctions": [
            "keygen",
            "sign",
            "verify"
          ],
          "nistQuantumSecurityLevel": 1,
          "implementationPlatform": "generic"
        }
      }
    },
    {
      "type": "cryptographic-asset",
      "bom-ref": "alg:SLH_DSA_SHA3_384_PREHASH_SHA2_128S:generic",
      "name": "SLH-DSA",
      "cryptoProperties": {
        "assetType": "algorithm",
        "algorithmProperties": {
          "parameterSetIdentifier": "SLH_DSA_SHA3_384_PREHASH_SHA2_128S",
          "primitive": "signature",
          "executionEnvironment": "software-plain-ram",
          "cryptoFunctions": [
            "keygen",
            "sign",
            "verify"
          ],
          "nistQuantumSecurityLevel": 1,
          "implementationPlatform": "generic"
        }
      }
    },
    {
      "type": "cryptographic-asset",
      "bom-ref": "alg:SLH_DSA_SHA3_512_PREHASH_SHA2_128S:generic",
      "name": "SLH-DSA",
      "cryptoProperties": {
        "assetType": "algorithm",
        "algorithmProperties": {
          "parameterSetIdentifier": "SLH_DSA_SHA3_512_PREHASH_SHA2_128S",
          "primitive": "signature",
          "executionEnvironment": "software-plain-ram",
          "cryptoFunctions": [
            "keygen",
            "sign",
            "verify"
          ],
          "nistQuantumSecurityLevel": 1,
          "implementationPlatform": "generic"
        }
      }
    },
    {
      "type": "cryptographic-asset",
      "bom-ref": "alg:SLH_DSA_SHAKE_128_PREHASH_SHA2_128S:generic",
      "name": "SLH-DSA",
      "cryptoProperties": {
        "assetType": "algorithm",
        "algorithmProperties": {
          "parameterSetIdentifier": "SLH_DSA_SHAKE_128_PREHASH_SHA2_128S",
          "primitive": "signature",
          "executionEnvironment": "software-plain-ram",
          "cryptoFunctions": [
            "keygen",
            "sign",
            "verify"
          ],
          "nistQuantumSecurityLevel": 1,
          "implementationPlatform": "generic"
        }
      }
    },
    {
      "type": "cryptographic-asset",
      "bom-ref": "alg:SLH_DSA_SHAKE_256_PREHASH_SHA2_128S:generic",
      "name": "SLH-DSA",
      "cryptoProperties": {
        "assetType": "algorithm",
        "algorithmProperties": {
          "parameterSetIdentifier": "SLH_DSA_SHAKE_256_PREHASH_SHA2_128S",
          "primitive": "signature",
          "executionEnvironment": "software-plain-ram",
          "cryptoFunctions": [
            "keygen",
            "sign",
            "verify"
          ],
          "nistQuantumSecurityLevel": 1,
          "implementationPlatform": "generic"
        }
      }
    },
    {
      "type": "cryptographic-asset",
      "bom-ref": "alg:SLH_DSA_SHA2_224_PREHASH_SHA2_128F:generic",
      "name": "SLH-DSA",
      "cryptoProperties": {
        "assetType": "algorithm",
        "algorithmProperties": {
          "parameterSetIdentifier": "SLH_DSA_SHA2_224_PREHASH_SHA2_128F",
          "primitive": "signature",
          "executionEnvironment": "software-plain-ram",
          "cryptoFunctions": [
            "keygen",
            "sign",
            "verify"
          ],
          "nistQuantumSecurityLevel": 1,
          "implementationPlatform": "generic"
        }
      }
    },
    {
      "type": "cryptographic-asset",
      "bom-ref": "alg:SLH_DSA_SHA2_256_PREHASH_SHA2_128F:generic",
      "name": "SLH-DSA",
      "cryptoProperties": {
        "assetType": "algorithm",
        "algorithmProperties": {
          "parameterSetIdentifier": "SLH_DSA_SHA2_256_PREHASH_SHA2_128F",
          "primitive": "signature",
          "executionEnvironment": "software-plain-ram",
          "cryptoFunctions": [
            "keygen",
            "sign",
            "verify"
          ],
          "nistQuantumSecurityLevel": 1,
          "implementationPlatform": "generic"
        }
      }
    },
    {
      "type": "cryptographic-asset",
      "bom-ref": "alg:SLH_DSA_SHA2_384_PREHASH_SHA2_128F:generic",
      "name": "SLH-DSA",
      "cryptoProperties": {
        "assetType": "algorithm",
        "algorithmProperties": {
          "parameterSetIdentifier": "SLH_DSA_SHA2_384_PREHASH_SHA2_128F",
          "primitive": "signature",
          "executionEnvironment": "software-plain-ram",
          "cryptoFunctions": [
            "keygen",
            "sign",
            "verify"
          ],
          "nistQuantumSecurityLevel": 1,
          "implementationPlatform": "generic"
        }
      }
    },
    {
      "type": "cryptographic-asset",
      "bom-ref": "alg:SLH_DSA_SHA2_512_PREHASH_SHA2_128F:generic",
      "name": "SLH-DSA",
      "cryptoProperties": {
        "assetType": "algorithm",
        "algorithmProperties": {
          "parameterSetIdentifier": "SLH_DSA_SHA2_512_PREHASH_SHA2_128F",
          "primitive": "signature",
          "executionEnvironment": "software-plain-ram",
          "cryptoFunctions": [
            "keygen",
            "sign",
            "verify"
          ],
          "nistQuantumSecurityLevel": 1,
          "implementationPlatform": "generic"
        }
      }
    },
    {
      "type": "cryptographic-asset",
      "bom-ref": "alg:SLH_DSA_SHA2_512_224_PREHASH_SHA2_128F:generic",
      "name": "SLH-DSA",
      "cryptoProperties": {
        "assetType": "algorithm",
        "algorithmProperties": {
          "parameterSetIdentifier": "SLH_DSA_SHA2_512_224_PREHASH_SHA2_128F",
          "primitive": "signature",
          "executionEnvironment": "software-plain-ram",
          "cryptoFunctions": [
            "keygen",
            "sign",
            "verify"
          ],
          "nistQuantumSecurityLevel": 1,
          "implementationPlatform": "generic"
        }
      }
    },
    {
      "type": "cryptographic-asset",
      "bom-ref": "alg:SLH_DSA_SHA2_512_256_PREHASH_SHA2_128F:generic",
      "name": "SLH-DSA",
      "cryptoProperties": {
        "assetType": "algorithm",
        "algorithmProperties": {
          "parameterSetIdentifier": "SLH_DSA_SHA2_512_256_PREHASH_SHA2_128F",
          "primitive": "signature",
          "executionEnvironment": "software-plain-ram",
          "cryptoFunctions": [
            "keygen",
            "sign",
            "verify"
          ],
          "nistQuantumSecurityLevel": 1,
          "implementationPlatform": "generic"
        }
      }
    },
    {
      "type": "cryptographic-asset",
      "bom-ref": "alg:SLH_DSA_SHA3_224_PREHASH_SHA2_128F:generic",
      "name": "SLH-DSA",
      "cryptoProperties": {
        "assetType": "algorithm",
        "algorithmProperties": {
          "parameterSetIdentifier": "SLH_DSA_SHA3_224_PREHASH_SHA2_128F",
          "primitive": "signature",
          "executionEnvironment": "software-plain-ram",
          "cryptoFunctions": [
            "keygen",
            "sign",
            "verify"
          ],
          "nistQuantumSecurityLevel": 1,
          "implementationPlatform": "generic"
        }
      }
    },
    {
      "type": "cryptographic-asset",
      "bom-ref": "alg:SLH_DSA_SHA3_256_PREHASH_SHA2_128F:generic",
      "name": "SLH-DSA",
      "cryptoProperties": {
        "assetType": "algorithm",
        "algorithmProperties": {
          "parameterSetIdentifier": "SLH_DSA_SHA3_256_PREHASH_SHA2_128F",
          "primitive": "signature",
          "executionEnvironment": "software-plain-ram",
          "cryptoFunctions": [
            "keygen",
            "sign",
            "verify"
          ],
          "nistQuantumSecurityLevel": 1,
          "implementationPlatform": "generic"
        }
      }
    },
    {
      "type": "cryptographic-asset",
      "bom-ref": "alg:SLH_DSA_SHA3_384_PREHASH_SHA2_128F:generic",
      "name": "SLH-DSA",
      "cryptoProperties": {
        "assetType": "algorithm",
        "algorithmProperties": {
          "parameterSetIdentifier": "SLH_DSA_SHA3_384_PREHASH_SHA2_128F",
          "primitive": "signature",
          "executionEnvironment": "software-plain-ram",
          "cryptoFunctions": [
            "keygen",
            "sign",
            "verify"
          ],
          "nistQuantumSecurityLevel": 1,
          "implementationPlatform": "generic"
        }
      }
    },
    {
      "type": "cryptographic-asset",
      "bom-ref": "alg:SLH_DSA_SHA3_512_PREHASH_SHA2_128F:generic",
      "name": "SLH-DSA",
      "cryptoProperties": {
        "assetType": "algorithm",
        "algorithmProperties": {
          "parameterSetIdentifier": "SLH_DSA_SHA3_512_PREHASH_SHA2_128F",
          "primitive": "signature",
          "executionEnvironment": "software-plain-ram",
          "cryptoFunctions": [
            "keygen",
            "sign",
            "verify"
          ],
          "nistQuantumSecurityLevel": 1,
          "implementationPlatform": "generic"
        }
      }
    },
    {
      "type": "cryptographic-asset",
      "bom-ref": "alg:SLH_DSA_SHAKE_128_PREHASH_SHA2_128F:generic",
      "name": "SLH-DSA",
      "cryptoProperties": {
        "assetType": "algorithm",
        "algorithmProperties": {
          "parameterSetIdentifier": "SLH_DSA_SHAKE_128_PREHASH_SHA2_128F",
          "primitive": "signature",
          "executionEnvironment": "software-plain-ram",
          "cryptoFunctions": [
            "keygen",
            "sign",
            "verify"
          ],
          "nistQuantumSecurityLevel": 1,
          "implementationPlatform": "generic"
        }
      }
    },
    {
      "type": "cryptographic-asset",
      "bom-ref": "alg:SLH_DSA_SHAKE_256_PREHASH_SHA2_128F:generic",
      "name": "SLH-DSA",
      "cryptoProperties": {
        "assetType": "algorithm",
        "algorithmProperties": {
          "parameterSetIdentifier": "SLH_DSA_SHAKE_256_PREHASH_SHA2_128F",
          "primitive": "signature",
          "executionEnvironment": "software-plain-ram",
          "cryptoFunctions": [
            "keygen",
            "sign",
            "verify"
          ],
          "nistQuantumSecurityLevel": 1,
          "implementationPlatform": "generic"
        }
      }
    },
    {
      "type": "cryptographic-asset",
      "bom-ref": "alg:SLH_DSA_SHA2_224_PREHASH_SHA2_192S:generic",
      "name": "SLH-DSA",
      "cryptoProperties": {
        "assetType": "algorithm",
        "algorithmProperties": {
          "parameterSetIdentifier": "SLH_DSA_SHA2_224_PREHASH_SHA2_192S",
          "primitive": "signature",
          "executionEnvironment": "software-plain-ram",
          "cryptoFunctions": [
            "keygen",
            "sign",
            "verify"
          ],
          "nistQuantumSecurityLevel": 3,
          "implementationPlatform": "generic"
        }
      }
    },
    {
      "type": "cryptographic-asset",
      "bom-ref": "alg:SLH_DSA_SHA2_256_PREHASH_SHA2_192S:generic",
      "name": "SLH-DSA",
      "cryptoProperties": {
        "assetType": "algorithm",
        "algorithmProperties": {
          "parameterSetIdentifier": "SLH_DSA_SHA2_256_PREHASH_SHA2_192S",
          "primitive": "signature",
          "executionEnvironment": "software-plain-ram",
          "cryptoFunctions": [
            "keygen",
            "sign",
            "verify"
          ],
          "nistQuantumSecurityLevel": 3,
          "implementationPlatform": "generic"
        }
      }
    },
    {
      "type": "cryptographic-asset",
      "bom-ref": "alg:SLH_DSA_SHA2_384_PREHASH_SHA2_192S:generic",
      "name": "SLH-DSA",
      "cryptoProperties": {
        "assetType": "algorithm",
        "algorithmProperties": {
          "parameterSetIdentifier": "SLH_DSA_SHA2_384_PREHASH_SHA2_192S",
          "primitive": "signature",
          "executionEnvironment": "software-plain-ram",
          "cryptoFunctions": [
            "keygen",
            "sign",
            "verify"
          ],
          "nistQuantumSecurityLevel": 3,
          "implementationPlatform": "generic"
        }
      }
    },
    {
      "type": "cryptographic-asset",
      "bom-ref": "alg:SLH_DSA_SHA2_512_PREHASH_SHA2_192S:generic",
      "name": "SLH-DSA",
      "cryptoProperties": {
        "assetType": "algorithm",
        "algorithmProperties": {
          "parameterSetIdentifier": "SLH_DSA_SHA2_512_PREHASH_SHA2_192S",
          "primitive": "signature",
          "executionEnvironment": "software-plain-ram",
          "cryptoFunctions": [
            "keygen",
            "sign",
            "verify"
          ],
          "nistQuantumSecurityLevel": 3,
          "implementationPlatform": "generic"
        }
      }
    },
    {
      "type": "cryptographic-asset",
      "bom-ref": "alg:SLH_DSA_SHA2_512_224_PREHASH_SHA2_192S:generic",
      "name": "SLH-DSA",
      "cryptoProperties": {
        "assetType": "algorithm",
        "algorithmProperties": {
          "parameterSetIdentifier": "SLH_DSA_SHA2_512_224_PREHASH_SHA2_192S",
          "primitive": "signature",
          "executionEnvironment": "software-plain-ram",
          "cryptoFunctions": [
            "keygen",
            "sign",
            "verify"
          ],
          "nistQuantumSecurityLevel": 3,
          "implementationPlatform": "generic"
        }
      }
    },
    {
      "type": "cryptographic-asset",
      "bom-ref": "alg:SLH_DSA_SHA2_512_256_PREHASH_SHA2_192S:generic",
      "name": "SLH-DSA",
      "cryptoProperties": {
        "assetType": "algorithm",
        "algorithmProperties": {
          "parameterSetIdentifier": "SLH_DSA_SHA2_512_256_PREHASH_SHA2_192S",
          "primitive": "signature",
          "executionEnvironment": "software-plain-ram",
          "cryptoFunctions": [
            "keygen",
            "sign",
            "verify"
          ],
          "nistQuantumSecurityLevel": 3,
          "implementationPlatform": "generic"
        }
      }
    },
    {
      "type": "cryptographic-asset",
      "bom-ref": "alg:SLH_DSA_SHA3_224_PREHASH_SHA2_192S:generic",
      "name": "SLH-DSA",
      "cryptoProperties": {
        "assetType": "algorithm",
        "algorithmProperties": {
          "parameterSetIdentifier": "SLH_DSA_SHA3_224_PREHASH_SHA2_192S",
          "primitive": "signature",
          "executionEnvironment": "software-plain-ram",
          "cryptoFunctions": [
            "keygen",
            "sign",
            "verify"
          ],
          "nistQuantumSecurityLevel": 3,
          "implementationPlatform": "generic"
        }
      }
    },
    {
      "type": "cryptographic-asset",
      "bom-ref": "alg:SLH_DSA_SHA3_256_PREHASH_SHA2_192S:generic",
      "name": "SLH-DSA",
      "cryptoProperties": {
        "assetType": "algorithm",
        "algorithmProperties": {
          "parameterSetIdentifier": "SLH_DSA_SHA3_256_PREHASH_SHA2_192S",
          "primitive": "signature",
          "executionEnvironment": "software-plain-ram",
          "cryptoFunctions": [
            "keygen",
            "sign",
            "verify"
          ],
          "nistQuantumSecurityLevel": 3,
          "implementationPlatform": "generic"
        }
      }
    },
    {
      "type": "cryptographic-asset",
      "bom-ref": "alg:SLH_DSA_SHA3_384_PREHASH_SHA2_192S:generic",
      "name": "SLH-DSA",
      "cryptoProperties": {
        "assetType": "algorithm",
        "algorithmProperties": {
          "parameterSetIdentifier": "SLH_DSA_SHA3_384_PREHASH_SHA2_192S",
          "primitive": "signature",
          "executionEnvironment": "software-plain-ram",
          "cryptoFunctions": [
            "keygen",
            "sign",
            "verify"
          ],
          "nistQuantumSecurityLevel": 3,
          "implementationPlatform": "generic"
        }
      }
    },
    {
      "type": "cryptographic-asset",
      "bom-ref": "alg:SLH_DSA_SHA3_512_PREHASH_SHA2_192S:generic",
      "name": "SLH-DSA",
      "cryptoProperties": {
        "assetType": "algorithm",
        "algorithmProperties": {
          "parameterSetIdentifier": "SLH_DSA_SHA3_512_PREHASH_SHA2_192S",
          "primitive": "signature",
          "executionEnvironment": "software-plain-ram",
          "cryptoFunctions": [
            "keygen",
            "sign",
            "verify"
          ],
          "nistQuantumSecurityLevel": 3,
          "implementationPlatform": "generic"
        }
      }
    },
    {
      "type": "cryptographic-asset",
      "bom-ref": "alg:SLH_DSA_SHAKE_128_PREHASH_SHA2_192S:generic",
      "name": "SLH-DSA",
      "cryptoProperties": {
        "assetType": "algorithm",
        "algorithmProperties": {
          "parameterSetIdentifier": "SLH_DSA_SHAKE_128_PREHASH_SHA2_192S",
          "primitive": "signature",
          "executionEnvironment": "software-plain-ram",
          "cryptoFunctions": [
            "keygen",
            "sign",
            "verify"
          ],
          "nistQuantumSecurityLevel": 3,
          "implementationPlatform": "generic"
        }
      }
    },
    {
      "type": "cryptographic-asset",
      "bom-ref": "alg:SLH_DSA_SHAKE_256_PREHASH_SHA2_192S:generic",
      "name": "SLH-DSA",
      "cryptoProperties": {
        "assetType": "algorithm",
        "algorithmProperties": {
          "parameterSetIdentifier": "SLH_DSA_SHAKE_256_PREHASH_SHA2_192S",
          "primitive": "signature",
          "executionEnvironment": "software-plain-ram",
          "cryptoFunctions": [
            "keygen",
            "sign",
            "verify"
          ],
          "nistQuantumSecurityLevel": 3,
          "implementationPlatform": "generic"
        }
      }
    },
    {
      "type": "cryptographic-asset",
      "bom-ref": "alg:SLH_DSA_SHA2_224_PREHASH_SHA2_192F:generic",
      "name": "SLH-DSA",
      "cryptoProperties": {
        "assetType": "algorithm",
        "algorithmProperties": {
          "parameterSetIdentifier": "SLH_DSA_SHA2_224_PREHASH_SHA2_192F",
          "primitive": "signature",
          "executionEnvironment": "software-plain-ram",
          "cryptoFunctions": [
            "keygen",
            "sign",
            "verify"
          ],
          "nistQuantumSecurityLevel": 3,
          "implementationPlatform": "generic"
        }
      }
    },
    {
      "type": "cryptographic-asset",
      "bom-ref": "alg:SLH_DSA_SHA2_256_PREHASH_SHA2_192F:generic",
      "name": "SLH-DSA",
      "cryptoProperties": {
        "assetType": "algorithm",
        "algorithmProperties": {
          "parameterSetIdentifier": "SLH_DSA_SHA2_256_PREHASH_SHA2_192F",
          "primitive": "signature",
          "executionEnvironment": "software-plain-ram",
          "cryptoFunctions": [
            "keygen",
            "sign",
            "verify"
          ],
          "nistQuantumSecurityLevel": 3,
          "implementationPlatform": "generic"
        }
      }
    },
    {
      "type": "cryptographic-asset",
      "bom-ref": "alg:SLH_DSA_SHA2_384_PREHASH_SHA2_192F:generic",
      "name": "SLH-DSA",
      "cryptoProperties": {
        "assetType": "algorithm",
        "algorithmProperties": {
          "parameterSetIdentifier": "SLH_DSA_SHA2_384_PREHASH_SHA2_192F",
          "primitive": "signature",
          "executionEnvironment": "software-plain-ram",
          "cryptoFunctions": [
            "keygen",
            "sign",
            "verify"
          ],
          "nistQuantumSecurityLevel": 3,
          "implementationPlatform": "generic"
        }
      }
    },
    {
      "type": "cryptographic-asset",
      "bom-ref": "alg:SLH_DSA_SHA2_512_PREHASH_SHA2_192F:generic",
      "name": "SLH-DSA",
      "cryptoProperties": {
        "assetType": "algorithm",
        "algorithmProperties": {
          "parameterSetIdentifier": "SLH_DSA_SHA2_512_PREHASH_SHA2_192F",
          "primitive": "signature",
          "executionEnvironment": "software-plain-ram",
          "cryptoFunctions": [
            "keygen",
            "sign",
            "verify"
          ],
          "nistQuantumSecurityLevel": 3,
          "implementationPlatform": "generic"
        }
      }
    },
    {
      "type": "cryptographic-asset",
      "bom-ref": "alg:SLH_DSA_SHA2_512_224_PREHASH_SHA2_192F:generic",
      "name": "SLH-DSA",
      "cryptoProperties": {
        "assetType": "algorithm",
        "algorithmProperties": {
          "parameterSetIdentifier": "SLH_DSA_SHA2_512_224_PREHASH_SHA2_192F",
          "primitive": "signature",
          "executionEnvironment": "software-plain-ram",
          "cryptoFunctions": [
            "keygen",
            "sign",
            "verify"
          ],
          "nistQuantumSecurityLevel": 3,
          "implementationPlatform": "generic"
        }
      }
    },
    {
      "type": "cryptographic-asset",
      "bom-ref": "alg:SLH_DSA_SHA2_512_256_PREHASH_SHA2_192F:generic",
      "name": "SLH-DSA",
      "cryptoProperties": {
        "assetType": "algorithm",
        "algorithmProperties": {
          "parameterSetIdentifier": "SLH_DSA_SHA2_512_256_PREHASH_SHA2_192F",
          "primitive": "signature",
          "executionEnvironment": "software-plain-ram",
          "cryptoFunctions": [
            "keygen",
            "sign",
            "verify"
          ],
          "nistQuantumSecurityLevel": 3,
          "implementationPlatform": "generic"
        }
      }
    },
    {
      "type": "cryptographic-asset",
      "bom-ref": "alg:SLH_DSA_SHA3_224_PREHASH_SHA2_192F:generic",
      "name": "SLH-DSA",
      "cryptoProperties": {
        "assetType": "algorithm",
        "algorithmProperties": {
          "parameterSetIdentifier": "SLH_DSA_SHA3_224_PREHASH_SHA2_192F",
          "primitive": "signature",
          "executionEnvironment": "software-plain-ram",
          "cryptoFunctions": [
            "keygen",
            "sign",
            "verify"
          ],
          "nistQuantumSecurityLevel": 3,
          "implementationPlatform": "generic"
        }
      }
    },
    {
      "type": "cryptographic-asset",
      "bom-ref": "alg:SLH_DSA_SHA3_256_PREHASH_SHA2_192F:generic",
      "name": "SLH-DSA",
      "cryptoProperties": {
        "assetType": "algorithm",
        "algorithmProperties": {
          "parameterSetIdentifier": "SLH_DSA_SHA3_256_PREHASH_SHA2_192F",
          "primitive": "signature",
          "executionEnvironment": "software-plain-ram",
          "cryptoFunctions": [
            "keygen",
            "sign",
            "verify"
          ],
          "nistQuantumSecurityLevel": 3,
          "implementationPlatform": "generic"
        }
      }
    },
    {
      "type": "cryptographic-asset",
      "bom-ref": "alg:SLH_DSA_SHA3_384_PREHASH_SHA2_192F:generic",
      "name": "SLH-DSA",
      "cryptoProperties": {
        "assetType": "algorithm",
        "algorithmProperties": {
          "parameterSetIdentifier": "SLH_DSA_SHA3_384_PREHASH_SHA2_192F",
          "primitive": "signature",
          "executionEnvironment": "software-plain-ram",
          "cryptoFunctions": [
            "keygen",
            "sign",
            "verify"
          ],
          "nistQuantumSecurityLevel": 3,
          "implementationPlatform": "generic"
        }
      }
    },
    {
      "type": "cryptographic-asset",
      "bom-ref": "alg:SLH_DSA_SHA3_512_PREHASH_SHA2_192F:generic",
      "name": "SLH-DSA",
      "cryptoProperties": {
        "assetType": "algorithm",
        "algorithmProperties": {
          "parameterSetIdentifier": "SLH_DSA_SHA3_512_PREHASH_SHA2_192F",
          "primitive": "signature",
          "executionEnvironment": "software-plain-ram",
          "cryptoFunctions": [
            "keygen",
            "sign",
            "verify"
          ],
          "nistQuantumSecurityLevel": 3,
          "implementationPlatform": "generic"
        }
      }
    },
    {
      "type": "cryptographic-asset",
      "bom-ref": "alg:SLH_DSA_SHAKE_128_PREHASH_SHA2_192F:generic",
      "name": "SLH-DSA",
      "cryptoProperties": {
        "assetType": "algorithm",
        "algorithmProperties": {
          "parameterSetIdentifier": "SLH_DSA_SHAKE_128_PREHASH_SHA2_192F",
          "primitive": "signature",
          "executionEnvironment": "software-plain-ram",
          "cryptoFunctions": [
            "keygen",
            "sign",
            "verify"
          ],
          "nistQuantumSecurityLevel": 3,
          "implementationPlatform": "generic"
        }
      }
    },
    {
      "type": "cryptographic-asset",
      "bom-ref": "alg:SLH_DSA_SHAKE_256_PREHASH_SHA2_192F:generic",
      "name": "SLH-DSA",
      "cryptoProperties": {
        "assetType": "algorithm",
        "algorithmProperties": {
          "parameterSetIdentifier": "SLH_DSA_SHAKE_256_PREHASH_SHA2_192F",
          "primitive": "signature",
          "executionEnvironment": "software-plain-ram",
          "cryptoFunctions": [
            "keygen",
            "sign",
            "verify"
          ],
          "nistQuantumSecurityLevel": 3,
          "implementationPlatform": "generic"
        }
      }
    },
    {
      "type": "cryptographic-asset",
      "bom-ref": "alg:SLH_DSA_SHA2_224_PREHASH_SHA2_256S:generic",
      "name": "SLH-DSA",
      "cryptoProperties": {
        "assetType": "algorithm",
        "algorithmProperties": {
          "parameterSetIdentifier": "SLH_DSA_SHA2_224_PREHASH_SHA2_256S",
          "primitive": "signature",
          "executionEnvironment": "software-plain-ram",
          "cryptoFunctions": [
            "keygen",
            "sign",
            "verify"
          ],
          "nistQuantumSecurityLevel": 5,
          "implementationPlatform": "generic"
        }
      }
    },
    {
      "type": "cryptographic-asset",
      "bom-ref": "alg:SLH_DSA_SHA2_256_PREHASH_SHA2_256S:generic",
      "name": "SLH-DSA",
      "cryptoProperties": {
        "assetType": "algorithm",
        "algorithmProperties": {
          "parameterSetIdentifier": "SLH_DSA_SHA2_256_PREHASH_SHA2_256S",
          "primitive": "signature",
          "executionEnvironment": "software-plain-ram",
          "cryptoFunctions": [
            "keygen",
            "sign",
            "verify"
          ],
          "nistQuantumSecurityLevel": 5,
          "implementationPlatform": "generic"
        }
      }
    },
    {
      "type": "cryptographic-asset",
      "bom-ref": "alg:SLH_DSA_SHA2_384_PREHASH_SHA2_256S:generic",
      "name": "SLH-DSA",
      "cryptoProperties": {
        "assetType": "algorithm",
        "algorithmProperties": {
          "parameterSetIdentifier": "SLH_DSA_SHA2_384_PREHASH_SHA2_256S",
          "primitive": "signature",
          "executionEnvironment": "software-plain-ram",
          "cryptoFunctions": [
            "keygen",
            "sign",
            "verify"
          ],
          "nistQuantumSecurityLevel": 5,
          "implementationPlatform": "generic"
        }
      }
    },
    {
      "type": "cryptographic-asset",
      "bom-ref": "alg:SLH_DSA_SHA2_512_PREHASH_SHA2_256S:generic",
      "name": "SLH-DSA",
      "cryptoProperties": {
        "assetType": "algorithm",
        "algorithmProperties": {
          "parameterSetIdentifier": "SLH_DSA_SHA2_512_PREHASH_SHA2_256S",
          "primitive": "signature",
          "executionEnvironment": "software-plain-ram",
          "cryptoFunctions": [
            "keygen",
            "sign",
            "verify"
          ],
          "nistQuantumSecurityLevel": 5,
          "implementationPlatform": "generic"
        }
      }
    },
    {
      "type": "cryptographic-asset",
      "bom-ref": "alg:SLH_DSA_SHA2_512_224_PREHASH_SHA2_256S:generic",
      "name": "SLH-DSA",
      "cryptoProperties": {
        "assetType": "algorithm",
        "algorithmProperties": {
          "parameterSetIdentifier": "SLH_DSA_SHA2_512_224_PREHASH_SHA2_256S",
          "primitive": "signature",
          "executionEnvironment": "software-plain-ram",
          "cryptoFunctions": [
            "keygen",
            "sign",
            "verify"
          ],
          "nistQuantumSecurityLevel": 5,
          "implementationPlatform": "generic"
        }
      }
    },
    {
      "type": "cryptographic-asset",
      "bom-ref": "alg:SLH_DSA_SHA2_512_256_PREHASH_SHA2_256S:generic",
      "name": "SLH-DSA",
      "cryptoProperties": {
        "assetType": "algorithm",
        "algorithmProperties": {
          "parameterSetIdentifier": "SLH_DSA_SHA2_512_256_PREHASH_SHA2_256S",
          "primitive": "signature",
          "executionEnvironment": "software-plain-ram",
          "cryptoFunctions": [
            "keygen",
            "sign",
            "verify"
          ],
          "nistQuantumSecurityLevel": 5,
          "implementationPlatform": "generic"
        }
      }
    },
    {
      "type": "cryptographic-asset",
      "bom-ref": "alg:SLH_DSA_SHA3_224_PREHASH_SHA2_256S:generic",
      "name": "SLH-DSA",
      "cryptoProperties": {
        "assetType": "algorithm",
        "algorithmProperties": {
          "parameterSetIdentifier": "SLH_DSA_SHA3_224_PREHASH_SHA2_256S",
          "primitive": "signature",
          "executionEnvironment": "software-plain-ram",
          "cryptoFunctions": [
            "keygen",
            "sign",
            "verify"
          ],
          "nistQuantumSecurityLevel": 5,
          "implementationPlatform": "generic"
        }
      }
    },
    {
      "type": "cryptographic-asset",
      "bom-ref": "alg:SLH_DSA_SHA3_256_PREHASH_SHA2_256S:generic",
      "name": "SLH-DSA",
      "cryptoProperties": {
        "assetType": "algorithm",
        "algorithmProperties": {
          "parameterSetIdentifier": "SLH_DSA_SHA3_256_PREHASH_SHA2_256S",
          "primitive": "signature",
          "executionEnvironment": "software-plain-ram",
          "cryptoFunctions": [
            "keygen",
            "sign",
            "verify"
          ],
          "nistQuantumSecurityLevel": 5,
          "implementationPlatform": "generic"
        }
      }
    },
    {
      "type": "cryptographic-asset",
      "bom-ref": "alg:SLH_DSA_SHA3_384_PREHASH_SHA2_256S:generic",
      "name": "SLH-DSA",
      "cryptoProperties": {
        "assetType": "algorithm",
        "algorithmProperties": {
          "parameterSetIdentifier": "SLH_DSA_SHA3_384_PREHASH_SHA2_256S",
          "primitive": "signature",
          "executionEnvironment": "software-plain-ram",
          "cryptoFunctions": [
            "keygen",
            "sign",
            "verify"
          ],
          "nistQuantumSecurityLevel": 5,
          "implementationPlatform": "generic"
        }
      }
    },
    {
      "type": "cryptographic-asset",
      "bom-ref": "alg:SLH_DSA_SHA3_512_PREHASH_SHA2_256S:generic",
      "name": "SLH-DSA",
      "cryptoProperties": {
        "assetType": "algorithm",
        "algorithmProperties": {
          "parameterSetIdentifier": "SLH_DSA_SHA3_512_PREHASH_SHA2_256S",
          "primitive": "signature",
          "executionEnvironment": "software-plain-ram",
          "cryptoFunctions": [
            "keygen",
            "sign",
            "verify"
          ],
          "nistQuantumSecurityLevel": 5,
          "implementationPlatform": "generic"
        }
      }
    },
    {
      "type": "cryptographic-asset",
      "bom-ref": "alg:SLH_DSA_SHAKE_128_PREHASH_SHA2_256S:generic",
      "name": "SLH-DSA",
      "cryptoProperties": {
        "assetType": "algorithm",
        "algorithmProperties": {
          "parameterSetIdentifier": "SLH_DSA_SHAKE_128_PREHASH_SHA2_256S",
          "primitive": "signature",
          "executionEnvironment": "software-plain-ram",
          "cryptoFunctions": [
            "keygen",
            "sign",
            "verify"
          ],
          "nistQuantumSecurityLevel": 5,
          "implementationPlatform": "generic"
        }
      }
    },
    {
      "type": "cryptographic-asset",
      "bom-ref": "alg:SLH_DSA_SHAKE_256_PREHASH_SHA2_256S:generic",
      "name": "SLH-DSA",
      "cryptoProperties": {
        "assetType": "algorithm",
        "algorithmProperties": {
          "parameterSetIdentifier": "SLH_DSA_SHAKE_256_PREHASH_SHA2_256S",
          "primitive": "signature",
          "executionEnvironment": "software-plain-ram",
          "cryptoFunctions": [
            "keygen",
            "sign",
            "verify"
          ],
          "nistQuantumSecurityLevel": 5,
          "implementationPlatform": "generic"
        }
      }
    },
    {
      "type": "cryptographic-asset",
      "bom-ref": "alg:SLH_DSA_SHA2_224_PREHASH_SHA2_256F:generic",
      "name": "SLH-DSA",
      "cryptoProperties": {
        "assetType": "algorithm",
        "algorithmProperties": {
          "parameterSetIdentifier": "SLH_DSA_SHA2_224_PREHASH_SHA2_256F",
          "primitive": "signature",
          "executionEnvironment": "software-plain-ram",
          "cryptoFunctions": [
            "keygen",
            "sign",
            "verify"
          ],
          "nistQuantumSecurityLevel": 5,
          "implementationPlatform": "generic"
        }
      }
    },
    {
      "type": "cryptographic-asset",
      "bom-ref": "alg:SLH_DSA_SHA2_256_PREHASH_SHA2_256F:generic",
      "name": "SLH-DSA",
      "cryptoProperties": {
        "assetType": "algorithm",
        "algorithmProperties": {
          "parameterSetIdentifier": "SLH_DSA_SHA2_256_PREHASH_SHA2_256F",
          "primitive": "signature",
          "executionEnvironment": "software-plain-ram",
          "cryptoFunctions": [
            "keygen",
            "sign",
            "verify"
          ],
          "nistQuantumSecurityLevel": 5,
          "implementationPlatform": "generic"
        }
      }
    },
    {
      "type": "cryptographic-asset",
      "bom-ref": "alg:SLH_DSA_SHA2_384_PREHASH_SHA2_256F:generic",
      "name": "SLH-DSA",
      "cryptoProperties": {
        "assetType": "algorithm",
        "algorithmProperties": {
          "parameterSetIdentifier": "SLH_DSA_SHA2_384_PREHASH_SHA2_256F",
          "primitive": "signature",
          "executionEnvironment": "software-plain-ram",
          "cryptoFunctions": [
            "keygen",
            "sign",
            "verify"
          ],
          "nistQuantumSecurityLevel": 5,
          "implementationPlatform": "generic"
        }
      }
    },
    {
      "type": "cryptographic-asset",
      "bom-ref": "alg:SLH_DSA_SHA2_512_PREHASH_SHA2_256F:generic",
      "name": "SLH-DSA",
      "cryptoProperties": {
        "assetType": "algorithm",
        "algorithmProperties": {
          "parameterSetIdentifier": "SLH_DSA_SHA2_512_PREHASH_SHA2_256F",
          "primitive": "signature",
          "executionEnvironment": "software-plain-ram",
          "cryptoFunctions": [
            "keygen",
            "sign",
            "verify"
          ],
          "nistQuantumSecurityLevel": 5,
          "implementationPlatform": "generic"
        }
      }
    },
    {
      "type": "cryptographic-asset",
      "bom-ref": "alg:SLH_DSA_SHA2_512_224_PREHASH_SHA2_256F:generic",
      "name": "SLH-DSA",
      "cryptoProperties": {
        "assetType": "algorithm",
        "algorithmProperties": {
          "parameterSetIdentifier": "SLH_DSA_SHA2_512_224_PREHASH_SHA2_256F",
          "primitive": "signature",
          "executionEnvironment": "software-plain-ram",
          "cryptoFunctions": [
            "keygen",
            "sign",
            "verify"
          ],
          "nistQuantumSecurityLevel": 5,
          "implementationPlatform": "generic"
        }
      }
    },
    {
      "type": "cryptographic-asset",
      "bom-ref": "alg:SLH_DSA_SHA2_512_256_PREHASH_SHA2_256F:generic",
      "name": "SLH-DSA",
      "cryptoProperties": {
        "assetType": "algorithm",
        "algorithmProperties": {
          "parameterSetIdentifier": "SLH_DSA_SHA2_512_256_PREHASH_SHA2_256F",
          "primitive": "signature",
          "executionEnvironment": "software-plain-ram",
          "cryptoFunctions": [
            "keygen",
            "sign",
            "verify"
          ],
          "nistQuantumSecurityLevel": 5,
          "implementationPlatform": "generic"
        }
      }
    },
    {
      "type": "cryptographic-asset",
      "bom-ref": "alg:SLH_DSA_SHA3_224_PREHASH_SHA2_256F:generic",
      "name": "SLH-DSA",
      "cryptoProperties": {
        "assetType": "algorithm",
        "algorithmProperties": {
          "parameterSetIdentifier": "SLH_DSA_SHA3_224_PREHASH_SHA2_256F",
          "primitive": "signature",
          "executionEnvironment": "software-plain-ram",
          "cryptoFunctions": [
            "keygen",
            "sign",
            "verify"
          ],
          "nistQuantumSecurityLevel": 5,
          "implementationPlatform": "generic"
        }
      }
    },
    {
      "type": "cryptographic-asset",
      "bom-ref": "alg:SLH_DSA_SHA3_256_PREHASH_SHA2_256F:generic",
      "name": "SLH-DSA",
      "cryptoProperties": {
        "assetType": "algorithm",
        "algorithmProperties": {
          "parameterSetIdentifier": "SLH_DSA_SHA3_256_PREHASH_SHA2_256F",
          "primitive": "signature",
          "executionEnvironment": "software-plain-ram",
          "cryptoFunctions": [
            "keygen",
            "sign",
            "verify"
          ],
          "nistQuantumSecurityLevel": 5,
          "implementationPlatform": "generic"
        }
      }
    },
    {
      "type": "cryptographic-asset",
      "bom-ref": "alg:SLH_DSA_SHA3_384_PREHASH_SHA2_256F:generic",
      "name": "SLH-DSA",
      "cryptoProperties": {
        "assetType": "algorithm",
        "algorithmProperties": {
          "parameterSetIdentifier": "SLH_DSA_SHA3_384_PREHASH_SHA2_256F",
          "primitive": "signature",
          "executionEnvironment": "software-plain-ram",
          "cryptoFunctions": [
            "keygen",
            "sign",
            "verify"
          ],
          "nistQuantumSecurityLevel": 5,
          "implementationPlatform": "generic"
        }
      }
    },
    {
      "type": "cryptographic-asset",
      "bom-ref": "alg:SLH_DSA_SHA3_512_PREHASH_SHA2_256F:generic",
      "name": "SLH-DSA",
      "cryptoProperties": {
        "assetType": "algorithm",
        "algorithmProperties": {
          "parameterSetIdentifier": "SLH_DSA_SHA3_512_PREHASH_SHA2_256F",
          "primitive": "signature",
          "executionEnvironment": "software-plain-ram",
          "cryptoFunctions": [
            "keygen",
            "sign",
            "verify"
          ],
          "nistQuantumSecurityLevel": 5,
          "implementationPlatform": "generic"
        }
      }
    },
    {
      "type": "cryptographic-asset",
      "bom-ref": "alg:SLH_DSA_SHAKE_128_PREHASH_SHA2_256F:generic",
      "name": "SLH-DSA",
      "cryptoProperties": {
        "assetType": "algorithm",
        "algorithmProperties": {
          "parameterSetIdentifier": "SLH_DSA_SHAKE_128_PREHASH_SHA2_256F",
          "primitive": "signature",
          "executionEnvironment": "software-plain-ram",
          "cryptoFunctions": [
            "keygen",
            "sign",
            "verify"
          ],
          "nistQuantumSecurityLevel": 5,
          "implementationPlatform": "generic"
        }
      }
    },
    {
      "type": "cryptographic-asset",
      "bom-ref": "alg:SLH_DSA_SHAKE_256_PREHASH_SHA2_256F:generic",
      "name": "SLH-DSA",
      "cryptoProperties": {
        "assetType": "algorithm",
        "algorithmProperties": {
          "parameterSetIdentifier": "SLH_DSA_SHAKE_256_PREHASH_SHA2_256F",
          "primitive": "signature",
          "executionEnvironment": "software-plain-ram",
          "cryptoFunctions": [
            "keygen",
            "sign",
            "verify"
          ],
          "nistQuantumSecurityLevel": 5,
          "implementationPlatform": "generic"
        }
      }
    },
    {
      "type": "cryptographic-asset",
      "bom-ref": "alg:SLH_DSA_SHA2_224_PREHASH_SHAKE_128S:generic",
      "name": "SLH-DSA",
      "cryptoProperties": {
        "assetType": "algorithm",
        "algorithmProperties": {
          "parameterSetIdentifier": "SLH_DSA_SHA2_224_PREHASH_SHAKE_128S",
          "primitive": "signature",
          "executionEnvironment": "software-plain-ram",
          "cryptoFunctions": [
            "keygen",
            "sign",
            "verify"
          ],
          "nistQuantumSecurityLevel": 1,
          "implementationPlatform": "generic"
        }
      }
    },
    {
      "type": "cryptographic-asset",
      "bom-ref": "alg:SLH_DSA_SHA2_256_PREHASH_SHAKE_128S:generic",
      "name": "SLH-DSA",
      "cryptoProperties": {
        "assetType": "algorithm",
        "algorithmProperties": {
          "parameterSetIdentifier": "SLH_DSA_SHA2_256_PREHASH_SHAKE_128S",
          "primitive": "signature",
          "executionEnvironment": "software-plain-ram",
          "cryptoFunctions": [
            "keygen",
            "sign",
            "verify"
          ],
          "nistQuantumSecurityLevel": 1,
          "implementationPlatform": "generic"
        }
      }
    },
    {
      "type": "cryptographic-asset",
      "bom-ref": "alg:SLH_DSA_SHA2_384_PREHASH_SHAKE_128S:generic",
      "name": "SLH-DSA",
      "cryptoProperties": {
        "assetType": "algorithm",
        "algorithmProperties": {
          "parameterSetIdentifier": "SLH_DSA_SHA2_384_PREHASH_SHAKE_128S",
          "primitive": "signature",
          "executionEnvironment": "software-plain-ram",
          "cryptoFunctions": [
            "keygen",
            "sign",
            "verify"
          ],
          "nistQuantumSecurityLevel": 1,
          "implementationPlatform": "generic"
        }
      }
    },
    {
      "type": "cryptographic-asset",
      "bom-ref": "alg:SLH_DSA_SHA2_512_PREHASH_SHAKE_128S:generic",
      "name": "SLH-DSA",
      "cryptoProperties": {
        "assetType": "algorithm",
        "algorithmProperties": {
          "parameterSetIdentifier": "SLH_DSA_SHA2_512_PREHASH_SHAKE_128S",
          "primitive": "signature",
          "executionEnvironment": "software-plain-ram",
          "cryptoFunctions": [
            "keygen",
            "sign",
            "verify"
          ],
          "nistQuantumSecurityLevel": 1,
          "implementationPlatform": "generic"
        }
      }
    },
    {
      "type": "cryptographic-asset",
      "bom-ref": "alg:SLH_DSA_SHA2_512_224_PREHASH_SHAKE_128S:generic",
      "name": "SLH-DSA",
      "cryptoProperties": {
        "assetType": "algorithm",
        "algorithmProperties": {
          "parameterSetIdentifier": "SLH_DSA_SHA2_512_224_PREHASH_SHAKE_128S",
          "primitive": "signature",
          "executionEnvironment": "software-plain-ram",
          "cryptoFunctions": [
            "keygen",
            "sign",
            "verify"
          ],
          "nistQuantumSecurityLevel": 1,
          "implementationPlatform": "generic"
        }
      }
    },
    {
      "type": "cryptographic-asset",
      "bom-ref": "alg:SLH_DSA_SHA2_512_256_PREHASH_SHAKE_128S:generic",
      "name": "SLH-DSA",
      "cryptoProperties": {
        "assetType": "algorithm",
        "algorithmProperties": {
          "parameterSetIdentifier": "SLH_DSA_SHA2_512_256_PREHASH_SHAKE_128S",
          "primitive": "signature",
          "executionEnvironment": "software-plain-ram",
          "cryptoFunctions": [
            "keygen",
            "sign",
            "verify"
          ],
          "nistQuantumSecurityLevel": 1,
          "implementationPlatform": "generic"
        }
      }
    },
    {
      "type": "cryptographic-asset",
      "bom-ref": "alg:SLH_DSA_SHA3_224_PREHASH_SHAKE_128S:generic",
      "name": "SLH-DSA",
      "cryptoProperties": {
        "assetType": "algorithm",
        "algorithmProperties": {
          "parameterSetIdentifier": "SLH_DSA_SHA3_224_PREHASH_SHAKE_128S",
          "primitive": "signature",
          "executionEnvironment": "software-plain-ram",
          "cryptoFunctions": [
            "keygen",
            "sign",
            "verify"
          ],
          "nistQuantumSecurityLevel": 1,
          "implementationPlatform": "generic"
        }
      }
    },
    {
      "type": "cryptographic-asset",
      "bom-ref": "alg:SLH_DSA_SHA3_256_PREHASH_SHAKE_128S:generic",
      "name": "SLH-DSA",
      "cryptoProperties": {
        "assetType": "algorithm",
        "algorithmProperties": {
          "parameterSetIdentifier": "SLH_DSA_SHA3_256_PREHASH_SHAKE_128S",
          "primitive": "signature",
          "executionEnvironment": "software-plain-ram",
          "cryptoFunctions": [
            "keygen",
            "sign",
            "verify"
          ],
          "nistQuantumSecurityLevel": 1,
          "implementationPlatform": "generic"
        }
      }
    },
    {
      "type": "cryptographic-asset",
      "bom-ref": "alg:SLH_DSA_SHA3_384_PREHASH_SHAKE_128S:generic",
      "name": "SLH-DSA",
      "cryptoProperties": {
        "assetType": "algorithm",
        "algorithmProperties": {
          "parameterSetIdentifier": "SLH_DSA_SHA3_384_PREHASH_SHAKE_128S",
          "primitive": "signature",
          "executionEnvironment": "software-plain-ram",
          "cryptoFunctions": [
            "keygen",
            "sign",
            "verify"
          ],
          "nistQuantumSecurityLevel": 1,
          "implementationPlatform": "generic"
        }
      }
    },
    {
      "type": "cryptographic-asset",
      "bom-ref": "alg:SLH_DSA_SHA3_512_PREHASH_SHAKE_128S:generic",
      "name": "SLH-DSA",
      "cryptoProperties": {
        "assetType": "algorithm",
        "algorithmProperties": {
          "parameterSetIdentifier": "SLH_DSA_SHA3_512_PREHASH_SHAKE_128S",
          "primitive": "signature",
          "executionEnvironment": "software-plain-ram",
          "cryptoFunctions": [
            "keygen",
            "sign",
            "verify"
          ],
          "nistQuantumSecurityLevel": 1,
          "implementationPlatform": "generic"
        }
      }
    },
    {
      "type": "cryptographic-asset",
      "bom-ref": "alg:SLH_DSA_SHAKE_128_PREHASH_SHAKE_128S:generic",
      "name": "SLH-DSA",
      "cryptoProperties": {
        "assetType": "algorithm",
        "algorithmProperties": {
          "parameterSetIdentifier": "SLH_DSA_SHAKE_128_PREHASH_SHAKE_128S",
          "primitive": "signature",
          "executionEnvironment": "software-plain-ram",
          "cryptoFunctions": [
            "keygen",
            "sign",
            "verify"
          ],
          "nistQuantumSecurityLevel": 1,
          "implementationPlatform": "generic"
        }
      }
    },
    {
      "type": "cryptographic-asset",
      "bom-ref": "alg:SLH_DSA_SHAKE_256_PREHASH_SHAKE_128S:generic",
      "name": "SLH-DSA",
      "cryptoProperties": {
        "assetType": "algorithm",
        "algorithmProperties": {
          "parameterSetIdentifier": "SLH_DSA_SHAKE_256_PREHASH_SHAKE_128S",
          "primitive": "signature",
          "executionEnvironment": "software-plain-ram",
          "cryptoFunctions": [
            "keygen",
            "sign",
            "verify"
          ],
          "nistQuantumSecurityLevel": 1,
          "implementationPlatform": "generic"
        }
      }
    },
    {
      "type": "cryptographic-asset",
      "bom-ref": "alg:SLH_DSA_SHA2_224_PREHASH_SHAKE_128F:generic",
      "name": "SLH-DSA",
      "cryptoProperties": {
        "assetType": "algorithm",
        "algorithmProperties": {
          "parameterSetIdentifier": "SLH_DSA_SHA2_224_PREHASH_SHAKE_128F",
          "primitive": "signature",
          "executionEnvironment": "software-plain-ram",
          "cryptoFunctions": [
            "keygen",
            "sign",
            "verify"
          ],
          "nistQuantumSecurityLevel": 1,
          "implementationPlatform": "generic"
        }
      }
    },
    {
      "type": "cryptographic-asset",
      "bom-ref": "alg:SLH_DSA_SHA2_256_PREHASH_SHAKE_128F:generic",
      "name": "SLH-DSA",
      "cryptoProperties": {
        "assetType": "algorithm",
        "algorithmProperties": {
          "parameterSetIdentifier": "SLH_DSA_SHA2_256_PREHASH_SHAKE_128F",
          "primitive": "signature",
          "executionEnvironment": "software-plain-ram",
          "cryptoFunctions": [
            "keygen",
            "sign",
            "verify"
          ],
          "nistQuantumSecurityLevel": 1,
          "implementationPlatform": "generic"
        }
      }
    },
    {
      "type": "cryptographic-asset",
      "bom-ref": "alg:SLH_DSA_SHA2_384_PREHASH_SHAKE_128F:generic",
      "name": "SLH-DSA",
      "cryptoProperties": {
        "assetType": "algorithm",
        "algorithmProperties": {
          "parameterSetIdentifier": "SLH_DSA_SHA2_384_PREHASH_SHAKE_128F",
          "primitive": "signature",
          "executionEnvironment": "software-plain-ram",
          "cryptoFunctions": [
            "keygen",
            "sign",
            "verify"
          ],
          "nistQuantumSecurityLevel": 1,
          "implementationPlatform": "generic"
        }
      }
    },
    {
      "type": "cryptographic-asset",
      "bom-ref": "alg:SLH_DSA_SHA2_512_PREHASH_SHAKE_128F:generic",
      "name": "SLH-DSA",
      "cryptoProperties": {
        "assetType": "algorithm",
        "algorithmProperties": {
          "parameterSetIdentifier": "SLH_DSA_SHA2_512_PREHASH_SHAKE_128F",
          "primitive": "signature",
          "executionEnvironment": "software-plain-ram",
          "cryptoFunctions": [
            "keygen",
            "sign",
            "verify"
          ],
          "nistQuantumSecurityLevel": 1,
          "implementationPlatform": "generic"
        }
      }
    },
    {
      "type": "cryptographic-asset",
      "bom-ref": "alg:SLH_DSA_SHA2_512_224_PREHASH_SHAKE_128F:generic",
      "name": "SLH-DSA",
      "cryptoProperties": {
        "assetType": "algorithm",
        "algorithmProperties": {
          "parameterSetIdentifier": "SLH_DSA_SHA2_512_224_PREHASH_SHAKE_128F",
          "primitive": "signature",
          "executionEnvironment": "software-plain-ram",
          "cryptoFunctions": [
            "keygen",
            "sign",
            "verify"
          ],
          "nistQuantumSecurityLevel": 1,
          "implementationPlatform": "generic"
        }
      }
    },
    {
      "type": "cryptographic-asset",
      "bom-ref": "alg:SLH_DSA_SHA2_512_256_PREHASH_SHAKE_128F:generic",
      "name": "SLH-DSA",
      "cryptoProperties": {
        "assetType": "algorithm",
        "algorithmProperties": {
          "parameterSetIdentifier": "SLH_DSA_SHA2_512_256_PREHASH_SHAKE_128F",
          "primitive": "signature",
          "executionEnvironment": "software-plain-ram",
          "cryptoFunctions": [
            "keygen",
            "sign",
            "verify"
          ],
          "nistQuantumSecurityLevel": 1,
          "implementationPlatform": "generic"
        }
      }
    },
    {
      "type": "cryptographic-asset",
      "bom-ref": "alg:SLH_DSA_SHA3_224_PREHASH_SHAKE_128F:generic",
      "name": "SLH-DSA",
      "cryptoProperties": {
        "assetType": "algorithm",
        "algorithmProperties": {
          "parameterSetIdentifier": "SLH_DSA_SHA3_224_PREHASH_SHAKE_128F",
          "primitive": "signature",
          "executionEnvironment": "software-plain-ram",
          "cryptoFunctions": [
            "keygen",
            "sign",
            "verify"
          ],
          "nistQuantumSecurityLevel": 1,
          "implementationPlatform": "generic"
        }
      }
    },
    {
      "type": "cryptographic-asset",
      "bom-ref": "alg:SLH_DSA_SHA3_256_PREHASH_SHAKE_128F:generic",
      "name": "SLH-DSA",
      "cryptoProperties": {
        "assetType": "algorithm",
        "algorithmProperties": {
          "parameterSetIdentifier": "SLH_DSA_SHA3_256_PREHASH_SHAKE_128F",
          "primitive": "signature",
          "executionEnvironment": "software-plain-ram",
          "cryptoFunctions": [
            "keygen",
            "sign",
            "verify"
          ],
          "nistQuantumSecurityLevel": 1,
          "implementationPlatform": "generic"
        }
      }
    },
    {
      "type": "cryptographic-asset",
      "bom-ref": "alg:SLH_DSA_SHA3_384_PREHASH_SHAKE_128F:generic",
      "name": "SLH-DSA",
      "cryptoProperties": {
        "assetType": "algorithm",
        "algorithmProperties": {
          "parameterSetIdentifier": "SLH_DSA_SHA3_384_PREHASH_SHAKE_128F",
          "primitive": "signature",
          "executionEnvironment": "software-plain-ram",
          "cryptoFunctions": [
            "keygen",
            "sign",
            "verify"
          ],
          "nistQuantumSecurityLevel": 1,
          "implementationPlatform": "generic"
        }
      }
    },
    {
      "type": "cryptographic-asset",
      "bom-ref": "alg:SLH_DSA_SHA3_512_PREHASH_SHAKE_128F:generic",
      "name": "SLH-DSA",
      "cryptoProperties": {
        "assetType": "algorithm",
        "algorithmProperties": {
          "parameterSetIdentifier": "SLH_DSA_SHA3_512_PREHASH_SHAKE_128F",
          "primitive": "signature",
          "executionEnvironment": "software-plain-ram",
          "cryptoFunctions": [
            "keygen",
            "sign",
            "verify"
          ],
          "nistQuantumSecurityLevel": 1,
          "implementationPlatform": "generic"
        }
      }
    },
    {
      "type": "cryptographic-asset",
      "bom-ref": "alg:SLH_DSA_SHAKE_128_PREHASH_SHAKE_128F:generic",
      "name": "SLH-DSA",
      "cryptoProperties": {
        "assetType": "algorithm",
        "algorithmProperties": {
          "parameterSetIdentifier": "SLH_DSA_SHAKE_128_PREHASH_SHAKE_128F",
          "primitive": "signature",
          "executionEnvironment": "software-plain-ram",
          "cryptoFunctions": [
            "keygen",
            "sign",
            "verify"
          ],
          "nistQuantumSecurityLevel": 1,
          "implementationPlatform": "generic"
        }
      }
    },
    {
      "type": "cryptographic-asset",
      "bom-ref": "alg:SLH_DSA_SHAKE_256_PREHASH_SHAKE_128F:generic",
      "name": "SLH-DSA",
      "cryptoProperties": {
        "assetType": "algorithm",
        "algorithmProperties": {
          "parameterSetIdentifier": "SLH_DSA_SHAKE_256_PREHASH_SHAKE_128F",
          "primitive": "signature",
          "executionEnvironment": "software-plain-ram",
          "cryptoFunctions": [
            "keygen",
            "sign",
            "verify"
          ],
          "nistQuantumSecurityLevel": 1,
          "implementationPlatform": "generic"
        }
      }
    },
    {
      "type": "cryptographic-asset",
      "bom-ref": "alg:SLH_DSA_SHA2_224_PREHASH_SHAKE_192S:generic",
      "name": "SLH-DSA",
      "cryptoProperties": {
        "assetType": "algorithm",
        "algorithmProperties": {
          "parameterSetIdentifier": "SLH_DSA_SHA2_224_PREHASH_SHAKE_192S",
          "primitive": "signature",
          "executionEnvironment": "software-plain-ram",
          "cryptoFunctions": [
            "keygen",
            "sign",
            "verify"
          ],
          "nistQuantumSecurityLevel": 3,
          "implementationPlatform": "generic"
        }
      }
    },
    {
      "type": "cryptographic-asset",
      "bom-ref": "alg:SLH_DSA_SHA2_256_PREHASH_SHAKE_192S:generic",
      "name": "SLH-DSA",
      "cryptoProperties": {
        "assetType": "algorithm",
        "algorithmProperties": {
          "parameterSetIdentifier": "SLH_DSA_SHA2_256_PREHASH_SHAKE_192S",
          "primitive": "signature",
          "executionEnvironment": "software-plain-ram",
          "cryptoFunctions": [
            "keygen",
            "sign",
            "verify"
          ],
          "nistQuantumSecurityLevel": 3,
          "implementationPlatform": "generic"
        }
      }
    },
    {
      "type": "cryptographic-asset",
      "bom-ref": "alg:SLH_DSA_SHA2_384_PREHASH_SHAKE_192S:generic",
      "name": "SLH-DSA",
      "cryptoProperties": {
        "assetType": "algorithm",
        "algorithmProperties": {
          "parameterSetIdentifier": "SLH_DSA_SHA2_384_PREHASH_SHAKE_192S",
          "primitive": "signature",
          "executionEnvironment": "software-plain-ram",
          "cryptoFunctions": [
            "keygen",
            "sign",
            "verify"
          ],
          "nistQuantumSecurityLevel": 3,
          "implementationPlatform": "generic"
        }
      }
    },
    {
      "type": "cryptographic-asset",
      "bom-ref": "alg:SLH_DSA_SHA2_512_PREHASH_SHAKE_192S:generic",
      "name": "SLH-DSA",
      "cryptoProperties": {
        "assetType": "algorithm",
        "algorithmProperties": {
          "parameterSetIdentifier": "SLH_DSA_SHA2_512_PREHASH_SHAKE_192S",
          "primitive": "signature",
          "executionEnvironment": "software-plain-ram",
          "cryptoFunctions": [
            "keygen",
            "sign",
            "verify"
          ],
          "nistQuantumSecurityLevel": 3,
          "implementationPlatform": "generic"
        }
      }
    },
    {
      "type": "cryptographic-asset",
      "bom-ref": "alg:SLH_DSA_SHA2_512_224_PREHASH_SHAKE_192S:generic",
      "name": "SLH-DSA",
      "cryptoProperties": {
        "assetType": "algorithm",
        "algorithmProperties": {
          "parameterSetIdentifier": "SLH_DSA_SHA2_512_224_PREHASH_SHAKE_192S",
          "primitive": "signature",
          "executionEnvironment": "software-plain-ram",
          "cryptoFunctions": [
            "keygen",
            "sign",
            "verify"
          ],
          "nistQuantumSecurityLevel": 3,
          "implementationPlatform": "generic"
        }
      }
    },
    {
      "type": "cryptographic-asset",
      "bom-ref": "alg:SLH_DSA_SHA2_512_256_PREHASH_SHAKE_192S:generic",
      "name": "SLH-DSA",
      "cryptoProperties": {
        "assetType": "algorithm",
        "algorithmProperties": {
          "parameterSetIdentifier": "SLH_DSA_SHA2_512_256_PREHASH_SHAKE_192S",
          "primitive": "signature",
          "executionEnvironment": "software-plain-ram",
          "cryptoFunctions": [
            "keygen",
            "sign",
            "verify"
          ],
          "nistQuantumSecurityLevel": 3,
          "implementationPlatform": "generic"
        }
      }
    },
    {
      "type": "cryptographic-asset",
      "bom-ref": "alg:SLH_DSA_SHA3_224_PREHASH_SHAKE_192S:generic",
      "name": "SLH-DSA",
      "cryptoProperties": {
        "assetType": "algorithm",
        "algorithmProperties": {
          "parameterSetIdentifier": "SLH_DSA_SHA3_224_PREHASH_SHAKE_192S",
          "primitive": "signature",
          "executionEnvironment": "software-plain-ram",
          "cryptoFunctions": [
            "keygen",
            "sign",
            "verify"
          ],
          "nistQuantumSecurityLevel": 3,
          "implementationPlatform": "generic"
        }
      }
    },
    {
      "type": "cryptographic-asset",
      "bom-ref": "alg:SLH_DSA_SHA3_256_PREHASH_SHAKE_192S:generic",
      "name": "SLH-DSA",
      "cryptoProperties": {
        "assetType": "algorithm",
        "algorithmProperties": {
          "parameterSetIdentifier": "SLH_DSA_SHA3_256_PREHASH_SHAKE_192S",
          "primitive": "signature",
          "executionEnvironment": "software-plain-ram",
          "cryptoFunctions": [
            "keygen",
            "sign",
            "verify"
          ],
          "nistQuantumSecurityLevel": 3,
          "implementationPlatform": "generic"
        }
      }
    },
    {
      "type": "cryptographic-asset",
      "bom-ref": "alg:SLH_DSA_SHA3_384_PREHASH_SHAKE_192S:generic",
      "name": "SLH-DSA",
      "cryptoProperties": {
        "assetType": "algorithm",
        "algorithmProperties": {
          "parameterSetIdentifier": "SLH_DSA_SHA3_384_PREHASH_SHAKE_192S",
          "primitive": "signature",
          "executionEnvironment": "software-plain-ram",
          "cryptoFunctions": [
            "keygen",
            "sign",
            "verify"
          ],
          "nistQuantumSecurityLevel": 3,
          "implementationPlatform": "generic"
        }
      }
    },
    {
      "type": "cryptographic-asset",
      "bom-ref": "alg:SLH_DSA_SHA3_512_PREHASH_SHAKE_192S:generic",
      "name": "SLH-DSA",
      "cryptoProperties": {
        "assetType": "algorithm",
        "algorithmProperties": {
          "parameterSetIdentifier": "SLH_DSA_SHA3_512_PREHASH_SHAKE_192S",
          "primitive": "signature",
          "executionEnvironment": "software-plain-ram",
          "cryptoFunctions": [
            "keygen",
            "sign",
            "verify"
          ],
          "nistQuantumSecurityLevel": 3,
          "implementationPlatform": "generic"
        }
      }
    },
    {
      "type": "cryptographic-asset",
      "bom-ref": "alg:SLH_DSA_SHAKE_128_PREHASH_SHAKE_192S:generic",
      "name": "SLH-DSA",
      "cryptoProperties": {
        "assetType": "algorithm",
        "algorithmProperties": {
          "parameterSetIdentifier": "SLH_DSA_SHAKE_128_PREHASH_SHAKE_192S",
          "primitive": "signature",
          "executionEnvironment": "software-plain-ram",
          "cryptoFunctions": [
            "keygen",
            "sign",
            "verify"
          ],
          "nistQuantumSecurityLevel": 3,
          "implementationPlatform": "generic"
        }
      }
    },
    {
      "type": "cryptographic-asset",
      "bom-ref": "alg:SLH_DSA_SHAKE_256_PREHASH_SHAKE_192S:generic",
      "name": "SLH-DSA",
      "cryptoProperties": {
        "assetType": "algorithm",
        "algorithmProperties": {
          "parameterSetIdentifier": "SLH_DSA_SHAKE_256_PREHASH_SHAKE_192S",
          "primitive": "signature",
          "executionEnvironment": "software-plain-ram",
          "cryptoFunctions": [
            "keygen",
            "sign",
            "verify"
          ],
          "nistQuantumSecurityLevel": 3,
          "implementationPlatform": "generic"
        }
      }
    },
    {
      "type": "cryptographic-asset",
      "bom-ref": "alg:SLH_DSA_SHA2_224_PREHASH_SHAKE_192F:generic",
      "name": "SLH-DSA",
      "cryptoProperties": {
        "assetType": "algorithm",
        "algorithmProperties": {
          "parameterSetIdentifier": "SLH_DSA_SHA2_224_PREHASH_SHAKE_192F",
          "primitive": "signature",
          "executionEnvironment": "software-plain-ram",
          "cryptoFunctions": [
            "keygen",
            "sign",
            "verify"
          ],
          "nistQuantumSecurityLevel": 3,
          "implementationPlatform": "generic"
        }
      }
    },
    {
      "type": "cryptographic-asset",
      "bom-ref": "alg:SLH_DSA_SHA2_256_PREHASH_SHAKE_192F:generic",
      "name": "SLH-DSA",
      "cryptoProperties": {
        "assetType": "algorithm",
        "algorithmProperties": {
          "parameterSetIdentifier": "SLH_DSA_SHA2_256_PREHASH_SHAKE_192F",
          "primitive": "signature",
          "executionEnvironment": "software-plain-ram",
          "cryptoFunctions": [
            "keygen",
            "sign",
            "verify"
          ],
          "nistQuantumSecurityLevel": 3,
          "implementationPlatform": "generic"
        }
      }
    },
    {
      "type": "cryptographic-asset",
      "bom-ref": "alg:SLH_DSA_SHA2_384_PREHASH_SHAKE_192F:generic",
      "name": "SLH-DSA",
      "cryptoProperties": {
        "assetType": "algorithm",
        "algorithmProperties": {
          "parameterSetIdentifier": "SLH_DSA_SHA2_384_PREHASH_SHAKE_192F",
          "primitive": "signature",
          "executionEnvironment": "software-plain-ram",
          "cryptoFunctions": [
            "keygen",
            "sign",
            "verify"
          ],
          "nistQuantumSecurityLevel": 3,
          "implementationPlatform": "generic"
        }
      }
    },
    {
      "type": "cryptographic-asset",
      "bom-ref": "alg:SLH_DSA_SHA2_512_PREHASH_SHAKE_192F:generic",
      "name": "SLH-DSA",
      "cryptoProperties": {
        "assetType": "algorithm",
        "algorithmProperties": {
          "parameterSetIdentifier": "SLH_DSA_SHA2_512_PREHASH_SHAKE_192F",
          "primitive": "signature",
          "executionEnvironment": "software-plain-ram",
          "cryptoFunctions": [
            "keygen",
            "sign",
            "verify"
          ],
          "nistQuantumSecurityLevel": 3,
          "implementationPlatform": "generic"
        }
      }
    },
    {
      "type": "cryptographic-asset",
      "bom-ref": "alg:SLH_DSA_SHA2_512_224_PREHASH_SHAKE_192F:generic",
      "name": "SLH-DSA",
      "cryptoProperties": {
        "assetType": "algorithm",
        "algorithmProperties": {
          "parameterSetIdentifier": "SLH_DSA_SHA2_512_224_PREHASH_SHAKE_192F",
          "primitive": "signature",
          "executionEnvironment": "software-plain-ram",
          "cryptoFunctions": [
            "keygen",
            "sign",
            "verify"
          ],
          "nistQuantumSecurityLevel": 3,
          "implementationPlatform": "generic"
        }
      }
    },
    {
      "type": "cryptographic-asset",
      "bom-ref": "alg:SLH_DSA_SHA2_512_256_PREHASH_SHAKE_192F:generic",
      "name": "SLH-DSA",
      "cryptoProperties": {
        "assetType": "algorithm",
        "algorithmProperties": {
          "parameterSetIdentifier": "SLH_DSA_SHA2_512_256_PREHASH_SHAKE_192F",
          "primitive": "signature",
          "executionEnvironment": "software-plain-ram",
          "cryptoFunctions": [
            "keygen",
            "sign",
            "verify"
          ],
          "nistQuantumSecurityLevel": 3,
          "implementationPlatform": "generic"
        }
      }
    },
    {
      "type": "cryptographic-asset",
      "bom-ref": "alg:SLH_DSA_SHA3_224_PREHASH_SHAKE_192F:generic",
      "name": "SLH-DSA",
      "cryptoProperties": {
        "assetType": "algorithm",
        "algorithmProperties": {
          "parameterSetIdentifier": "SLH_DSA_SHA3_224_PREHASH_SHAKE_192F",
          "primitive": "signature",
          "executionEnvironment": "software-plain-ram",
          "cryptoFunctions": [
            "keygen",
            "sign",
            "verify"
          ],
          "nistQuantumSecurityLevel": 3,
          "implementationPlatform": "generic"
        }
      }
    },
    {
      "type": "cryptographic-asset",
      "bom-ref": "alg:SLH_DSA_SHA3_256_PREHASH_SHAKE_192F:generic",
      "name": "SLH-DSA",
      "cryptoProperties": {
        "assetType": "algorithm",
        "algorithmProperties": {
          "parameterSetIdentifier": "SLH_DSA_SHA3_256_PREHASH_SHAKE_192F",
          "primitive": "signature",
          "executionEnvironment": "software-plain-ram",
          "cryptoFunctions": [
            "keygen",
            "sign",
            "verify"
          ],
          "nistQuantumSecurityLevel": 3,
          "implementationPlatform": "generic"
        }
      }
    },
    {
      "type": "cryptographic-asset",
      "bom-ref": "alg:SLH_DSA_SHA3_384_PREHASH_SHAKE_192F:generic",
      "name": "SLH-DSA",
      "cryptoProperties": {
        "assetType": "algorithm",
        "algorithmProperties": {
          "parameterSetIdentifier": "SLH_DSA_SHA3_384_PREHASH_SHAKE_192F",
          "primitive": "signature",
          "executionEnvironment": "software-plain-ram",
          "cryptoFunctions": [
            "keygen",
            "sign",
            "verify"
          ],
          "nistQuantumSecurityLevel": 3,
          "implementationPlatform": "generic"
        }
      }
    },
    {
      "type": "cryptographic-asset",
      "bom-ref": "alg:SLH_DSA_SHA3_512_PREHASH_SHAKE_192F:generic",
      "name": "SLH-DSA",
      "cryptoProperties": {
        "assetType": "algorithm",
        "algorithmProperties": {
          "parameterSetIdentifier": "SLH_DSA_SHA3_512_PREHASH_SHAKE_192F",
          "primitive": "signature",
          "executionEnvironment": "software-plain-ram",
          "cryptoFunctions": [
            "keygen",
            "sign",
            "verify"
          ],
          "nistQuantumSecurityLevel": 3,
          "implementationPlatform": "generic"
        }
      }
    },
    {
      "type": "cryptographic-asset",
      "bom-ref": "alg:SLH_DSA_SHAKE_128_PREHASH_SHAKE_192F:generic",
      "name": "SLH-DSA",
      "cryptoProperties": {
        "assetType": "algorithm",
        "algorithmProperties": {
          "parameterSetIdentifier": "SLH_DSA_SHAKE_128_PREHASH_SHAKE_192F",
          "primitive": "signature",
          "executionEnvironment": "software-plain-ram",
          "cryptoFunctions": [
            "keygen",
            "sign",
            "verify"
          ],
          "nistQuantumSecurityLevel": 3,
          "implementationPlatform": "generic"
        }
      }
    },
    {
      "type": "cryptographic-asset",
      "bom-ref": "alg:SLH_DSA_SHAKE_256_PREHASH_SHAKE_192F:generic",
      "name": "SLH-DSA",
      "cryptoProperties": {
        "assetType": "algorithm",
        "algorithmProperties": {
          "parameterSetIdentifier": "SLH_DSA_SHAKE_256_PREHASH_SHAKE_192F",
          "primitive": "signature",
          "executionEnvironment": "software-plain-ram",
          "cryptoFunctions": [
            "keygen",
            "sign",
            "verify"
          ],
          "nistQuantumSecurityLevel": 3,
          "implementationPlatform": "generic"
        }
      }
    },
    {
      "type": "cryptographic-asset",
      "bom-ref": "alg:SLH_DSA_SHA2_224_PREHASH_SHAKE_256S:generic",
      "name": "SLH-DSA",
      "cryptoProperties": {
        "assetType": "algorithm",
        "algorithmProperties": {
          "parameterSetIdentifier": "SLH_DSA_SHA2_224_PREHASH_SHAKE_256S",
          "primitive": "signature",
          "executionEnvironment": "software-plain-ram",
          "cryptoFunctions": [
            "keygen",
            "sign",
            "verify"
          ],
          "nistQuantumSecurityLevel": 5,
          "implementationPlatform": "generic"
        }
      }
    },
    {
      "type": "cryptographic-asset",
      "bom-ref": "alg:SLH_DSA_SHA2_256_PREHASH_SHAKE_256S:generic",
      "name": "SLH-DSA",
      "cryptoProperties": {
        "assetType": "algorithm",
        "algorithmProperties": {
          "parameterSetIdentifier": "SLH_DSA_SHA2_256_PREHASH_SHAKE_256S",
          "primitive": "signature",
          "executionEnvironment": "software-plain-ram",
          "cryptoFunctions": [
            "keygen",
            "sign",
            "verify"
          ],
          "nistQuantumSecurityLevel": 5,
          "implementationPlatform": "generic"
        }
      }
    },
    {
      "type": "cryptographic-asset",
      "bom-ref": "alg:SLH_DSA_SHA2_384_PREHASH_SHAKE_256S:generic",
      "name": "SLH-DSA",
      "cryptoProperties": {
        "assetType": "algorithm",
        "algorithmProperties": {
          "parameterSetIdentifier": "SLH_DSA_SHA2_384_PREHASH_SHAKE_256S",
          "primitive": "signature",
          "executionEnvironment": "software-plain-ram",
          "cryptoFunctions": [
            "keygen",
            "sign",
            "verify"
          ],
          "nistQuantumSecurityLevel": 5,
          "implementationPlatform": "generic"
        }
      }
    },
    {
      "type": "cryptographic-asset",
      "bom-ref": "alg:SLH_DSA_SHA2_512_PREHASH_SHAKE_256S:generic",
      "name": "SLH-DSA",
      "cryptoProperties": {
        "assetType": "algorithm",
        "algorithmProperties": {
          "parameterSetIdentifier": "SLH_DSA_SHA2_512_PREHASH_SHAKE_256S",
          "primitive": "signature",
          "executionEnvironment": "software-plain-ram",
          "cryptoFunctions": [
            "keygen",
            "sign",
            "verify"
          ],
          "nistQuantumSecurityLevel": 5,
          "implementationPlatform": "generic"
        }
      }
    },
    {
      "type": "cryptographic-asset",
      "bom-ref": "alg:SLH_DSA_SHA2_512_224_PREHASH_SHAKE_256S:generic",
      "name": "SLH-DSA",
      "cryptoProperties": {
        "assetType": "algorithm",
        "algorithmProperties": {
          "parameterSetIdentifier": "SLH_DSA_SHA2_512_224_PREHASH_SHAKE_256S",
          "primitive": "signature",
          "executionEnvironment": "software-plain-ram",
          "cryptoFunctions": [
            "keygen",
            "sign",
            "verify"
          ],
          "nistQuantumSecurityLevel": 5,
          "implementationPlatform": "generic"
        }
      }
    },
    {
      "type": "cryptographic-asset",
      "bom-ref": "alg:SLH_DSA_SHA2_512_256_PREHASH_SHAKE_256S:generic",
      "name": "SLH-DSA",
      "cryptoProperties": {
        "assetType": "algorithm",
        "algorithmProperties": {
          "parameterSetIdentifier": "SLH_DSA_SHA2_512_256_PREHASH_SHAKE_256S",
          "primitive": "signature",
          "executionEnvironment": "software-plain-ram",
          "cryptoFunctions": [
            "keygen",
            "sign",
            "verify"
          ],
          "nistQuantumSecurityLevel": 5,
          "implementationPlatform": "generic"
        }
      }
    },
    {
      "type": "cryptographic-asset",
      "bom-ref": "alg:SLH_DSA_SHA3_224_PREHASH_SHAKE_256S:generic",
      "name": "SLH-DSA",
      "cryptoProperties": {
        "assetType": "algorithm",
        "algorithmProperties": {
          "parameterSetIdentifier": "SLH_DSA_SHA3_224_PREHASH_SHAKE_256S",
          "primitive": "signature",
          "executionEnvironment": "software-plain-ram",
          "cryptoFunctions": [
            "keygen",
            "sign",
            "verify"
          ],
          "nistQuantumSecurityLevel": 5,
          "implementationPlatform": "generic"
        }
      }
    },
    {
      "type": "cryptographic-asset",
      "bom-ref": "alg:SLH_DSA_SHA3_256_PREHASH_SHAKE_256S:generic",
      "name": "SLH-DSA",
      "cryptoProperties": {
        "assetType": "algorithm",
        "algorithmProperties": {
          "parameterSetIdentifier": "SLH_DSA_SHA3_256_PREHASH_SHAKE_256S",
          "primitive": "signature",
          "executionEnvironment": "software-plain-ram",
          "cryptoFunctions": [
            "keygen",
            "sign",
            "verify"
          ],
          "nistQuantumSecurityLevel": 5,
          "implementationPlatform": "generic"
        }
      }
    },
    {
      "type": "cryptographic-asset",
      "bom-ref": "alg:SLH_DSA_SHA3_384_PREHASH_SHAKE_256S:generic",
      "name": "SLH-DSA",
      "cryptoProperties": {
        "assetType": "algorithm",
        "algorithmProperties": {
          "parameterSetIdentifier": "SLH_DSA_SHA3_384_PREHASH_SHAKE_256S",
          "primitive": "signature",
          "executionEnvironment": "software-plain-ram",
          "cryptoFunctions": [
            "keygen",
            "sign",
            "verify"
          ],
          "nistQuantumSecurityLevel": 5,
          "implementationPlatform": "generic"
        }
      }
    },
    {
      "type": "cryptographic-asset",
      "bom-ref": "alg:SLH_DSA_SHA3_512_PREHASH_SHAKE_256S:generic",
      "name": "SLH-DSA",
      "cryptoProperties": {
        "assetType": "algorithm",
        "algorithmProperties": {
          "parameterSetIdentifier": "SLH_DSA_SHA3_512_PREHASH_SHAKE_256S",
          "primitive": "signature",
          "executionEnvironment": "software-plain-ram",
          "cryptoFunctions": [
            "keygen",
            "sign",
            "verify"
          ],
          "nistQuantumSecurityLevel": 5,
          "implementationPlatform": "generic"
        }
      }
    },
    {
      "type": "cryptographic-asset",
      "bom-ref": "alg:SLH_DSA_SHAKE_128_PREHASH_SHAKE_256S:generic",
      "name": "SLH-DSA",
      "cryptoProperties": {
        "assetType": "algorithm",
        "algorithmProperties": {
          "parameterSetIdentifier": "SLH_DSA_SHAKE_128_PREHASH_SHAKE_256S",
          "primitive": "signature",
          "executionEnvironment": "software-plain-ram",
          "cryptoFunctions": [
            "keygen",
            "sign",
            "verify"
          ],
          "nistQuantumSecurityLevel": 5,
          "implementationPlatform": "generic"
        }
      }
    },
    {
      "type": "cryptographic-asset",
      "bom-ref": "alg:SLH_DSA_SHAKE_256_PREHASH_SHAKE_256S:generic",
      "name": "SLH-DSA",
      "cryptoProperties": {
        "assetType": "algorithm",
        "algorithmProperties": {
          "parameterSetIdentifier": "SLH_DSA_SHAKE_256_PREHASH_SHAKE_256S",
          "primitive": "signature",
          "executionEnvironment": "software-plain-ram",
          "cryptoFunctions": [
            "keygen",
            "sign",
            "verify"
          ],
          "nistQuantumSecurityLevel": 5,
          "implementationPlatform": "generic"
        }
      }
    },
    {
      "type": "cryptographic-asset",
      "bom-ref": "alg:SLH_DSA_SHA2_224_PREHASH_SHAKE_256F:generic",
      "name": "SLH-DSA",
      "cryptoProperties": {
        "assetType": "algorithm",
        "algorithmProperties": {
          "parameterSetIdentifier": "SLH_DSA_SHA2_224_PREHASH_SHAKE_256F",
          "primitive": "signature",
          "executionEnvironment": "software-plain-ram",
          "cryptoFunctions": [
            "keygen",
            "sign",
            "verify"
          ],
          "nistQuantumSecurityLevel": 5,
          "implementationPlatform": "generic"
        }
      }
    },
    {
      "type": "cryptographic-asset",
      "bom-ref": "alg:SLH_DSA_SHA2_256_PREHASH_SHAKE_256F:generic",
      "name": "SLH-DSA",
      "cryptoProperties": {
        "assetType": "algorithm",
        "algorithmProperties": {
          "parameterSetIdentifier": "SLH_DSA_SHA2_256_PREHASH_SHAKE_256F",
          "primitive": "signature",
          "executionEnvironment": "software-plain-ram",
          "cryptoFunctions": [
            "keygen",
            "sign",
            "verify"
          ],
          "nistQuantumSecurityLevel": 5,
          "implementationPlatform": "generic"
        }
      }
    },
    {
      "type": "cryptographic-asset",
      "bom-ref": "alg:SLH_DSA_SHA2_384_PREHASH_SHAKE_256F:generic",
      "name": "SLH-DSA",
      "cryptoProperties": {
        "assetType": "algorithm",
        "algorithmProperties": {
          "parameterSetIdentifier": "SLH_DSA_SHA2_384_PREHASH_SHAKE_256F",
          "primitive": "signature",
          "executionEnvironment": "software-plain-ram",
          "cryptoFunctions": [
            "keygen",
            "sign",
            "verify"
          ],
          "nistQuantumSecurityLevel": 5,
          "implementationPlatform": "generic"
        }
      }
    },
    {
      "type": "cryptographic-asset",
      "bom-ref": "alg:SLH_DSA_SHA2_512_PREHASH_SHAKE_256F:generic",
      "name": "SLH-DSA",
      "cryptoProperties": {
        "assetType": "algorithm",
        "algorithmProperties": {
          "parameterSetIdentifier": "SLH_DSA_SHA2_512_PREHASH_SHAKE_256F",
          "primitive": "signature",
          "executionEnvironment": "software-plain-ram",
          "cryptoFunctions": [
            "keygen",
            "sign",
            "verify"
          ],
          "nistQuantumSecurityLevel": 5,
          "implementationPlatform": "generic"
        }
      }
    },
    {
      "type": "cryptographic-asset",
      "bom-ref": "alg:SLH_DSA_SHA2_512_224_PREHASH_SHAKE_256F:generic",
      "name": "SLH-DSA",
      "cryptoProperties": {
        "assetType": "algorithm",
        "algorithmProperties": {
          "parameterSetIdentifier": "SLH_DSA_SHA2_512_224_PREHASH_SHAKE_256F",
          "primitive": "signature",
          "executionEnvironment": "software-plain-ram",
          "cryptoFunctions": [
            "keygen",
            "sign",
            "verify"
          ],
          "nistQuantumSecurityLevel": 5,
          "implementationPlatform": "generic"
        }
      }
    },
    {
      "type": "cryptographic-asset",
      "bom-ref": "alg:SLH_DSA_SHA2_512_256_PREHASH_SHAKE_256F:generic",
      "name": "SLH-DSA",
      "cryptoProperties": {
        "assetType": "algorithm",
        "algorithmProperties": {
          "parameterSetIdentifier": "SLH_DSA_SHA2_512_256_PREHASH_SHAKE_256F",
          "primitive": "signature",
          "executionEnvironment": "software-plain-ram",
          "cryptoFunctions": [
            "keygen",
            "sign",
            "verify"
          ],
          "nistQuantumSecurityLevel": 5,
          "implementationPlatform": "generic"
        }
      }
    },
    {
      "type": "cryptographic-asset",
      "bom-ref": "alg:SLH_DSA_SHA3_224_PREHASH_SHAKE_256F:generic",
      "name": "SLH-DSA",
      "cryptoProperties": {
        "assetType": "algorithm",
        "algorithmProperties": {
          "parameterSetIdentifier": "SLH_DSA_SHA3_224_PREHASH_SHAKE_256F",
          "primitive": "signature",
          "executionEnvironment": "software-plain-ram",
          "cryptoFunctions": [
            "keygen",
            "sign",
            "verify"
          ],
          "nistQuantumSecurityLevel": 5,
          "implementationPlatform": "generic"
        }
      }
    },
    {
      "type": "cryptographic-asset",
      "bom-ref": "alg:SLH_DSA_SHA3_256_PREHASH_SHAKE_256F:generic",
      "name": "SLH-DSA",
      "cryptoProperties": {
        "assetType": "algorithm",
        "algorithmProperties": {
          "parameterSetIdentifier": "SLH_DSA_SHA3_256_PREHASH_SHAKE_256F",
          "primitive": "signature",
          "executionEnvironment": "software-plain-ram",
          "cryptoFunctions": [
            "keygen",
            "sign",
            "verify"
          ],
          "nistQuantumSecurityLevel": 5,
          "implementationPlatform": "generic"
        }
      }
    },
    {
      "type": "cryptographic-asset",
      "bom-ref": "alg:SLH_DSA_SHA3_384_PREHASH_SHAKE_256F:generic",
      "name": "SLH-DSA",
      "cryptoProperties": {
        "assetType": "algorithm",
        "algorithmProperties": {
          "parameterSetIdentifier": "SLH_DSA_SHA3_384_PREHASH_SHAKE_256F",
          "primitive": "signature",
          "executionEnvironment": "software-plain-ram",
          "cryptoFunctions": [
            "keygen",
            "sign",
            "verify"
          ],
          "nistQuantumSecurityLevel": 5,
          "implementationPlatform": "generic"
        }
      }
    },
    {
      "type": "cryptographic-asset",
      "bom-ref": "alg:SLH_DSA_SHA3_512_PREHASH_SHAKE_256F:generic",
      "name": "SLH-DSA",
      "cryptoProperties": {
        "assetType": "algorithm",
        "algorithmProperties": {
          "parameterSetIdentifier": "SLH_DSA_SHA3_512_PREHASH_SHAKE_256F",
          "primitive": "signature",
          "executionEnvironment": "software-plain-ram",
          "cryptoFunctions": [
            "keygen",
            "sign",
            "verify"
          ],
          "nistQuantumSecurityLevel": 5,
          "implementationPlatform": "generic"
        }
      }
    },
    {
      "type": "cryptographic-asset",
      "bom-ref": "alg:SLH_DSA_SHAKE_128_PREHASH_SHAKE_256F:generic",
      "name": "SLH-DSA",
      "cryptoProperties": {
        "assetType": "algorithm",
        "algorithmProperties": {
          "parameterSetIdentifier": "SLH_DSA_SHAKE_128_PREHASH_SHAKE_256F",
          "primitive": "signature",
          "executionEnvironment": "software-plain-ram",
          "cryptoFunctions": [
            "keygen",
            "sign",
            "verify"
          ],
          "nistQuantumSecurityLevel": 5,
          "implementationPlatform": "generic"
        }
      }
    },
    {
      "type": "cryptographic-asset",
      "bom-ref": "alg:SLH_DSA_SHAKE_256_PREHASH_SHAKE_256F:generic",
      "name": "SLH-DSA",
      "cryptoProperties": {
        "assetType": "algorithm",
        "algorithmProperties": {
          "parameterSetIdentifier": "SLH_DSA_SHAKE_256_PREHASH_SHAKE_256F",
          "primitive": "signature",
          "executionEnvironment": "software-plain-ram",
          "cryptoFunctions": [
            "keygen",
            "sign",
            "verify"
          ],
          "nistQuantumSecurityLevel": 5,
          "implementationPlatform": "generic"
        }
      }
    },
    {
      "type": "cryptographic-asset",
      "bom-ref": "alg:SNOVA_24_5_4:generic",
      "name": "SNOVA",
      "cryptoProperties": {
        "assetType": "algorithm",
        "algorithmProperties": {
          "parameterSetIdentifier": "SNOVA_24_5_4",
          "primitive": "signature",
          "executionEnvironment": "software-plain-ram",
          "cryptoFunctions": [
            "keygen",
            "sign",
            "verify"
          ],
          "nistQuantumSecurityLevel": 1,
          "implementationPlatform": "generic"
        }
      }
    },
    {
      "type": "cryptographic-asset",
      "bom-ref": "alg:SNOVA_24_5_4:x86_64",
      "name": "SNOVA",
      "cryptoProperties": {
        "assetType": "algorithm",
        "algorithmProperties": {
          "parameterSetIdentifier": "SNOVA_24_5_4",
          "primitive": "signature",
          "executionEnvironment": "software-plain-ram",
          "cryptoFunctions": [
            "keygen",
            "sign",
            "verify"
          ],
          "nistQuantumSecurityLevel": 1,
          "implementationPlatform": "x86_64"
        }
      }
    },
    {
      "type": "cryptographic-asset",
      "bom-ref": "alg:SNOVA_24_5_4:armv8-a",
      "name": "SNOVA",
      "cryptoProperties": {
        "assetType": "algorithm",
        "algorithmProperties": {
          "parameterSetIdentifier": "SNOVA_24_5_4",
          "primitive": "signature",
          "executionEnvironment": "software-plain-ram",
          "cryptoFunctions": [
            "keygen",
            "sign",
            "verify"
          ],
          "nistQuantumSecurityLevel": 1,
          "implementationPlatform": "armv8-a"
        }
      }
    },
    {
      "type": "cryptographic-asset",
      "bom-ref": "alg:SNOVA_24_5_4_SHAKE:generic",
      "name": "SNOVA",
      "cryptoProperties": {
        "assetType": "algorithm",
        "algorithmProperties": {
          "parameterSetIdentifier": "SNOVA_24_5_4_SHAKE",
          "primitive": "signature",
          "executionEnvironment": "software-plain-ram",
          "cryptoFunctions": [
            "keygen",
            "sign",
            "verify"
          ],
          "nistQuantumSecurityLevel": 1,
          "implementationPlatform": "generic"
        }
      }
    },
    {
      "type": "cryptographic-asset",
      "bom-ref": "alg:SNOVA_24_5_4_SHAKE:x86_64",
      "name": "SNOVA",
      "cryptoProperties": {
        "assetType": "algorithm",
        "algorithmProperties": {
          "parameterSetIdentifier": "SNOVA_24_5_4_SHAKE",
          "primitive": "signature",
          "executionEnvironment": "software-plain-ram",
          "cryptoFunctions": [
            "keygen",
            "sign",
            "verify"
          ],
          "nistQuantumSecurityLevel": 1,
          "implementationPlatform": "x86_64"
        }
      }
    },
    {
      "type": "cryptographic-asset",
      "bom-ref": "alg:SNOVA_24_5_4_SHAKE:armv8-a",
      "name": "SNOVA",
      "cryptoProperties": {
        "assetType": "algorithm",
        "algorithmProperties": {
          "parameterSetIdentifier": "SNOVA_24_5_4_SHAKE",
          "primitive": "signature",
          "executionEnvironment": "software-plain-ram",
          "cryptoFunctions": [
            "keygen",
            "sign",
            "verify"
          ],
          "nistQuantumSecurityLevel": 1,
          "implementationPlatform": "armv8-a"
        }
      }
    },
    {
      "type": "cryptographic-asset",
      "bom-ref": "alg:SNOVA_24_5_4_esk:generic",
      "name": "SNOVA",
      "cryptoProperties": {
        "assetType": "algorithm",
        "algorithmProperties": {
          "parameterSetIdentifier": "SNOVA_24_5_4_esk",
          "primitive": "signature",
          "executionEnvironment": "software-plain-ram",
          "cryptoFunctions": [
            "keygen",
            "sign",
            "verify"
          ],
          "nistQuantumSecurityLevel": 1,
          "implementationPlatform": "generic"
        }
      }
    },
    {
      "type": "cryptographic-asset",
      "bom-ref": "alg:SNOVA_24_5_4_esk:x86_64",
      "name": "SNOVA",
      "cryptoProperties": {
        "assetType": "algorithm",
        "algorithmProperties": {
          "parameterSetIdentifier": "SNOVA_24_5_4_esk",
          "primitive": "signature",
          "executionEnvironment": "software-plain-ram",
          "cryptoFunctions": [
            "keygen",
            "sign",
            "verify"
          ],
          "nistQuantumSecurityLevel": 1,
          "implementationPlatform": "x86_64"
        }
      }
    },
    {
      "type": "cryptographic-asset",
      "bom-ref": "alg:SNOVA_24_5_4_esk:armv8-a",
      "name": "SNOVA",
      "cryptoProperties": {
        "assetType": "algorithm",
        "algorithmProperties": {
          "parameterSetIdentifier": "SNOVA_24_5_4_esk",
          "primitive": "signature",
          "executionEnvironment": "software-plain-ram",
          "cryptoFunctions": [
            "keygen",
            "sign",
            "verify"
          ],
          "nistQuantumSecurityLevel": 1,
          "implementationPlatform": "armv8-a"
        }
      }
    },
    {
      "type": "cryptographic-asset",
      "bom-ref": "alg:SNOVA_24_5_4_SHAKE_esk:generic",
      "name": "SNOVA",
      "cryptoProperties": {
        "assetType": "algorithm",
        "algorithmProperties": {
          "parameterSetIdentifier": "SNOVA_24_5_4_SHAKE_esk",
          "primitive": "signature",
          "executionEnvironment": "software-plain-ram",
          "cryptoFunctions": [
            "keygen",
            "sign",
            "verify"
          ],
          "nistQuantumSecurityLevel": 1,
          "implementationPlatform": "generic"
        }
      }
    },
    {
      "type": "cryptographic-asset",
      "bom-ref": "alg:SNOVA_24_5_4_SHAKE_esk:x86_64",
      "name": "SNOVA",
      "cryptoProperties": {
        "assetType": "algorithm",
        "algorithmProperties": {
          "parameterSetIdentifier": "SNOVA_24_5_4_SHAKE_esk",
          "primitive": "signature",
          "executionEnvironment": "software-plain-ram",
          "cryptoFunctions": [
            "keygen",
            "sign",
            "verify"
          ],
          "nistQuantumSecurityLevel": 1,
          "implementationPlatform": "x86_64"
        }
      }
    },
    {
      "type": "cryptographic-asset",
      "bom-ref": "alg:SNOVA_24_5_4_SHAKE_esk:armv8-a",
      "name": "SNOVA",
      "cryptoProperties": {
        "assetType": "algorithm",
        "algorithmProperties": {
          "parameterSetIdentifier": "SNOVA_24_5_4_SHAKE_esk",
          "primitive": "signature",
          "executionEnvironment": "software-plain-ram",
          "cryptoFunctions": [
            "keygen",
            "sign",
            "verify"
          ],
          "nistQuantumSecurityLevel": 1,
          "implementationPlatform": "armv8-a"
        }
      }
    },
    {
      "type": "cryptographic-asset",
      "bom-ref": "alg:SNOVA_37_17_2:generic",
      "name": "SNOVA",
      "cryptoProperties": {
        "assetType": "algorithm",
        "algorithmProperties": {
          "parameterSetIdentifier": "SNOVA_37_17_2",
          "primitive": "signature",
          "executionEnvironment": "software-plain-ram",
          "cryptoFunctions": [
            "keygen",
            "sign",
            "verify"
          ],
          "nistQuantumSecurityLevel": 1,
          "implementationPlatform": "generic"
        }
      }
    },
    {
      "type": "cryptographic-asset",
      "bom-ref": "alg:SNOVA_37_17_2:x86_64",
      "name": "SNOVA",
      "cryptoProperties": {
        "assetType": "algorithm",
        "algorithmProperties": {
          "parameterSetIdentifier": "SNOVA_37_17_2",
          "primitive": "signature",
          "executionEnvironment": "software-plain-ram",
          "cryptoFunctions": [
            "keygen",
            "sign",
            "verify"
          ],
          "nistQuantumSecurityLevel": 1,
          "implementationPlatform": "x86_64"
        }
      }
    },
    {
      "type": "cryptographic-asset",
      "bom-ref": "alg:SNOVA_37_17_2:armv8-a",
      "name": "SNOVA",
      "cryptoProperties": {
        "assetType": "algorithm",
        "algorithmProperties": {
          "parameterSetIdentifier": "SNOVA_37_17_2",
          "primitive": "signature",
          "executionEnvironment": "software-plain-ram",
          "cryptoFunctions": [
            "keygen",
            "sign",
            "verify"
          ],
          "nistQuantumSecurityLevel": 1,
          "implementationPlatform": "armv8-a"
        }
      }
    },
    {
      "type": "cryptographic-asset",
      "bom-ref": "alg:SNOVA_25_8_3:generic",
      "name": "SNOVA",
      "cryptoProperties": {
        "assetType": "algorithm",
        "algorithmProperties": {
          "parameterSetIdentifier": "SNOVA_25_8_3",
          "primitive": "signature",
          "executionEnvironment": "software-plain-ram",
          "cryptoFunctions": [
            "keygen",
            "sign",
            "verify"
          ],
          "nistQuantumSecurityLevel": 1,
          "implementationPlatform": "generic"
        }
      }
    },
    {
      "type": "cryptographic-asset",
      "bom-ref": "alg:SNOVA_25_8_3:x86_64",
      "name": "SNOVA",
      "cryptoProperties": {
        "assetType": "algorithm",
        "algorithmProperties": {
          "parameterSetIdentifier": "SNOVA_25_8_3",
          "primitive": "signature",
          "executionEnvironment": "software-plain-ram",
          "cryptoFunctions": [
            "keygen",
            "sign",
            "verify"
          ],
          "nistQuantumSecurityLevel": 1,
          "implementationPlatform": "x86_64"
        }
      }
    },
    {
      "type": "cryptographic-asset",
      "bom-ref": "alg:SNOVA_25_8_3:armv8-a",
      "name": "SNOVA",
      "cryptoProperties": {
        "assetType": "algorithm",
        "algorithmProperties": {
          "parameterSetIdentifier": "SNOVA_25_8_3",
          "primitive": "signature",
          "executionEnvironment": "software-plain-ram",
          "cryptoFunctions": [
            "keygen",
            "sign",
            "verify"
          ],
          "nistQuantumSecurityLevel": 1,
          "implementationPlatform": "armv8-a"
        }
      }
    },
    {
      "type": "cryptographic-asset",
      "bom-ref": "alg:SNOVA_56_25_2:generic",
      "name": "SNOVA",
      "cryptoProperties": {
        "assetType": "algorithm",
        "algorithmProperties": {
          "parameterSetIdentifier": "SNOVA_56_25_2",
          "primitive": "signature",
          "executionEnvironment": "software-plain-ram",
          "cryptoFunctions": [
            "keygen",
            "sign",
            "verify"
          ],
          "nistQuantumSecurityLevel": 3,
          "implementationPlatform": "generic"
        }
      }
    },
    {
      "type": "cryptographic-asset",
      "bom-ref": "alg:SNOVA_56_25_2:x86_64",
      "name": "SNOVA",
      "cryptoProperties": {
        "assetType": "algorithm",
        "algorithmProperties": {
          "parameterSetIdentifier": "SNOVA_56_25_2",
          "primitive": "signature",
          "executionEnvironment": "software-plain-ram",
          "cryptoFunctions": [
            "keygen",
            "sign",
            "verify"
          ],
          "nistQuantumSecurityLevel": 3,
          "implementationPlatform": "x86_64"
        }
      }
    },
    {
      "type": "cryptographic-asset",
      "bom-ref": "alg:SNOVA_56_25_2:armv8-a",
      "name": "SNOVA",
      "cryptoProperties": {
        "assetType": "algorithm",
        "algorithmProperties": {
          "parameterSetIdentifier": "SNOVA_56_25_2",
          "primitive": "signature",
          "executionEnvironment": "software-plain-ram",
          "cryptoFunctions": [
            "keygen",
            "sign",
            "verify"
          ],
          "nistQuantumSecurityLevel": 3,
          "implementationPlatform": "armv8-a"
        }
      }
    },
    {
      "type": "cryptographic-asset",
      "bom-ref": "alg:SNOVA_49_11_3:generic",
      "name": "SNOVA",
      "cryptoProperties": {
        "assetType": "algorithm",
        "algorithmProperties": {
          "parameterSetIdentifier": "SNOVA_49_11_3",
          "primitive": "signature",
          "executionEnvironment": "software-plain-ram",
          "cryptoFunctions": [
            "keygen",
            "sign",
            "verify"
          ],
          "nistQuantumSecurityLevel": 3,
          "implementationPlatform": "generic"
        }
      }
    },
    {
      "type": "cryptographic-asset",
      "bom-ref": "alg:SNOVA_49_11_3:x86_64",
      "name": "SNOVA",
      "cryptoProperties": {
        "assetType": "algorithm",
        "algorithmProperties": {
          "parameterSetIdentifier": "SNOVA_49_11_3",
          "primitive": "signature",
          "executionEnvironment": "software-plain-ram",
          "cryptoFunctions": [
            "keygen",
            "sign",
            "verify"
          ],
          "nistQuantumSecurityLevel": 3,
          "implementationPlatform": "x86_64"
        }
      }
    },
    {
      "type": "cryptographic-asset",
      "bom-ref": "alg:SNOVA_49_11_3:armv8-a",
      "name": "SNOVA",
      "cryptoProperties": {
        "assetType": "algorithm",
        "algorithmProperties": {
          "parameterSetIdentifier": "SNOVA_49_11_3",
          "primitive": "signature",
          "executionEnvironment": "software-plain-ram",
          "cryptoFunctions": [
            "keygen",
            "sign",
            "verify"
          ],
          "nistQuantumSecurityLevel": 3,
          "implementationPlatform": "armv8-a"
        }
      }
    },
    {
      "type": "cryptographic-asset",
      "bom-ref": "alg:SNOVA_37_8_4:generic",
      "name": "SNOVA",
      "cryptoProperties": {
        "assetType": "algorithm",
        "algorithmProperties": {
          "parameterSetIdentifier": "SNOVA_37_8_4",
          "primitive": "signature",
          "executionEnvironment": "software-plain-ram",
          "cryptoFunctions": [
            "keygen",
            "sign",
            "verify"
          ],
          "nistQuantumSecurityLevel": 3,
          "implementationPlatform": "generic"
        }
      }
    },
    {
      "type": "cryptographic-asset",
      "bom-ref": "alg:SNOVA_37_8_4:x86_64",
      "name": "SNOVA",
      "cryptoProperties": {
        "assetType": "algorithm",
        "algorithmProperties": {
          "parameterSetIdentifier": "SNOVA_37_8_4",
          "primitive": "signature",
          "executionEnvironment": "software-plain-ram",
          "cryptoFunctions": [
            "keygen",
            "sign",
            "verify"
          ],
          "nistQuantumSecurityLevel": 3,
          "implementationPlatform": "x86_64"
        }
      }
    },
    {
      "type": "cryptographic-asset",
      "bom-ref": "alg:SNOVA_37_8_4:armv8-a",
      "name": "SNOVA",
      "cryptoProperties": {
        "assetType": "algorithm",
        "algorithmProperties": {
          "parameterSetIdentifier": "SNOVA_37_8_4",
          "primitive": "signature",
          "executionEnvironment": "software-plain-ram",
          "cryptoFunctions": [
            "keygen",
            "sign",
            "verify"
          ],
          "nistQuantumSecurityLevel": 3,
          "implementationPlatform": "armv8-a"
        }
      }
    },
    {
      "type": "cryptographic-asset",
      "bom-ref": "alg:SNOVA_24_5_5:generic",
      "name": "SNOVA",
      "cryptoProperties": {
        "assetType": "algorithm",
        "algorithmProperties": {
          "parameterSetIdentifier": "SNOVA_24_5_5",
          "primitive": "signature",
          "executionEnvironment": "software-plain-ram",
          "cryptoFunctions": [
            "keygen",
            "sign",
            "verify"
          ],
          "nistQuantumSecurityLevel": 3,
          "implementationPlatform": "generic"
        }
      }
    },
    {
      "type": "cryptographic-asset",
      "bom-ref": "alg:SNOVA_24_5_5:x86_64",
      "name": "SNOVA",
      "cryptoProperties": {
        "assetType": "algorithm",
        "algorithmProperties": {
          "parameterSetIdentifier": "SNOVA_24_5_5",
          "primitive": "signature",
          "executionEnvironment": "software-plain-ram",
          "cryptoFunctions": [
            "keygen",
            "sign",
            "verify"
          ],
          "nistQuantumSecurityLevel": 3,
          "implementationPlatform": "x86_64"
        }
      }
    },
    {
      "type": "cryptographic-asset",
      "bom-ref": "alg:SNOVA_24_5_5:armv8-a",
      "name": "SNOVA",
      "cryptoProperties": {
        "assetType": "algorithm",
        "algorithmProperties": {
          "parameterSetIdentifier": "SNOVA_24_5_5",
          "primitive": "signature",
          "executionEnvironment": "software-plain-ram",
          "cryptoFunctions": [
            "keygen",
            "sign",
            "verify"
          ],
          "nistQuantumSecurityLevel": 3,
          "implementationPlatform": "armv8-a"
        }
      }
    },
    {
      "type": "cryptographic-asset",
      "bom-ref": "alg:SNOVA_60_10_4:generic",
      "name": "SNOVA",
      "cryptoProperties": {
        "assetType": "algorithm",
        "algorithmProperties": {
          "parameterSetIdentifier": "SNOVA_60_10_4",
          "primitive": "signature",
          "executionEnvironment": "software-plain-ram",
          "cryptoFunctions": [
            "keygen",
            "sign",
            "verify"
          ],
          "nistQuantumSecurityLevel": 5,
          "implementationPlatform": "generic"
        }
      }
    },
    {
      "type": "cryptographic-asset",
      "bom-ref": "alg:SNOVA_60_10_4:x86_64",
      "name": "SNOVA",
      "cryptoProperties": {
        "assetType": "algorithm",
        "algorithmProperties": {
          "parameterSetIdentifier": "SNOVA_60_10_4",
          "primitive": "signature",
          "executionEnvironment": "software-plain-ram",
          "cryptoFunctions": [
            "keygen",
            "sign",
            "verify"
          ],
          "nistQuantumSecurityLevel": 5,
          "implementationPlatform": "x86_64"
        }
      }
    },
    {
      "type": "cryptographic-asset",
      "bom-ref": "alg:SNOVA_60_10_4:armv8-a",
      "name": "SNOVA",
      "cryptoProperties": {
        "assetType": "algorithm",
        "algorithmProperties": {
          "parameterSetIdentifier": "SNOVA_60_10_4",
          "primitive": "signature",
          "executionEnvironment": "software-plain-ram",
          "cryptoFunctions": [
            "keygen",
            "sign",
            "verify"
          ],
          "nistQuantumSecurityLevel": 5,
          "implementationPlatform": "armv8-a"
        }
      }
    },
    {
      "type": "cryptographic-asset",
      "bom-ref": "alg:SNOVA_29_6_5:generic",
      "name": "SNOVA",
      "cryptoProperties": {
        "assetType": "algorithm",
        "algorithmProperties": {
          "parameterSetIdentifier": "SNOVA_29_6_5",
          "primitive": "signature",
          "executionEnvironment": "software-plain-ram",
          "cryptoFunctions": [
            "keygen",
            "sign",
            "verify"
          ],
          "nistQuantumSecurityLevel": 5,
          "implementationPlatform": "generic"
        }
      }
    },
    {
      "type": "cryptographic-asset",
      "bom-ref": "alg:SNOVA_29_6_5:x86_64",
      "name": "SNOVA",
      "cryptoProperties": {
        "assetType": "algorithm",
        "algorithmProperties": {
          "parameterSetIdentifier": "SNOVA_29_6_5",
          "primitive": "signature",
          "executionEnvironment": "software-plain-ram",
          "cryptoFunctions": [
            "keygen",
            "sign",
            "verify"
          ],
          "nistQuantumSecurityLevel": 5,
          "implementationPlatform": "x86_64"
        }
      }
    },
    {
      "type": "cryptographic-asset",
      "bom-ref": "alg:SNOVA_29_6_5:armv8-a",
      "name": "SNOVA",
      "cryptoProperties": {
        "assetType": "algorithm",
        "algorithmProperties": {
          "parameterSetIdentifier": "SNOVA_29_6_5",
          "primitive": "signature",
          "executionEnvironment": "software-plain-ram",
          "cryptoFunctions": [
            "keygen",
            "sign",
            "verify"
          ],
          "nistQuantumSecurityLevel": 5,
          "implementationPlatform": "armv8-a"
        }
      }
    },
    {
      "type": "cryptographic-asset",
      "bom-ref": "alg:SPHINCS+-SHA2-128f-simple:generic",
      "name": "SPHINCS+",
      "cryptoProperties": {
        "assetType": "algorithm",
        "algorithmProperties": {
          "parameterSetIdentifier": "SPHINCS+-SHA2-128f-simple",
          "primitive": "signature",
          "executionEnvironment": "software-plain-ram",
          "cryptoFunctions": [
            "keygen",
            "sign",
            "verify"
          ],
          "nistQuantumSecurityLevel": 1,
          "implementationPlatform": "generic"
        }
      }
    },
    {
      "type": "cryptographic-asset",
      "bom-ref": "alg:SPHINCS+-SHA2-128f-simple:x86_64",
      "name": "SPHINCS+",
      "cryptoProperties": {
        "assetType": "algorithm",
        "algorithmProperties": {
          "parameterSetIdentifier": "SPHINCS+-SHA2-128f-simple",
          "primitive": "signature",
          "executionEnvironment": "software-plain-ram",
          "cryptoFunctions": [
            "keygen",
            "sign",
            "verify"
          ],
          "nistQuantumSecurityLevel": 1,
          "implementationPlatform": "x86_64"
        }
      }
    },
    {
      "type": "cryptographic-asset",
      "bom-ref": "alg:SPHINCS+-SHA2-128s-simple:generic",
      "name": "SPHINCS+",
      "cryptoProperties": {
        "assetType": "algorithm",
        "algorithmProperties": {
          "parameterSetIdentifier": "SPHINCS+-SHA2-128s-simple",
          "primitive": "signature",
          "executionEnvironment": "software-plain-ram",
          "cryptoFunctions": [
            "keygen",
            "sign",
            "verify"
          ],
          "nistQuantumSecurityLevel": 1,
          "implementationPlatform": "generic"
        }
      }
    },
    {
      "type": "cryptographic-asset",
      "bom-ref": "alg:SPHINCS+-SHA2-128s-simple:x86_64",
      "name": "SPHINCS+",
      "cryptoProperties": {
        "assetType": "algorithm",
        "algorithmProperties": {
          "parameterSetIdentifier": "SPHINCS+-SHA2-128s-simple",
          "primitive": "signature",
          "executionEnvironment": "software-plain-ram",
          "cryptoFunctions": [
            "keygen",
            "sign",
            "verify"
          ],
          "nistQuantumSecurityLevel": 1,
          "implementationPlatform": "x86_64"
        }
      }
    },
    {
      "type": "cryptographic-asset",
      "bom-ref": "alg:SPHINCS+-SHA2-192f-simple:generic",
      "name": "SPHINCS+",
      "cryptoProperties": {
        "assetType": "algorithm",
        "algorithmProperties": {
          "parameterSetIdentifier": "SPHINCS+-SHA2-192f-simple",
          "primitive": "signature",
          "executionEnvironment": "software-plain-ram",
          "cryptoFunctions": [
            "keygen",
            "sign",
            "verify"
          ],
          "nistQuantumSecurityLevel": 3,
          "implementationPlatform": "generic"
        }
      }
    },
    {
      "type": "cryptographic-asset",
      "bom-ref": "alg:SPHINCS+-SHA2-192f-simple:x86_64",
      "name": "SPHINCS+",
      "cryptoProperties": {
        "assetType": "algorithm",
        "algorithmProperties": {
          "parameterSetIdentifier": "SPHINCS+-SHA2-192f-simple",
          "primitive": "signature",
          "executionEnvironment": "software-plain-ram",
          "cryptoFunctions": [
            "keygen",
            "sign",
            "verify"
          ],
          "nistQuantumSecurityLevel": 3,
          "implementationPlatform": "x86_64"
        }
      }
    },
    {
      "type": "cryptographic-asset",
      "bom-ref": "alg:SPHINCS+-SHA2-192s-simple:generic",
      "name": "SPHINCS+",
      "cryptoProperties": {
        "assetType": "algorithm",
        "algorithmProperties": {
          "parameterSetIdentifier": "SPHINCS+-SHA2-192s-simple",
          "primitive": "signature",
          "executionEnvironment": "software-plain-ram",
          "cryptoFunctions": [
            "keygen",
            "sign",
            "verify"
          ],
          "nistQuantumSecurityLevel": 3,
          "implementationPlatform": "generic"
        }
      }
    },
    {
      "type": "cryptographic-asset",
      "bom-ref": "alg:SPHINCS+-SHA2-192s-simple:x86_64",
      "name": "SPHINCS+",
      "cryptoProperties": {
        "assetType": "algorithm",
        "algorithmProperties": {
          "parameterSetIdentifier": "SPHINCS+-SHA2-192s-simple",
          "primitive": "signature",
          "executionEnvironment": "software-plain-ram",
          "cryptoFunctions": [
            "keygen",
            "sign",
            "verify"
          ],
          "nistQuantumSecurityLevel": 3,
          "implementationPlatform": "x86_64"
        }
      }
    },
    {
      "type": "cryptographic-asset",
      "bom-ref": "alg:SPHINCS+-SHA2-256f-simple:generic",
      "name": "SPHINCS+",
      "cryptoProperties": {
        "assetType": "algorithm",
        "algorithmProperties": {
          "parameterSetIdentifier": "SPHINCS+-SHA2-256f-simple",
          "primitive": "signature",
          "executionEnvironment": "software-plain-ram",
          "cryptoFunctions": [
            "keygen",
            "sign",
            "verify"
          ],
          "nistQuantumSecurityLevel": 5,
          "implementationPlatform": "generic"
        }
      }
    },
    {
      "type": "cryptographic-asset",
      "bom-ref": "alg:SPHINCS+-SHA2-256f-simple:x86_64",
      "name": "SPHINCS+",
      "cryptoProperties": {
        "assetType": "algorithm",
        "algorithmProperties": {
          "parameterSetIdentifier": "SPHINCS+-SHA2-256f-simple",
          "primitive": "signature",
          "executionEnvironment": "software-plain-ram",
          "cryptoFunctions": [
            "keygen",
            "sign",
            "verify"
          ],
          "nistQuantumSecurityLevel": 5,
          "implementationPlatform": "x86_64"
        }
      }
    },
    {
      "type": "cryptographic-asset",
      "bom-ref": "alg:SPHINCS+-SHA2-256s-simple:generic",
      "name": "SPHINCS+",
      "cryptoProperties": {
        "assetType": "algorithm",
        "algorithmProperties": {
          "parameterSetIdentifier": "SPHINCS+-SHA2-256s-simple",
          "primitive": "signature",
          "executionEnvironment": "software-plain-ram",
          "cryptoFunctions": [
            "keygen",
            "sign",
            "verify"
          ],
          "nistQuantumSecurityLevel": 5,
          "implementationPlatform": "generic"
        }
      }
    },
    {
      "type": "cryptographic-asset",
      "bom-ref": "alg:SPHINCS+-SHA2-256s-simple:x86_64",
      "name": "SPHINCS+",
      "cryptoProperties": {
        "assetType": "algorithm",
        "algorithmProperties": {
          "parameterSetIdentifier": "SPHINCS+-SHA2-256s-simple",
          "primitive": "signature",
          "executionEnvironment": "software-plain-ram",
          "cryptoFunctions": [
            "keygen",
            "sign",
            "verify"
          ],
          "nistQuantumSecurityLevel": 5,
          "implementationPlatform": "x86_64"
        }
      }
    },
    {
      "type": "cryptographic-asset",
      "bom-ref": "alg:SPHINCS+-SHAKE-128f-simple:generic",
      "name": "SPHINCS+",
      "cryptoProperties": {
        "assetType": "algorithm",
        "algorithmProperties": {
          "parameterSetIdentifier": "SPHINCS+-SHAKE-128f-simple",
          "primitive": "signature",
          "executionEnvironment": "software-plain-ram",
          "cryptoFunctions": [
            "keygen",
            "sign",
            "verify"
          ],
          "nistQuantumSecurityLevel": 1,
          "implementationPlatform": "generic"
        }
      }
    },
    {
      "type": "cryptographic-asset",
      "bom-ref": "alg:SPHINCS+-SHAKE-128f-simple:x86_64",
      "name": "SPHINCS+",
      "cryptoProperties": {
        "assetType": "algorithm",
        "algorithmProperties": {
          "parameterSetIdentifier": "SPHINCS+-SHAKE-128f-simple",
          "primitive": "signature",
          "executionEnvironment": "software-plain-ram",
          "cryptoFunctions": [
            "keygen",
            "sign",
            "verify"
          ],
          "nistQuantumSecurityLevel": 1,
          "implementationPlatform": "x86_64"
        }
      }
    },
    {
      "type": "cryptographic-asset",
      "bom-ref": "alg:SPHINCS+-SHAKE-128s-simple:generic",
      "name": "SPHINCS+",
      "cryptoProperties": {
        "assetType": "algorithm",
        "algorithmProperties": {
          "parameterSetIdentifier": "SPHINCS+-SHAKE-128s-simple",
          "primitive": "signature",
          "executionEnvironment": "software-plain-ram",
          "cryptoFunctions": [
            "keygen",
            "sign",
            "verify"
          ],
          "nistQuantumSecurityLevel": 1,
          "implementationPlatform": "generic"
        }
      }
    },
    {
      "type": "cryptographic-asset",
      "bom-ref": "alg:SPHINCS+-SHAKE-128s-simple:x86_64",
      "name": "SPHINCS+",
      "cryptoProperties": {
        "assetType": "algorithm",
        "algorithmProperties": {
          "parameterSetIdentifier": "SPHINCS+-SHAKE-128s-simple",
          "primitive": "signature",
          "executionEnvironment": "software-plain-ram",
          "cryptoFunctions": [
            "keygen",
            "sign",
            "verify"
          ],
          "nistQuantumSecurityLevel": 1,
          "implementationPlatform": "x86_64"
        }
      }
    },
    {
      "type": "cryptographic-asset",
      "bom-ref": "alg:SPHINCS+-SHAKE-192f-simple:generic",
      "name": "SPHINCS+",
      "cryptoProperties": {
        "assetType": "algorithm",
        "algorithmProperties": {
          "parameterSetIdentifier": "SPHINCS+-SHAKE-192f-simple",
          "primitive": "signature",
          "executionEnvironment": "software-plain-ram",
          "cryptoFunctions": [
            "keygen",
            "sign",
            "verify"
          ],
          "nistQuantumSecurityLevel": 3,
          "implementationPlatform": "generic"
        }
      }
    },
    {
      "type": "cryptographic-asset",
      "bom-ref": "alg:SPHINCS+-SHAKE-192f-simple:x86_64",
      "name": "SPHINCS+",
      "cryptoProperties": {
        "assetType": "algorithm",
        "algorithmProperties": {
          "parameterSetIdentifier": "SPHINCS+-SHAKE-192f-simple",
          "primitive": "signature",
          "executionEnvironment": "software-plain-ram",
          "cryptoFunctions": [
            "keygen",
            "sign",
            "verify"
          ],
          "nistQuantumSecurityLevel": 3,
          "implementationPlatform": "x86_64"
        }
      }
    },
    {
      "type": "cryptographic-asset",
      "bom-ref": "alg:SPHINCS+-SHAKE-192s-simple:generic",
      "name": "SPHINCS+",
      "cryptoProperties": {
        "assetType": "algorithm",
        "algorithmProperties": {
          "parameterSetIdentifier": "SPHINCS+-SHAKE-192s-simple",
          "primitive": "signature",
          "executionEnvironment": "software-plain-ram",
          "cryptoFunctions": [
            "keygen",
            "sign",
            "verify"
          ],
          "nistQuantumSecurityLevel": 3,
          "implementationPlatform": "generic"
        }
      }
    },
    {
      "type": "cryptographic-asset",
      "bom-ref": "alg:SPHINCS+-SHAKE-192s-simple:x86_64",
      "name": "SPHINCS+",
      "cryptoProperties": {
        "assetType": "algorithm",
        "algorithmProperties": {
          "parameterSetIdentifier": "SPHINCS+-SHAKE-192s-simple",
          "primitive": "signature",
          "executionEnvironment": "software-plain-ram",
          "cryptoFunctions": [
            "keygen",
            "sign",
            "verify"
          ],
          "nistQuantumSecurityLevel": 3,
          "implementationPlatform": "x86_64"
        }
      }
    },
    {
      "type": "cryptographic-asset",
      "bom-ref": "alg:SPHINCS+-SHAKE-256f-simple:generic",
      "name": "SPHINCS+",
      "cryptoProperties": {
        "assetType": "algorithm",
        "algorithmProperties": {
          "parameterSetIdentifier": "SPHINCS+-SHAKE-256f-simple",
          "primitive": "signature",
          "executionEnvironment": "software-plain-ram",
          "cryptoFunctions": [
            "keygen",
            "sign",
            "verify"
          ],
          "nistQuantumSecurityLevel": 5,
          "implementationPlatform": "generic"
        }
      }
    },
    {
      "type": "cryptographic-asset",
      "bom-ref": "alg:SPHINCS+-SHAKE-256f-simple:x86_64",
      "name": "SPHINCS+",
      "cryptoProperties": {
        "assetType": "algorithm",
        "algorithmProperties": {
          "parameterSetIdentifier": "SPHINCS+-SHAKE-256f-simple",
          "primitive": "signature",
          "executionEnvironment": "software-plain-ram",
          "cryptoFunctions": [
            "keygen",
            "sign",
            "verify"
          ],
          "nistQuantumSecurityLevel": 5,
          "implementationPlatform": "x86_64"
        }
      }
    },
    {
      "type": "cryptographic-asset",
      "bom-ref": "alg:SPHINCS+-SHAKE-256s-simple:generic",
      "name": "SPHINCS+",
      "cryptoProperties": {
        "assetType": "algorithm",
        "algorithmProperties": {
          "parameterSetIdentifier": "SPHINCS+-SHAKE-256s-simple",
          "primitive": "signature",
          "executionEnvironment": "software-plain-ram",
          "cryptoFunctions": [
            "keygen",
            "sign",
            "verify"
          ],
          "nistQuantumSecurityLevel": 5,
          "implementationPlatform": "generic"
        }
      }
    },
    {
      "type": "cryptographic-asset",
      "bom-ref": "alg:SPHINCS+-SHAKE-256s-simple:x86_64",
      "name": "SPHINCS+",
      "cryptoProperties": {
        "assetType": "algorithm",
        "algorithmProperties": {
          "parameterSetIdentifier": "SPHINCS+-SHAKE-256s-simple",
          "primitive": "signature",
          "executionEnvironment": "software-plain-ram",
          "cryptoFunctions": [
            "keygen",
            "sign",
            "verify"
          ],
          "nistQuantumSecurityLevel": 5,
          "implementationPlatform": "x86_64"
        }
      }
    },
    {
      "type": "cryptographic-asset",
      "bom-ref": "alg:SQIsign-lvl1:generic",
      "name": "SQIsign",
      "cryptoProperties": {
        "assetType": "algorithm",
        "algorithmProperties": {
          "parameterSetIdentifier": "SQIsign-lvl1",
          "primitive": "signature",
          "executionEnvironment": "software-plain-ram",
          "cryptoFunctions": [
            "keygen",
            "sign",
            "verify"
          ],
          "nistQuantumSecurityLevel": 1,
          "implementationPlatform": "generic"
        }
      }
    },
    {
      "type": "cryptographic-asset",
      "bom-ref": "alg:SQIsign-lvl1:x86_64",
      "name": "SQIsign",
      "cryptoProperties": {
        "assetType": "algorithm",
        "algorithmProperties": {
          "parameterSetIdentifier": "SQIsign-lvl1",
          "primitive": "signature",
          "executionEnvironment": "software-plain-ram",
          "cryptoFunctions": [
            "keygen",
            "sign",
            "verify"
          ],
          "nistQuantumSecurityLevel": 1,
          "implementationPlatform": "x86_64"
        }
      }
    },
    {
      "type": "cryptographic-asset",
      "bom-ref": "alg:SQIsign-lvl3:generic",
      "name": "SQIsign",
      "cryptoProperties": {
        "assetType": "algorithm",
        "algorithmProperties": {
          "parameterSetIdentifier": "SQIsign-lvl3",
          "primitive": "signature",
          "executionEnvironment": "software-plain-ram",
          "cryptoFunctions": [
            "keygen",
            "sign",
            "verify"
          ],
          "nistQuantumSecurityLevel": 3,
          "implementationPlatform": "generic"
        }
      }
    },
    {
      "type": "cryptographic-asset",
      "bom-ref": "alg:SQIsign-lvl3:x86_64",
      "name": "SQIsign",
      "cryptoProperties": {
        "assetType": "algorithm",
        "algorithmProperties": {
          "parameterSetIdentifier": "SQIsign-lvl3",
          "primitive": "signature",
          "executionEnvironment": "software-plain-ram",
          "cryptoFunctions": [
            "keygen",
            "sign",
            "verify"
          ],
          "nistQuantumSecurityLevel": 3,
          "implementationPlatform": "x86_64"
        }
      }
    },
    {
      "type": "cryptographic-asset",
      "bom-ref": "alg:SQIsign-lvl5:generic",
      "name": "SQIsign",
      "cryptoProperties": {
        "assetType": "algorithm",
        "algorithmProperties": {
          "parameterSetIdentifier": "SQIsign-lvl5",
          "primitive": "signature",
          "executionEnvironment": "software-plain-ram",
          "cryptoFunctions": [
            "keygen",
            "sign",
            "verify"
          ],
          "nistQuantumSecurityLevel": 5,
          "implementationPlatform": "generic"
        }
      }
    },
    {
      "type": "cryptographic-asset",
      "bom-ref": "alg:SQIsign-lvl5:x86_64",
      "name": "SQIsign",
      "cryptoProperties": {
        "assetType": "algorithm",
        "algorithmProperties": {
          "parameterSetIdentifier": "SQIsign-lvl5",
          "primitive": "signature",
          "executionEnvironment": "software-plain-ram",
          "cryptoFunctions": [
            "keygen",
            "sign",
            "verify"
          ],
          "nistQuantumSecurityLevel": 5,
          "implementationPlatform": "x86_64"
        }
      }
    },
    {
      "type": "cryptographic-asset",
      "bom-ref": "alg:OV-Is:generic",
      "name": "UOV",
      "cryptoProperties": {
        "assetType": "algorithm",
        "algorithmProperties": {
          "parameterSetIdentifier": "OV-Is",
          "primitive": "signature",
          "executionEnvironment": "software-plain-ram",
          "cryptoFunctions": [
            "keygen",
            "sign",
            "verify"
          ],
          "nistQuantumSecurityLevel": 1,
          "implementationPlatform": "generic"
        }
      }
    },
    {
      "type": "cryptographic-asset",
      "bom-ref": "alg:OV-Is:armv8-a",
      "name": "UOV",
      "cryptoProperties": {
        "assetType": "algorithm",
        "algorithmProperties": {
          "parameterSetIdentifier": "OV-Is",
          "primitive": "signature",
          "executionEnvironment": "software-plain-ram",
          "cryptoFunctions": [
            "keygen",
            "sign",
            "verify"
          ],
          "nistQuantumSecurityLevel": 1,
          "implementationPlatform": "armv8-a"
        }
      }
    },
    {
      "type": "cryptographic-asset",
      "bom-ref": "alg:OV-Is:x86_64",
      "name": "UOV",
      "cryptoProperties": {
        "assetType": "algorithm",
        "algorithmProperties": {
          "parameterSetIdentifier": "OV-Is",
          "primitive": "signature",
          "executionEnvironment": "software-plain-ram",
          "cryptoFunctions": [
            "keygen",
            "sign",
            "verify"
          ],
          "nistQuantumSecurityLevel": 1,
          "implementationPlatform": "x86_64"
        }
      }
    },
    {
      "type": "cryptographic-asset",
      "bom-ref": "alg:OV-Ip:generic",
      "name": "UOV",
      "cryptoProperties": {
        "assetType": "algorithm",
        "algorithmProperties": {
          "parameterSetIdentifier": "OV-Ip",
          "primitive": "signature",
          "executionEnvironment": "software-plain-ram",
          "cryptoFunctions": [
            "keygen",
            "sign",
            "verify"
          ],
          "nistQuantumSecurityLevel": 1,
          "implementationPlatform": "generic"
        }
      }
    },
    {
      "type": "cryptographic-asset",
      "bom-ref": "alg:OV-Ip:armv8-a",
      "name": "UOV",
      "cryptoProperties": {
        "assetType": "algorithm",
        "algorithmProperties": {
          "parameterSetIdentifier": "OV-Ip",
          "primitive": "signature",
          "executionEnvironment": "software-plain-ram",
          "cryptoFunctions": [
            "keygen",
            "sign",
            "verify"
          ],
          "nistQuantumSecurityLevel": 1,
          "implementationPlatform": "armv8-a"
        }
      }
    },
    {
      "type": "cryptographic-asset",
      "bom-ref": "alg:OV-Ip:x86_64",
      "name": "UOV",
      "cryptoProperties": {
        "assetType": "algorithm",
        "algorithmProperties": {
          "parameterSetIdentifier": "OV-Ip",
          "primitive": "signature",
          "executionEnvironment": "software-plain-ram",
          "cryptoFunctions": [
            "keygen",
            "sign",
            "verify"
          ],
          "nistQuantumSecurityLevel": 1,
          "implementationPlatform": "x86_64"
        }
      }
    },
    {
      "type": "cryptographic-asset",
      "bom-ref": "alg:OV-III:generic",
      "name": "UOV",
      "cryptoProperties": {
        "assetType": "algorithm",
        "algorithmProperties": {
          "parameterSetIdentifier": "OV-III",
          "primitive": "signature",
          "executionEnvironment": "software-plain-ram",
          "cryptoFunctions": [
            "keygen",
            "sign",
            "verify"
          ],
          "nistQuantumSecurityLevel": 3,
          "implementationPlatform": "generic"
        }
      }
    },
    {
      "type": "cryptographic-asset",
      "bom-ref": "alg:OV-III:armv8-a",
      "name": "UOV",
      "cryptoProperties": {
        "assetType": "algorithm",
        "algorithmProperties": {
          "parameterSetIdentifier": "OV-III",
          "primitive": "signature",
          "executionEnvironment": "software-plain-ram",
          "cryptoFunctions": [
            "keygen",
            "sign",
            "verify"
          ],
          "nistQuantumSecurityLevel": 3,
          "implementationPlatform": "armv8-a"
        }
      }
    },
    {
      "type": "cryptographic-asset",
      "bom-ref": "alg:OV-III:x86_64",
      "name": "UOV",
      "cryptoProperties": {
        "assetType": "algorithm",
        "algorithmProperties": {
          "parameterSetIdentifier": "OV-III",
          "primitive": "signature",
          "executionEnvironment": "software-plain-ram",
          "cryptoFunctions": [
            "keygen",
            "sign",
            "verify"
          ],
          "nistQuantumSecurityLevel": 3,
          "implementationPlatform": "x86_64"
        }
      }
    },
    {
      "type": "cryptographic-asset",
      "bom-ref": "alg:OV-V:generic",
      "name": "UOV",
      "cryptoProperties": {
        "assetType": "algorithm",
        "algorithmProperties": {
          "parameterSetIdentifier": "OV-V",
          "primitive": "signature",
          "executionEnvironment": "software-plain-ram",
          "cryptoFunctions": [
            "keygen",
            "sign",
            "verify"
          ],
          "nistQuantumSecurityLevel": 5,
          "implementationPlatform": "generic"
        }
      }
    },
    {
      "type": "cryptographic-asset",
      "bom-ref": "alg:OV-V:armv8-a",
      "name": "UOV",
      "cryptoProperties": {
        "assetType": "algorithm",
        "algorithmProperties": {
          "parameterSetIdentifier": "OV-V",
          "primitive": "signature",
          "executionEnvironment": "software-plain-ram",
          "cryptoFunctions": [
            "keygen",
            "sign",
            "verify"
          ],
          "nistQuantumSecurityLevel": 5,
          "implementationPlatform": "armv8-a"
        }
      }
    },
    {
      "type": "cryptographic-asset",
      "bom-ref": "alg:OV-V:x86_64",
      "name": "UOV",
      "cryptoProperties": {
        "assetType": "algorithm",
        "algorithmProperties": {
          "parameterSetIdentifier": "OV-V",
          "primitive": "signature",
          "executionEnvironment": "software-plain-ram",
          "cryptoFunctions": [
            "keygen",
            "sign",
            "verify"
          ],
          "nistQuantumSecurityLevel": 5,
          "implementationPlatform": "x86_64"
        }
      }
    },
    {
      "type": "cryptographic-asset",
      "bom-ref": "alg:OV-Is-pkc:generic",
      "name": "UOV",
      "cryptoProperties": {
        "assetType": "algorithm",
        "algorithmProperties": {
          "parameterSetIdentifier": "OV-Is-pkc",
          "primitive": "signature",
          "executionEnvironment": "software-plain-ram",
          "cryptoFunctions": [
            "keygen",
            "sign",
            "verify"
          ],
          "nistQuantumSecurityLevel": 1,
          "implementationPlatform": "generic"
        }
      }
    },
    {
      "type": "cryptographic-asset",
      "bom-ref": "alg:OV-Is-pkc:armv8-a",
      "name": "UOV",
      "cryptoProperties": {
        "assetType": "algorithm",
        "algorithmProperties": {
          "parameterSetIdentifier": "OV-Is-pkc",
          "primitive": "signature",
          "executionEnvironment": "software-plain-ram",
          "cryptoFunctions": [
            "keygen",
            "sign",
            "verify"
          ],
          "nistQuantumSecurityLevel": 1,
          "implementationPlatform": "armv8-a"
        }
      }
    },
    {
      "type": "cryptographic-asset",
      "bom-ref": "alg:OV-Is-pkc:x86_64",
      "name": "UOV",
      "cryptoProperties": {
        "assetType": "algorithm",
        "algorithmProperties": {
          "parameterSetIdentifier": "OV-Is-pkc",
          "primitive": "signature",
          "executionEnvironment": "software-plain-ram",
          "cryptoFunctions": [
            "keygen",
            "sign",
            "verify"
          ],
          "nistQuantumSecurityLevel": 1,
          "implementationPlatform": "x86_64"
        }
      }
    },
    {
      "type": "cryptographic-asset",
      "bom-ref": "alg:OV-Ip-pkc:generic",
      "name": "UOV",
      "cryptoProperties": {
        "assetType": "algorithm",
        "algorithmProperties": {
          "parameterSetIdentifier": "OV-Ip-pkc",
          "primitive": "signature",
          "executionEnvironment": "software-plain-ram",
          "cryptoFunctions": [
            "keygen",
            "sign",
            "verify"
          ],
          "nistQuantumSecurityLevel": 1,
          "implementationPlatform": "generic"
        }
      }
    },
    {
      "type": "cryptographic-asset",
      "bom-ref": "alg:OV-Ip-pkc:armv8-a",
      "name": "UOV",
      "cryptoProperties": {
        "assetType": "algorithm",
        "algorithmProperties": {
          "parameterSetIdentifier": "OV-Ip-pkc",
          "primitive": "signature",
          "executionEnvironment": "software-plain-ram",
          "cryptoFunctions": [
            "keygen",
            "sign",
            "verify"
          ],
          "nistQuantumSecurityLevel": 1,
          "implementationPlatform": "armv8-a"
        }
      }
    },
    {
      "type": "cryptographic-asset",
      "bom-ref": "alg:OV-Ip-pkc:x86_64",
      "name": "UOV",
      "cryptoProperties": {
        "assetType": "algorithm",
        "algorithmProperties": {
          "parameterSetIdentifier": "OV-Ip-pkc",
          "primitive": "signature",
          "executionEnvironment": "software-plain-ram",
          "cryptoFunctions": [
            "keygen",
            "sign",
            "verify"
          ],
          "nistQuantumSecurityLevel": 1,
          "implementationPlatform": "x86_64"
        }
      }
    },
    {
      "type": "cryptographic-asset",
      "bom-ref": "alg:OV-III-pkc:generic",
      "name": "UOV",
      "cryptoProperties": {
        "assetType": "algorithm",
        "algorithmProperties": {
          "parameterSetIdentifier": "OV-III-pkc",
          "primitive": "signature",
          "executionEnvironment": "software-plain-ram",
          "cryptoFunctions": [
            "keygen",
            "sign",
            "verify"
          ],
          "nistQuantumSecurityLevel": 3,
          "implementationPlatform": "generic"
        }
      }
    },
    {
      "type": "cryptographic-asset",
      "bom-ref": "alg:OV-III-pkc:armv8-a",
      "name": "UOV",
      "cryptoProperties": {
        "assetType": "algorithm",
        "algorithmProperties": {
          "parameterSetIdentifier": "OV-III-pkc",
          "primitive": "signature",
          "executionEnvironment": "software-plain-ram",
          "cryptoFunctions": [
            "keygen",
            "sign",
            "verify"
          ],
          "nistQuantumSecurityLevel": 3,
          "implementationPlatform": "armv8-a"
        }
      }
    },
    {
      "type": "cryptographic-asset",
      "bom-ref": "alg:OV-III-pkc:x86_64",
      "name": "UOV",
      "cryptoProperties": {
        "assetType": "algorithm",
        "algorithmProperties": {
          "parameterSetIdentifier": "OV-III-pkc",
          "primitive": "signature",
          "executionEnvironment": "software-plain-ram",
          "cryptoFunctions": [
            "keygen",
            "sign",
            "verify"
          ],
          "nistQuantumSecurityLevel": 3,
          "implementationPlatform": "x86_64"
        }
      }
    },
    {
      "type": "cryptographic-asset",
      "bom-ref": "alg:OV-V-pkc:generic",
      "name": "UOV",
      "cryptoProperties": {
        "assetType": "algorithm",
        "algorithmProperties": {
          "parameterSetIdentifier": "OV-V-pkc",
          "primitive": "signature",
          "executionEnvironment": "software-plain-ram",
          "cryptoFunctions": [
            "keygen",
            "sign",
            "verify"
          ],
          "nistQuantumSecurityLevel": 5,
          "implementationPlatform": "generic"
        }
      }
    },
    {
      "type": "cryptographic-asset",
      "bom-ref": "alg:OV-V-pkc:armv8-a",
      "name": "UOV",
      "cryptoProperties": {
        "assetType": "algorithm",
        "algorithmProperties": {
          "parameterSetIdentifier": "OV-V-pkc",
          "primitive": "signature",
          "executionEnvironment": "software-plain-ram",
          "cryptoFunctions": [
            "keygen",
            "sign",
            "verify"
          ],
          "nistQuantumSecurityLevel": 5,
          "implementationPlatform": "armv8-a"
        }
      }
    },
    {
      "type": "cryptographic-asset",
      "bom-ref": "alg:OV-V-pkc:x86_64",
      "name": "UOV",
      "cryptoProperties": {
        "assetType": "algorithm",
        "algorithmProperties": {
          "parameterSetIdentifier": "OV-V-pkc",
          "primitive": "signature",
          "executionEnvironment": "software-plain-ram",
          "cryptoFunctions": [
            "keygen",
            "sign",
            "verify"
          ],
          "nistQuantumSecurityLevel": 5,
          "implementationPlatform": "x86_64"
        }
      }
    },
    {
      "type": "cryptographic-asset",
      "bom-ref": "alg:OV-Is-pkc-skc:generic",
      "name": "UOV",
      "cryptoProperties": {
        "assetType": "algorithm",
        "algorithmProperties": {
          "parameterSetIdentifier": "OV-Is-pkc-skc",
          "primitive": "signature",
          "executionEnvironment": "software-plain-ram",
          "cryptoFunctions": [
            "keygen",
            "sign",
            "verify"
          ],
          "nistQuantumSecurityLevel": 1,
          "implementationPlatform": "generic"
        }
      }
    },
    {
      "type": "cryptographic-asset",
      "bom-ref": "alg:OV-Is-pkc-skc:armv8-a",
      "name": "UOV",
      "cryptoProperties": {
        "assetType": "algorithm",
        "algorithmProperties": {
          "parameterSetIdentifier": "OV-Is-pkc-skc",
          "primitive": "signature",
          "executionEnvironment": "software-plain-ram",
          "cryptoFunctions": [
            "keygen",
            "sign",
            "verify"
          ],
          "nistQuantumSecurityLevel": 1,
          "implementationPlatform": "armv8-a"
        }
      }
    },
    {
      "type": "cryptographic-asset",
      "bom-ref": "alg:OV-Is-pkc-skc:x86_64",
      "name": "UOV",
      "cryptoProperties": {
        "assetType": "algorithm",
        "algorithmProperties": {
          "parameterSetIdentifier": "OV-Is-pkc-skc",
          "primitive": "signature",
          "executionEnvironment": "software-plain-ram",
          "cryptoFunctions": [
            "keygen",
            "sign",
            "verify"
          ],
          "nistQuantumSecurityLevel": 1,
          "implementationPlatform": "x86_64"
        }
      }
    },
    {
      "type": "cryptographic-asset",
      "bom-ref": "alg:OV-Ip-pkc-skc:generic",
      "name": "UOV",
      "cryptoProperties": {
        "assetType": "algorithm",
        "algorithmProperties": {
          "parameterSetIdentifier": "OV-Ip-pkc-skc",
          "primitive": "signature",
          "executionEnvironment": "software-plain-ram",
          "cryptoFunctions": [
            "keygen",
            "sign",
            "verify"
          ],
          "nistQuantumSecurityLevel": 1,
          "implementationPlatform": "generic"
        }
      }
    },
    {
      "type": "cryptographic-asset",
      "bom-ref": "alg:OV-Ip-pkc-skc:armv8-a",
      "name": "UOV",
      "cryptoProperties": {
        "assetType": "algorithm",
        "algorithmProperties": {
          "parameterSetIdentifier": "OV-Ip-pkc-skc",
          "primitive": "signature",
          "executionEnvironment": "software-plain-ram",
          "cryptoFunctions": [
            "keygen",
            "sign",
            "verify"
          ],
          "nistQuantumSecurityLevel": 1,
          "implementationPlatform": "armv8-a"
        }
      }
    },
    {
      "type": "cryptographic-asset",
      "bom-ref": "alg:OV-Ip-pkc-skc:x86_64",
      "name": "UOV",
      "cryptoProperties": {
        "assetType": "algorithm",
        "algorithmProperties": {
          "parameterSetIdentifier": "OV-Ip-pkc-skc",
          "primitive": "signature",
          "executionEnvironment": "software-plain-ram",
          "cryptoFunctions": [
            "keygen",
            "sign",
            "verify"
          ],
          "nistQuantumSecurityLevel": 1,
          "implementationPlatform": "x86_64"
        }
      }
    },
    {
      "type": "cryptographic-asset",
      "bom-ref": "alg:OV-III-pkc-skc:generic",
      "name": "UOV",
      "cryptoProperties": {
        "assetType": "algorithm",
        "algorithmProperties": {
          "parameterSetIdentifier": "OV-III-pkc-skc",
          "primitive": "signature",
          "executionEnvironment": "software-plain-ram",
          "cryptoFunctions": [
            "keygen",
            "sign",
            "verify"
          ],
          "nistQuantumSecurityLevel": 3,
          "implementationPlatform": "generic"
        }
      }
    },
    {
      "type": "cryptographic-asset",
      "bom-ref": "alg:OV-III-pkc-skc:armv8-a",
      "name": "UOV",
      "cryptoProperties": {
        "assetType": "algorithm",
        "algorithmProperties": {
          "parameterSetIdentifier": "OV-III-pkc-skc",
          "primitive": "signature",
          "executionEnvironment": "software-plain-ram",
          "cryptoFunctions": [
            "keygen",
            "sign",
            "verify"
          ],
          "nistQuantumSecurityLevel": 3,
          "implementationPlatform": "armv8-a"
        }
      }
    },
    {
      "type": "cryptographic-asset",
      "bom-ref": "alg:OV-III-pkc-skc:x86_64",
      "name": "UOV",
      "cryptoProperties": {
        "assetType": "algorithm",
        "algorithmProperties": {
          "parameterSetIdentifier": "OV-III-pkc-skc",
          "primitive": "signature",
          "executionEnvironment": "software-plain-ram",
          "cryptoFunctions": [
            "keygen",
            "sign",
            "verify"
          ],
          "nistQuantumSecurityLevel": 3,
          "implementationPlatform": "x86_64"
        }
      }
    },
    {
      "type": "cryptographic-asset",
      "bom-ref": "alg:OV-V-pkc-skc:generic",
      "name": "UOV",
      "cryptoProperties": {
        "assetType": "algorithm",
        "algorithmProperties": {
          "parameterSetIdentifier": "OV-V-pkc-skc",
          "primitive": "signature",
          "executionEnvironment": "software-plain-ram",
          "cryptoFunctions": [
            "keygen",
            "sign",
            "verify"
          ],
          "nistQuantumSecurityLevel": 5,
          "implementationPlatform": "generic"
        }
      }
    },
    {
      "type": "cryptographic-asset",
      "bom-ref": "alg:OV-V-pkc-skc:armv8-a",
      "name": "UOV",
      "cryptoProperties": {
        "assetType": "algorithm",
        "algorithmProperties": {
          "parameterSetIdentifier": "OV-V-pkc-skc",
          "primitive": "signature",
          "executionEnvironment": "software-plain-ram",
          "cryptoFunctions": [
            "keygen",
            "sign",
            "verify"
          ],
          "nistQuantumSecurityLevel": 5,
          "implementationPlatform": "armv8-a"
        }
      }
    },
    {
      "type": "cryptographic-asset",
      "bom-ref": "alg:OV-V-pkc-skc:x86_64",
      "name": "UOV",
      "cryptoProperties": {
        "assetType": "algorithm",
        "algorithmProperties": {
          "parameterSetIdentifier": "OV-V-pkc-skc",
          "primitive": "signature",
          "executionEnvironment": "software-plain-ram",
          "cryptoFunctions": [
            "keygen",
            "sign",
            "verify"
          ],
          "nistQuantumSecurityLevel": 5,
          "implementationPlatform": "x86_64"
        }
      }
    },
    {
      "type": "cryptographic-asset",
      "bom-ref": "alg:aes",
      "name": "aes",
      "cryptoProperties": {
        "assetType": "algorithm",
        "algorithmProperties": {
          "primitive": "block-cipher",
          "executionEnvironment": "software-plain-ram"
        }
      }
    },
    {
      "type": "cryptographic-asset",
      "bom-ref": "alg:sha3",
      "name": "sha3",
      "cryptoProperties": {
        "assetType": "algorithm",
        "algorithmProperties": {
          "primitive": "hash",
          "executionEnvironment": "software-plain-ram"
        }
      }
    }
  ],
  "dependencies": [
    {
<<<<<<< HEAD
      "ref": "pkg:github/open-quantum-safe/liboqs@630b96f49ccba9557add3e8826fb072c00d18407",
=======
      "ref": "pkg:github/open-quantum-safe/liboqs@1fe9e6cc7cd31ff7aed58d998251ceb4ad6a87be",
>>>>>>> 6e6ffa50
      "provides": [
        "alg:BIKE-L1:x86_64",
        "alg:BIKE-L3:x86_64",
        "alg:BIKE-L5:x86_64",
        "alg:Classic-McEliece-348864:generic",
        "alg:Classic-McEliece-348864:x86_64",
        "alg:Classic-McEliece-348864f:generic",
        "alg:Classic-McEliece-348864f:x86_64",
        "alg:Classic-McEliece-460896:generic",
        "alg:Classic-McEliece-460896:x86_64",
        "alg:Classic-McEliece-460896f:generic",
        "alg:Classic-McEliece-460896f:x86_64",
        "alg:Classic-McEliece-6688128:generic",
        "alg:Classic-McEliece-6688128:x86_64",
        "alg:Classic-McEliece-6688128f:generic",
        "alg:Classic-McEliece-6688128f:x86_64",
        "alg:Classic-McEliece-6960119:generic",
        "alg:Classic-McEliece-6960119:x86_64",
        "alg:Classic-McEliece-6960119f:generic",
        "alg:Classic-McEliece-6960119f:x86_64",
        "alg:Classic-McEliece-8192128:generic",
        "alg:Classic-McEliece-8192128:x86_64",
        "alg:Classic-McEliece-8192128f:generic",
        "alg:Classic-McEliece-8192128f:x86_64",
        "alg:FrodoKEM-640-AES:generic",
        "alg:FrodoKEM-640-AES:x86_64",
        "alg:FrodoKEM-640-SHAKE:generic",
        "alg:FrodoKEM-640-SHAKE:x86_64",
        "alg:FrodoKEM-976-AES:generic",
        "alg:FrodoKEM-976-AES:x86_64",
        "alg:FrodoKEM-976-SHAKE:generic",
        "alg:FrodoKEM-976-SHAKE:x86_64",
        "alg:FrodoKEM-1344-AES:generic",
        "alg:FrodoKEM-1344-AES:x86_64",
        "alg:FrodoKEM-1344-SHAKE:generic",
        "alg:FrodoKEM-1344-SHAKE:x86_64",
        "alg:HQC-128:generic",
        "alg:HQC-192:generic",
        "alg:HQC-256:generic",
        "alg:Kyber512:generic",
        "alg:Kyber512:x86_64",
        "alg:Kyber512:armv8-a",
        "alg:Kyber512:jasmin:x86_64",
        "alg:Kyber512:jasmin:avx2:x86_64",
        "alg:Kyber768:generic",
        "alg:Kyber768:x86_64",
        "alg:Kyber768:armv8-a",
        "alg:Kyber768:jasmin:x86_64",
        "alg:Kyber768:jasmin:avx2:x86_64",
        "alg:Kyber1024:generic",
        "alg:Kyber1024:x86_64",
        "alg:Kyber1024:armv8-a",
        "alg:ML-KEM-512:generic",
        "alg:ML-KEM-512:x86_64",
        "alg:ML-KEM-512:armv8-a",
        "alg:ML-KEM-768:generic",
        "alg:ML-KEM-768:x86_64",
        "alg:ML-KEM-768:armv8-a",
        "alg:ML-KEM-1024:generic",
        "alg:ML-KEM-1024:x86_64",
        "alg:ML-KEM-1024:armv8-a",
        "alg:NTRU-HPS-2048-509:generic",
        "alg:NTRU-HPS-2048-509:x86_64",
        "alg:NTRU-HPS-2048-677:generic",
        "alg:NTRU-HPS-2048-677:x86_64",
        "alg:NTRU-HPS-4096-821:generic",
        "alg:NTRU-HPS-4096-821:x86_64",
        "alg:NTRU-HPS-4096-1229:generic",
        "alg:NTRU-HRSS-701:generic",
        "alg:NTRU-HRSS-701:x86_64",
        "alg:NTRU-HRSS-1373:generic",
        "alg:sntrup761:generic",
        "alg:sntrup761:x86_64",
        "alg:cross-rsdp-128-balanced:generic",
        "alg:cross-rsdp-128-balanced:x86_64",
        "alg:cross-rsdp-128-fast:generic",
        "alg:cross-rsdp-128-fast:x86_64",
        "alg:cross-rsdp-128-small:generic",
        "alg:cross-rsdp-128-small:x86_64",
        "alg:cross-rsdp-192-balanced:generic",
        "alg:cross-rsdp-192-balanced:x86_64",
        "alg:cross-rsdp-192-fast:generic",
        "alg:cross-rsdp-192-fast:x86_64",
        "alg:cross-rsdp-192-small:generic",
        "alg:cross-rsdp-192-small:x86_64",
        "alg:cross-rsdp-256-balanced:generic",
        "alg:cross-rsdp-256-balanced:x86_64",
        "alg:cross-rsdp-256-fast:generic",
        "alg:cross-rsdp-256-fast:x86_64",
        "alg:cross-rsdp-256-small:generic",
        "alg:cross-rsdp-256-small:x86_64",
        "alg:cross-rsdpg-128-balanced:generic",
        "alg:cross-rsdpg-128-balanced:x86_64",
        "alg:cross-rsdpg-128-fast:generic",
        "alg:cross-rsdpg-128-fast:x86_64",
        "alg:cross-rsdpg-128-small:generic",
        "alg:cross-rsdpg-128-small:x86_64",
        "alg:cross-rsdpg-192-balanced:generic",
        "alg:cross-rsdpg-192-balanced:x86_64",
        "alg:cross-rsdpg-192-fast:generic",
        "alg:cross-rsdpg-192-fast:x86_64",
        "alg:cross-rsdpg-192-small:generic",
        "alg:cross-rsdpg-192-small:x86_64",
        "alg:cross-rsdpg-256-balanced:generic",
        "alg:cross-rsdpg-256-balanced:x86_64",
        "alg:cross-rsdpg-256-fast:generic",
        "alg:cross-rsdpg-256-fast:x86_64",
        "alg:cross-rsdpg-256-small:generic",
        "alg:cross-rsdpg-256-small:x86_64",
        "alg:Dilithium2:generic",
        "alg:Dilithium2:x86_64",
        "alg:Dilithium2:armv8-a",
        "alg:Dilithium3:generic",
        "alg:Dilithium3:x86_64",
        "alg:Dilithium3:armv8-a",
        "alg:Dilithium5:generic",
        "alg:Dilithium5:x86_64",
        "alg:Dilithium5:armv8-a",
        "alg:Falcon-512:generic",
        "alg:Falcon-512:x86_64",
        "alg:Falcon-512:armv8-a",
        "alg:Falcon-1024:generic",
        "alg:Falcon-1024:x86_64",
        "alg:Falcon-1024:armv8-a",
        "alg:Falcon-padded-512:generic",
        "alg:Falcon-padded-512:x86_64",
        "alg:Falcon-padded-512:armv8-a",
        "alg:Falcon-padded-1024:generic",
        "alg:Falcon-padded-1024:x86_64",
        "alg:Falcon-padded-1024:armv8-a",
        "alg:MAYO-1:generic",
        "alg:MAYO-1:x86_64",
        "alg:MAYO-1:armv8-a",
        "alg:MAYO-2:generic",
        "alg:MAYO-2:x86_64",
        "alg:MAYO-2:armv8-a",
        "alg:MAYO-3:generic",
        "alg:MAYO-3:x86_64",
        "alg:MAYO-3:armv8-a",
        "alg:MAYO-5:generic",
        "alg:MAYO-5:x86_64",
        "alg:MAYO-5:armv8-a",
        "alg:ML-DSA-44:generic",
        "alg:ML-DSA-44:x86_64",
        "alg:ML-DSA-65:generic",
        "alg:ML-DSA-65:x86_64",
        "alg:ML-DSA-87:generic",
        "alg:ML-DSA-87:x86_64",
        "alg:SLH_DSA_PURE_SHA2_128S:generic",
        "alg:SLH_DSA_PURE_SHA2_128F:generic",
        "alg:SLH_DSA_PURE_SHA2_192S:generic",
        "alg:SLH_DSA_PURE_SHA2_192F:generic",
        "alg:SLH_DSA_PURE_SHA2_256S:generic",
        "alg:SLH_DSA_PURE_SHA2_256F:generic",
        "alg:SLH_DSA_PURE_SHAKE_128S:generic",
        "alg:SLH_DSA_PURE_SHAKE_128F:generic",
        "alg:SLH_DSA_PURE_SHAKE_192S:generic",
        "alg:SLH_DSA_PURE_SHAKE_192F:generic",
        "alg:SLH_DSA_PURE_SHAKE_256S:generic",
        "alg:SLH_DSA_PURE_SHAKE_256F:generic",
        "alg:SLH_DSA_SHA2_224_PREHASH_SHA2_128S:generic",
        "alg:SLH_DSA_SHA2_256_PREHASH_SHA2_128S:generic",
        "alg:SLH_DSA_SHA2_384_PREHASH_SHA2_128S:generic",
        "alg:SLH_DSA_SHA2_512_PREHASH_SHA2_128S:generic",
        "alg:SLH_DSA_SHA2_512_224_PREHASH_SHA2_128S:generic",
        "alg:SLH_DSA_SHA2_512_256_PREHASH_SHA2_128S:generic",
        "alg:SLH_DSA_SHA3_224_PREHASH_SHA2_128S:generic",
        "alg:SLH_DSA_SHA3_256_PREHASH_SHA2_128S:generic",
        "alg:SLH_DSA_SHA3_384_PREHASH_SHA2_128S:generic",
        "alg:SLH_DSA_SHA3_512_PREHASH_SHA2_128S:generic",
        "alg:SLH_DSA_SHAKE_128_PREHASH_SHA2_128S:generic",
        "alg:SLH_DSA_SHAKE_256_PREHASH_SHA2_128S:generic",
        "alg:SLH_DSA_SHA2_224_PREHASH_SHA2_128F:generic",
        "alg:SLH_DSA_SHA2_256_PREHASH_SHA2_128F:generic",
        "alg:SLH_DSA_SHA2_384_PREHASH_SHA2_128F:generic",
        "alg:SLH_DSA_SHA2_512_PREHASH_SHA2_128F:generic",
        "alg:SLH_DSA_SHA2_512_224_PREHASH_SHA2_128F:generic",
        "alg:SLH_DSA_SHA2_512_256_PREHASH_SHA2_128F:generic",
        "alg:SLH_DSA_SHA3_224_PREHASH_SHA2_128F:generic",
        "alg:SLH_DSA_SHA3_256_PREHASH_SHA2_128F:generic",
        "alg:SLH_DSA_SHA3_384_PREHASH_SHA2_128F:generic",
        "alg:SLH_DSA_SHA3_512_PREHASH_SHA2_128F:generic",
        "alg:SLH_DSA_SHAKE_128_PREHASH_SHA2_128F:generic",
        "alg:SLH_DSA_SHAKE_256_PREHASH_SHA2_128F:generic",
        "alg:SLH_DSA_SHA2_224_PREHASH_SHA2_192S:generic",
        "alg:SLH_DSA_SHA2_256_PREHASH_SHA2_192S:generic",
        "alg:SLH_DSA_SHA2_384_PREHASH_SHA2_192S:generic",
        "alg:SLH_DSA_SHA2_512_PREHASH_SHA2_192S:generic",
        "alg:SLH_DSA_SHA2_512_224_PREHASH_SHA2_192S:generic",
        "alg:SLH_DSA_SHA2_512_256_PREHASH_SHA2_192S:generic",
        "alg:SLH_DSA_SHA3_224_PREHASH_SHA2_192S:generic",
        "alg:SLH_DSA_SHA3_256_PREHASH_SHA2_192S:generic",
        "alg:SLH_DSA_SHA3_384_PREHASH_SHA2_192S:generic",
        "alg:SLH_DSA_SHA3_512_PREHASH_SHA2_192S:generic",
        "alg:SLH_DSA_SHAKE_128_PREHASH_SHA2_192S:generic",
        "alg:SLH_DSA_SHAKE_256_PREHASH_SHA2_192S:generic",
        "alg:SLH_DSA_SHA2_224_PREHASH_SHA2_192F:generic",
        "alg:SLH_DSA_SHA2_256_PREHASH_SHA2_192F:generic",
        "alg:SLH_DSA_SHA2_384_PREHASH_SHA2_192F:generic",
        "alg:SLH_DSA_SHA2_512_PREHASH_SHA2_192F:generic",
        "alg:SLH_DSA_SHA2_512_224_PREHASH_SHA2_192F:generic",
        "alg:SLH_DSA_SHA2_512_256_PREHASH_SHA2_192F:generic",
        "alg:SLH_DSA_SHA3_224_PREHASH_SHA2_192F:generic",
        "alg:SLH_DSA_SHA3_256_PREHASH_SHA2_192F:generic",
        "alg:SLH_DSA_SHA3_384_PREHASH_SHA2_192F:generic",
        "alg:SLH_DSA_SHA3_512_PREHASH_SHA2_192F:generic",
        "alg:SLH_DSA_SHAKE_128_PREHASH_SHA2_192F:generic",
        "alg:SLH_DSA_SHAKE_256_PREHASH_SHA2_192F:generic",
        "alg:SLH_DSA_SHA2_224_PREHASH_SHA2_256S:generic",
        "alg:SLH_DSA_SHA2_256_PREHASH_SHA2_256S:generic",
        "alg:SLH_DSA_SHA2_384_PREHASH_SHA2_256S:generic",
        "alg:SLH_DSA_SHA2_512_PREHASH_SHA2_256S:generic",
        "alg:SLH_DSA_SHA2_512_224_PREHASH_SHA2_256S:generic",
        "alg:SLH_DSA_SHA2_512_256_PREHASH_SHA2_256S:generic",
        "alg:SLH_DSA_SHA3_224_PREHASH_SHA2_256S:generic",
        "alg:SLH_DSA_SHA3_256_PREHASH_SHA2_256S:generic",
        "alg:SLH_DSA_SHA3_384_PREHASH_SHA2_256S:generic",
        "alg:SLH_DSA_SHA3_512_PREHASH_SHA2_256S:generic",
        "alg:SLH_DSA_SHAKE_128_PREHASH_SHA2_256S:generic",
        "alg:SLH_DSA_SHAKE_256_PREHASH_SHA2_256S:generic",
        "alg:SLH_DSA_SHA2_224_PREHASH_SHA2_256F:generic",
        "alg:SLH_DSA_SHA2_256_PREHASH_SHA2_256F:generic",
        "alg:SLH_DSA_SHA2_384_PREHASH_SHA2_256F:generic",
        "alg:SLH_DSA_SHA2_512_PREHASH_SHA2_256F:generic",
        "alg:SLH_DSA_SHA2_512_224_PREHASH_SHA2_256F:generic",
        "alg:SLH_DSA_SHA2_512_256_PREHASH_SHA2_256F:generic",
        "alg:SLH_DSA_SHA3_224_PREHASH_SHA2_256F:generic",
        "alg:SLH_DSA_SHA3_256_PREHASH_SHA2_256F:generic",
        "alg:SLH_DSA_SHA3_384_PREHASH_SHA2_256F:generic",
        "alg:SLH_DSA_SHA3_512_PREHASH_SHA2_256F:generic",
        "alg:SLH_DSA_SHAKE_128_PREHASH_SHA2_256F:generic",
        "alg:SLH_DSA_SHAKE_256_PREHASH_SHA2_256F:generic",
        "alg:SLH_DSA_SHA2_224_PREHASH_SHAKE_128S:generic",
        "alg:SLH_DSA_SHA2_256_PREHASH_SHAKE_128S:generic",
        "alg:SLH_DSA_SHA2_384_PREHASH_SHAKE_128S:generic",
        "alg:SLH_DSA_SHA2_512_PREHASH_SHAKE_128S:generic",
        "alg:SLH_DSA_SHA2_512_224_PREHASH_SHAKE_128S:generic",
        "alg:SLH_DSA_SHA2_512_256_PREHASH_SHAKE_128S:generic",
        "alg:SLH_DSA_SHA3_224_PREHASH_SHAKE_128S:generic",
        "alg:SLH_DSA_SHA3_256_PREHASH_SHAKE_128S:generic",
        "alg:SLH_DSA_SHA3_384_PREHASH_SHAKE_128S:generic",
        "alg:SLH_DSA_SHA3_512_PREHASH_SHAKE_128S:generic",
        "alg:SLH_DSA_SHAKE_128_PREHASH_SHAKE_128S:generic",
        "alg:SLH_DSA_SHAKE_256_PREHASH_SHAKE_128S:generic",
        "alg:SLH_DSA_SHA2_224_PREHASH_SHAKE_128F:generic",
        "alg:SLH_DSA_SHA2_256_PREHASH_SHAKE_128F:generic",
        "alg:SLH_DSA_SHA2_384_PREHASH_SHAKE_128F:generic",
        "alg:SLH_DSA_SHA2_512_PREHASH_SHAKE_128F:generic",
        "alg:SLH_DSA_SHA2_512_224_PREHASH_SHAKE_128F:generic",
        "alg:SLH_DSA_SHA2_512_256_PREHASH_SHAKE_128F:generic",
        "alg:SLH_DSA_SHA3_224_PREHASH_SHAKE_128F:generic",
        "alg:SLH_DSA_SHA3_256_PREHASH_SHAKE_128F:generic",
        "alg:SLH_DSA_SHA3_384_PREHASH_SHAKE_128F:generic",
        "alg:SLH_DSA_SHA3_512_PREHASH_SHAKE_128F:generic",
        "alg:SLH_DSA_SHAKE_128_PREHASH_SHAKE_128F:generic",
        "alg:SLH_DSA_SHAKE_256_PREHASH_SHAKE_128F:generic",
        "alg:SLH_DSA_SHA2_224_PREHASH_SHAKE_192S:generic",
        "alg:SLH_DSA_SHA2_256_PREHASH_SHAKE_192S:generic",
        "alg:SLH_DSA_SHA2_384_PREHASH_SHAKE_192S:generic",
        "alg:SLH_DSA_SHA2_512_PREHASH_SHAKE_192S:generic",
        "alg:SLH_DSA_SHA2_512_224_PREHASH_SHAKE_192S:generic",
        "alg:SLH_DSA_SHA2_512_256_PREHASH_SHAKE_192S:generic",
        "alg:SLH_DSA_SHA3_224_PREHASH_SHAKE_192S:generic",
        "alg:SLH_DSA_SHA3_256_PREHASH_SHAKE_192S:generic",
        "alg:SLH_DSA_SHA3_384_PREHASH_SHAKE_192S:generic",
        "alg:SLH_DSA_SHA3_512_PREHASH_SHAKE_192S:generic",
        "alg:SLH_DSA_SHAKE_128_PREHASH_SHAKE_192S:generic",
        "alg:SLH_DSA_SHAKE_256_PREHASH_SHAKE_192S:generic",
        "alg:SLH_DSA_SHA2_224_PREHASH_SHAKE_192F:generic",
        "alg:SLH_DSA_SHA2_256_PREHASH_SHAKE_192F:generic",
        "alg:SLH_DSA_SHA2_384_PREHASH_SHAKE_192F:generic",
        "alg:SLH_DSA_SHA2_512_PREHASH_SHAKE_192F:generic",
        "alg:SLH_DSA_SHA2_512_224_PREHASH_SHAKE_192F:generic",
        "alg:SLH_DSA_SHA2_512_256_PREHASH_SHAKE_192F:generic",
        "alg:SLH_DSA_SHA3_224_PREHASH_SHAKE_192F:generic",
        "alg:SLH_DSA_SHA3_256_PREHASH_SHAKE_192F:generic",
        "alg:SLH_DSA_SHA3_384_PREHASH_SHAKE_192F:generic",
        "alg:SLH_DSA_SHA3_512_PREHASH_SHAKE_192F:generic",
        "alg:SLH_DSA_SHAKE_128_PREHASH_SHAKE_192F:generic",
        "alg:SLH_DSA_SHAKE_256_PREHASH_SHAKE_192F:generic",
        "alg:SLH_DSA_SHA2_224_PREHASH_SHAKE_256S:generic",
        "alg:SLH_DSA_SHA2_256_PREHASH_SHAKE_256S:generic",
        "alg:SLH_DSA_SHA2_384_PREHASH_SHAKE_256S:generic",
        "alg:SLH_DSA_SHA2_512_PREHASH_SHAKE_256S:generic",
        "alg:SLH_DSA_SHA2_512_224_PREHASH_SHAKE_256S:generic",
        "alg:SLH_DSA_SHA2_512_256_PREHASH_SHAKE_256S:generic",
        "alg:SLH_DSA_SHA3_224_PREHASH_SHAKE_256S:generic",
        "alg:SLH_DSA_SHA3_256_PREHASH_SHAKE_256S:generic",
        "alg:SLH_DSA_SHA3_384_PREHASH_SHAKE_256S:generic",
        "alg:SLH_DSA_SHA3_512_PREHASH_SHAKE_256S:generic",
        "alg:SLH_DSA_SHAKE_128_PREHASH_SHAKE_256S:generic",
        "alg:SLH_DSA_SHAKE_256_PREHASH_SHAKE_256S:generic",
        "alg:SLH_DSA_SHA2_224_PREHASH_SHAKE_256F:generic",
        "alg:SLH_DSA_SHA2_256_PREHASH_SHAKE_256F:generic",
        "alg:SLH_DSA_SHA2_384_PREHASH_SHAKE_256F:generic",
        "alg:SLH_DSA_SHA2_512_PREHASH_SHAKE_256F:generic",
        "alg:SLH_DSA_SHA2_512_224_PREHASH_SHAKE_256F:generic",
        "alg:SLH_DSA_SHA2_512_256_PREHASH_SHAKE_256F:generic",
        "alg:SLH_DSA_SHA3_224_PREHASH_SHAKE_256F:generic",
        "alg:SLH_DSA_SHA3_256_PREHASH_SHAKE_256F:generic",
        "alg:SLH_DSA_SHA3_384_PREHASH_SHAKE_256F:generic",
        "alg:SLH_DSA_SHA3_512_PREHASH_SHAKE_256F:generic",
        "alg:SLH_DSA_SHAKE_128_PREHASH_SHAKE_256F:generic",
        "alg:SLH_DSA_SHAKE_256_PREHASH_SHAKE_256F:generic",
        "alg:SNOVA_24_5_4:generic",
        "alg:SNOVA_24_5_4:x86_64",
        "alg:SNOVA_24_5_4:armv8-a",
        "alg:SNOVA_24_5_4_SHAKE:generic",
        "alg:SNOVA_24_5_4_SHAKE:x86_64",
        "alg:SNOVA_24_5_4_SHAKE:armv8-a",
        "alg:SNOVA_24_5_4_esk:generic",
        "alg:SNOVA_24_5_4_esk:x86_64",
        "alg:SNOVA_24_5_4_esk:armv8-a",
        "alg:SNOVA_24_5_4_SHAKE_esk:generic",
        "alg:SNOVA_24_5_4_SHAKE_esk:x86_64",
        "alg:SNOVA_24_5_4_SHAKE_esk:armv8-a",
        "alg:SNOVA_37_17_2:generic",
        "alg:SNOVA_37_17_2:x86_64",
        "alg:SNOVA_37_17_2:armv8-a",
        "alg:SNOVA_25_8_3:generic",
        "alg:SNOVA_25_8_3:x86_64",
        "alg:SNOVA_25_8_3:armv8-a",
        "alg:SNOVA_56_25_2:generic",
        "alg:SNOVA_56_25_2:x86_64",
        "alg:SNOVA_56_25_2:armv8-a",
        "alg:SNOVA_49_11_3:generic",
        "alg:SNOVA_49_11_3:x86_64",
        "alg:SNOVA_49_11_3:armv8-a",
        "alg:SNOVA_37_8_4:generic",
        "alg:SNOVA_37_8_4:x86_64",
        "alg:SNOVA_37_8_4:armv8-a",
        "alg:SNOVA_24_5_5:generic",
        "alg:SNOVA_24_5_5:x86_64",
        "alg:SNOVA_24_5_5:armv8-a",
        "alg:SNOVA_60_10_4:generic",
        "alg:SNOVA_60_10_4:x86_64",
        "alg:SNOVA_60_10_4:armv8-a",
        "alg:SNOVA_29_6_5:generic",
        "alg:SNOVA_29_6_5:x86_64",
        "alg:SNOVA_29_6_5:armv8-a",
        "alg:SPHINCS+-SHA2-128f-simple:generic",
        "alg:SPHINCS+-SHA2-128f-simple:x86_64",
        "alg:SPHINCS+-SHA2-128s-simple:generic",
        "alg:SPHINCS+-SHA2-128s-simple:x86_64",
        "alg:SPHINCS+-SHA2-192f-simple:generic",
        "alg:SPHINCS+-SHA2-192f-simple:x86_64",
        "alg:SPHINCS+-SHA2-192s-simple:generic",
        "alg:SPHINCS+-SHA2-192s-simple:x86_64",
        "alg:SPHINCS+-SHA2-256f-simple:generic",
        "alg:SPHINCS+-SHA2-256f-simple:x86_64",
        "alg:SPHINCS+-SHA2-256s-simple:generic",
        "alg:SPHINCS+-SHA2-256s-simple:x86_64",
        "alg:SPHINCS+-SHAKE-128f-simple:generic",
        "alg:SPHINCS+-SHAKE-128f-simple:x86_64",
        "alg:SPHINCS+-SHAKE-128s-simple:generic",
        "alg:SPHINCS+-SHAKE-128s-simple:x86_64",
        "alg:SPHINCS+-SHAKE-192f-simple:generic",
        "alg:SPHINCS+-SHAKE-192f-simple:x86_64",
        "alg:SPHINCS+-SHAKE-192s-simple:generic",
        "alg:SPHINCS+-SHAKE-192s-simple:x86_64",
        "alg:SPHINCS+-SHAKE-256f-simple:generic",
        "alg:SPHINCS+-SHAKE-256f-simple:x86_64",
        "alg:SPHINCS+-SHAKE-256s-simple:generic",
        "alg:SPHINCS+-SHAKE-256s-simple:x86_64",
        "alg:SQIsign-lvl1:generic",
        "alg:SQIsign-lvl1:x86_64",
        "alg:SQIsign-lvl3:generic",
        "alg:SQIsign-lvl3:x86_64",
        "alg:SQIsign-lvl5:generic",
        "alg:SQIsign-lvl5:x86_64",
        "alg:OV-Is:generic",
        "alg:OV-Is:armv8-a",
        "alg:OV-Is:x86_64",
        "alg:OV-Ip:generic",
        "alg:OV-Ip:armv8-a",
        "alg:OV-Ip:x86_64",
        "alg:OV-III:generic",
        "alg:OV-III:armv8-a",
        "alg:OV-III:x86_64",
        "alg:OV-V:generic",
        "alg:OV-V:armv8-a",
        "alg:OV-V:x86_64",
        "alg:OV-Is-pkc:generic",
        "alg:OV-Is-pkc:armv8-a",
        "alg:OV-Is-pkc:x86_64",
        "alg:OV-Ip-pkc:generic",
        "alg:OV-Ip-pkc:armv8-a",
        "alg:OV-Ip-pkc:x86_64",
        "alg:OV-III-pkc:generic",
        "alg:OV-III-pkc:armv8-a",
        "alg:OV-III-pkc:x86_64",
        "alg:OV-V-pkc:generic",
        "alg:OV-V-pkc:armv8-a",
        "alg:OV-V-pkc:x86_64",
        "alg:OV-Is-pkc-skc:generic",
        "alg:OV-Is-pkc-skc:armv8-a",
        "alg:OV-Is-pkc-skc:x86_64",
        "alg:OV-Ip-pkc-skc:generic",
        "alg:OV-Ip-pkc-skc:armv8-a",
        "alg:OV-Ip-pkc-skc:x86_64",
        "alg:OV-III-pkc-skc:generic",
        "alg:OV-III-pkc-skc:armv8-a",
        "alg:OV-III-pkc-skc:x86_64",
        "alg:OV-V-pkc-skc:generic",
        "alg:OV-V-pkc-skc:armv8-a",
        "alg:OV-V-pkc-skc:x86_64"
      ]
    },
    {
      "ref": "alg:BIKE-L1:x86_64",
      "dependsOn": [
        "alg:aes"
      ]
    },
    {
      "ref": "alg:BIKE-L3:x86_64",
      "dependsOn": [
        "alg:aes"
      ]
    },
    {
      "ref": "alg:BIKE-L5:x86_64",
      "dependsOn": [
        "alg:aes"
      ]
    },
    {
      "ref": "alg:Classic-McEliece-348864:generic",
      "dependsOn": [
        "alg:aes",
        "alg:sha3"
      ]
    },
    {
      "ref": "alg:Classic-McEliece-348864:x86_64",
      "dependsOn": [
        "alg:aes",
        "alg:sha3"
      ]
    },
    {
      "ref": "alg:Classic-McEliece-348864f:generic",
      "dependsOn": [
        "alg:aes",
        "alg:sha3"
      ]
    },
    {
      "ref": "alg:Classic-McEliece-348864f:x86_64",
      "dependsOn": [
        "alg:aes",
        "alg:sha3"
      ]
    },
    {
      "ref": "alg:Classic-McEliece-460896:generic",
      "dependsOn": [
        "alg:aes",
        "alg:sha3"
      ]
    },
    {
      "ref": "alg:Classic-McEliece-460896:x86_64",
      "dependsOn": [
        "alg:aes",
        "alg:sha3"
      ]
    },
    {
      "ref": "alg:Classic-McEliece-460896f:generic",
      "dependsOn": [
        "alg:aes",
        "alg:sha3"
      ]
    },
    {
      "ref": "alg:Classic-McEliece-460896f:x86_64",
      "dependsOn": [
        "alg:aes",
        "alg:sha3"
      ]
    },
    {
      "ref": "alg:Classic-McEliece-6688128:generic",
      "dependsOn": [
        "alg:aes",
        "alg:sha3"
      ]
    },
    {
      "ref": "alg:Classic-McEliece-6688128:x86_64",
      "dependsOn": [
        "alg:aes",
        "alg:sha3"
      ]
    },
    {
      "ref": "alg:Classic-McEliece-6688128f:generic",
      "dependsOn": [
        "alg:aes",
        "alg:sha3"
      ]
    },
    {
      "ref": "alg:Classic-McEliece-6688128f:x86_64",
      "dependsOn": [
        "alg:aes",
        "alg:sha3"
      ]
    },
    {
      "ref": "alg:Classic-McEliece-6960119:generic",
      "dependsOn": [
        "alg:aes",
        "alg:sha3"
      ]
    },
    {
      "ref": "alg:Classic-McEliece-6960119:x86_64",
      "dependsOn": [
        "alg:aes",
        "alg:sha3"
      ]
    },
    {
      "ref": "alg:Classic-McEliece-6960119f:generic",
      "dependsOn": [
        "alg:aes",
        "alg:sha3"
      ]
    },
    {
      "ref": "alg:Classic-McEliece-6960119f:x86_64",
      "dependsOn": [
        "alg:aes",
        "alg:sha3"
      ]
    },
    {
      "ref": "alg:Classic-McEliece-8192128:generic",
      "dependsOn": [
        "alg:aes",
        "alg:sha3"
      ]
    },
    {
      "ref": "alg:Classic-McEliece-8192128:x86_64",
      "dependsOn": [
        "alg:aes",
        "alg:sha3"
      ]
    },
    {
      "ref": "alg:Classic-McEliece-8192128f:generic",
      "dependsOn": [
        "alg:aes",
        "alg:sha3"
      ]
    },
    {
      "ref": "alg:Classic-McEliece-8192128f:x86_64",
      "dependsOn": [
        "alg:aes",
        "alg:sha3"
      ]
    },
    {
      "ref": "alg:FrodoKEM-640-AES:generic",
      "dependsOn": [
        "alg:aes",
        "alg:sha3"
      ]
    },
    {
      "ref": "alg:FrodoKEM-640-AES:x86_64",
      "dependsOn": [
        "alg:aes",
        "alg:sha3"
      ]
    },
    {
      "ref": "alg:FrodoKEM-640-SHAKE:generic",
      "dependsOn": [
        "alg:aes",
        "alg:sha3"
      ]
    },
    {
      "ref": "alg:FrodoKEM-640-SHAKE:x86_64",
      "dependsOn": [
        "alg:aes",
        "alg:sha3"
      ]
    },
    {
      "ref": "alg:FrodoKEM-976-AES:generic",
      "dependsOn": [
        "alg:aes",
        "alg:sha3"
      ]
    },
    {
      "ref": "alg:FrodoKEM-976-AES:x86_64",
      "dependsOn": [
        "alg:aes",
        "alg:sha3"
      ]
    },
    {
      "ref": "alg:FrodoKEM-976-SHAKE:generic",
      "dependsOn": [
        "alg:aes",
        "alg:sha3"
      ]
    },
    {
      "ref": "alg:FrodoKEM-976-SHAKE:x86_64",
      "dependsOn": [
        "alg:aes",
        "alg:sha3"
      ]
    },
    {
      "ref": "alg:FrodoKEM-1344-AES:generic",
      "dependsOn": [
        "alg:aes",
        "alg:sha3"
      ]
    },
    {
      "ref": "alg:FrodoKEM-1344-AES:x86_64",
      "dependsOn": [
        "alg:aes",
        "alg:sha3"
      ]
    },
    {
      "ref": "alg:FrodoKEM-1344-SHAKE:generic",
      "dependsOn": [
        "alg:aes",
        "alg:sha3"
      ]
    },
    {
      "ref": "alg:FrodoKEM-1344-SHAKE:x86_64",
      "dependsOn": [
        "alg:aes",
        "alg:sha3"
      ]
    },
    {
      "ref": "alg:HQC-128:generic",
      "dependsOn": [
        "alg:sha3"
      ]
    },
    {
      "ref": "alg:HQC-192:generic",
      "dependsOn": [
        "alg:sha3"
      ]
    },
    {
      "ref": "alg:HQC-256:generic",
      "dependsOn": [
        "alg:sha3"
      ]
    },
    {
      "ref": "alg:Kyber512:generic",
      "dependsOn": [
        "alg:sha3"
      ]
    },
    {
      "ref": "alg:Kyber512:x86_64",
      "dependsOn": [
        "alg:sha3"
      ]
    },
    {
      "ref": "alg:Kyber512:armv8-a",
      "dependsOn": [
        "alg:sha3"
      ]
    },
    {
      "ref": "alg:Kyber768:generic",
      "dependsOn": [
        "alg:sha3"
      ]
    },
    {
      "ref": "alg:Kyber768:x86_64",
      "dependsOn": [
        "alg:sha3"
      ]
    },
    {
      "ref": "alg:Kyber768:armv8-a",
      "dependsOn": [
        "alg:sha3"
      ]
    },
    {
      "ref": "alg:Kyber1024:generic",
      "dependsOn": [
        "alg:sha3"
      ]
    },
    {
      "ref": "alg:Kyber1024:x86_64",
      "dependsOn": [
        "alg:sha3"
      ]
    },
    {
      "ref": "alg:Kyber1024:armv8-a",
      "dependsOn": [
        "alg:sha3"
      ]
    },
    {
      "ref": "alg:ML-KEM-512:generic",
      "dependsOn": [
        "alg:sha3"
      ]
    },
    {
      "ref": "alg:ML-KEM-512:x86_64",
      "dependsOn": [
        "alg:sha3"
      ]
    },
    {
      "ref": "alg:ML-KEM-512:armv8-a",
      "dependsOn": [
        "alg:sha3"
      ]
    },
    {
      "ref": "alg:ML-KEM-768:generic",
      "dependsOn": [
        "alg:sha3"
      ]
    },
    {
      "ref": "alg:ML-KEM-768:x86_64",
      "dependsOn": [
        "alg:sha3"
      ]
    },
    {
      "ref": "alg:ML-KEM-768:armv8-a",
      "dependsOn": [
        "alg:sha3"
      ]
    },
    {
      "ref": "alg:ML-KEM-1024:generic",
      "dependsOn": [
        "alg:sha3"
      ]
    },
    {
      "ref": "alg:ML-KEM-1024:x86_64",
      "dependsOn": [
        "alg:sha3"
      ]
    },
    {
      "ref": "alg:ML-KEM-1024:armv8-a",
      "dependsOn": [
        "alg:sha3"
      ]
    },
    {
      "ref": "alg:NTRU-HPS-2048-509:generic",
      "dependsOn": [
        "alg:sha3"
      ]
    },
    {
      "ref": "alg:NTRU-HPS-2048-509:x86_64",
      "dependsOn": [
        "alg:sha3"
      ]
    },
    {
      "ref": "alg:NTRU-HPS-2048-677:generic",
      "dependsOn": [
        "alg:sha3"
      ]
    },
    {
      "ref": "alg:NTRU-HPS-2048-677:x86_64",
      "dependsOn": [
        "alg:sha3"
      ]
    },
    {
      "ref": "alg:NTRU-HPS-4096-821:generic",
      "dependsOn": [
        "alg:sha3"
      ]
    },
    {
      "ref": "alg:NTRU-HPS-4096-821:x86_64",
      "dependsOn": [
        "alg:sha3"
      ]
    },
    {
      "ref": "alg:NTRU-HPS-4096-1229:generic",
      "dependsOn": [
        "alg:sha3"
      ]
    },
    {
      "ref": "alg:NTRU-HRSS-701:generic",
      "dependsOn": [
        "alg:sha3"
      ]
    },
    {
      "ref": "alg:NTRU-HRSS-701:x86_64",
      "dependsOn": [
        "alg:sha3"
      ]
    },
    {
      "ref": "alg:NTRU-HRSS-1373:generic",
      "dependsOn": [
        "alg:sha3"
      ]
    },
    {
      "ref": "alg:sntrup761:generic",
      "dependsOn": [
        "alg:aes"
      ]
    },
    {
      "ref": "alg:sntrup761:x86_64",
      "dependsOn": [
        "alg:aes"
      ]
    },
    {
      "ref": "alg:cross-rsdp-128-balanced:generic",
      "dependsOn": [
        "alg:sha3"
      ]
    },
    {
      "ref": "alg:cross-rsdp-128-balanced:x86_64",
      "dependsOn": [
        "alg:sha3"
      ]
    },
    {
      "ref": "alg:cross-rsdp-128-fast:generic",
      "dependsOn": [
        "alg:sha3"
      ]
    },
    {
      "ref": "alg:cross-rsdp-128-fast:x86_64",
      "dependsOn": [
        "alg:sha3"
      ]
    },
    {
      "ref": "alg:cross-rsdp-128-small:generic",
      "dependsOn": [
        "alg:sha3"
      ]
    },
    {
      "ref": "alg:cross-rsdp-128-small:x86_64",
      "dependsOn": [
        "alg:sha3"
      ]
    },
    {
      "ref": "alg:cross-rsdp-192-balanced:generic",
      "dependsOn": [
        "alg:sha3"
      ]
    },
    {
      "ref": "alg:cross-rsdp-192-balanced:x86_64",
      "dependsOn": [
        "alg:sha3"
      ]
    },
    {
      "ref": "alg:cross-rsdp-192-fast:generic",
      "dependsOn": [
        "alg:sha3"
      ]
    },
    {
      "ref": "alg:cross-rsdp-192-fast:x86_64",
      "dependsOn": [
        "alg:sha3"
      ]
    },
    {
      "ref": "alg:cross-rsdp-192-small:generic",
      "dependsOn": [
        "alg:sha3"
      ]
    },
    {
      "ref": "alg:cross-rsdp-192-small:x86_64",
      "dependsOn": [
        "alg:sha3"
      ]
    },
    {
      "ref": "alg:cross-rsdp-256-balanced:generic",
      "dependsOn": [
        "alg:sha3"
      ]
    },
    {
      "ref": "alg:cross-rsdp-256-balanced:x86_64",
      "dependsOn": [
        "alg:sha3"
      ]
    },
    {
      "ref": "alg:cross-rsdp-256-fast:generic",
      "dependsOn": [
        "alg:sha3"
      ]
    },
    {
      "ref": "alg:cross-rsdp-256-fast:x86_64",
      "dependsOn": [
        "alg:sha3"
      ]
    },
    {
      "ref": "alg:cross-rsdp-256-small:generic",
      "dependsOn": [
        "alg:sha3"
      ]
    },
    {
      "ref": "alg:cross-rsdp-256-small:x86_64",
      "dependsOn": [
        "alg:sha3"
      ]
    },
    {
      "ref": "alg:cross-rsdpg-128-balanced:generic",
      "dependsOn": [
        "alg:sha3"
      ]
    },
    {
      "ref": "alg:cross-rsdpg-128-balanced:x86_64",
      "dependsOn": [
        "alg:sha3"
      ]
    },
    {
      "ref": "alg:cross-rsdpg-128-fast:generic",
      "dependsOn": [
        "alg:sha3"
      ]
    },
    {
      "ref": "alg:cross-rsdpg-128-fast:x86_64",
      "dependsOn": [
        "alg:sha3"
      ]
    },
    {
      "ref": "alg:cross-rsdpg-128-small:generic",
      "dependsOn": [
        "alg:sha3"
      ]
    },
    {
      "ref": "alg:cross-rsdpg-128-small:x86_64",
      "dependsOn": [
        "alg:sha3"
      ]
    },
    {
      "ref": "alg:cross-rsdpg-192-balanced:generic",
      "dependsOn": [
        "alg:sha3"
      ]
    },
    {
      "ref": "alg:cross-rsdpg-192-balanced:x86_64",
      "dependsOn": [
        "alg:sha3"
      ]
    },
    {
      "ref": "alg:cross-rsdpg-192-fast:generic",
      "dependsOn": [
        "alg:sha3"
      ]
    },
    {
      "ref": "alg:cross-rsdpg-192-fast:x86_64",
      "dependsOn": [
        "alg:sha3"
      ]
    },
    {
      "ref": "alg:cross-rsdpg-192-small:generic",
      "dependsOn": [
        "alg:sha3"
      ]
    },
    {
      "ref": "alg:cross-rsdpg-192-small:x86_64",
      "dependsOn": [
        "alg:sha3"
      ]
    },
    {
      "ref": "alg:cross-rsdpg-256-balanced:generic",
      "dependsOn": [
        "alg:sha3"
      ]
    },
    {
      "ref": "alg:cross-rsdpg-256-balanced:x86_64",
      "dependsOn": [
        "alg:sha3"
      ]
    },
    {
      "ref": "alg:cross-rsdpg-256-fast:generic",
      "dependsOn": [
        "alg:sha3"
      ]
    },
    {
      "ref": "alg:cross-rsdpg-256-fast:x86_64",
      "dependsOn": [
        "alg:sha3"
      ]
    },
    {
      "ref": "alg:cross-rsdpg-256-small:generic",
      "dependsOn": [
        "alg:sha3"
      ]
    },
    {
      "ref": "alg:cross-rsdpg-256-small:x86_64",
      "dependsOn": [
        "alg:sha3"
      ]
    },
    {
      "ref": "alg:Dilithium2:generic",
      "dependsOn": [
        "alg:sha3"
      ]
    },
    {
      "ref": "alg:Dilithium2:x86_64",
      "dependsOn": [
        "alg:sha3"
      ]
    },
    {
      "ref": "alg:Dilithium2:armv8-a",
      "dependsOn": [
        "alg:sha3"
      ]
    },
    {
      "ref": "alg:Dilithium3:generic",
      "dependsOn": [
        "alg:sha3"
      ]
    },
    {
      "ref": "alg:Dilithium3:x86_64",
      "dependsOn": [
        "alg:sha3"
      ]
    },
    {
      "ref": "alg:Dilithium3:armv8-a",
      "dependsOn": [
        "alg:sha3"
      ]
    },
    {
      "ref": "alg:Dilithium5:generic",
      "dependsOn": [
        "alg:sha3"
      ]
    },
    {
      "ref": "alg:Dilithium5:x86_64",
      "dependsOn": [
        "alg:sha3"
      ]
    },
    {
      "ref": "alg:Dilithium5:armv8-a",
      "dependsOn": [
        "alg:sha3"
      ]
    },
    {
      "ref": "alg:Falcon-512:generic",
      "dependsOn": [
        "alg:sha3"
      ]
    },
    {
      "ref": "alg:Falcon-512:x86_64",
      "dependsOn": [
        "alg:sha3"
      ]
    },
    {
      "ref": "alg:Falcon-512:armv8-a",
      "dependsOn": [
        "alg:sha3"
      ]
    },
    {
      "ref": "alg:Falcon-1024:generic",
      "dependsOn": [
        "alg:sha3"
      ]
    },
    {
      "ref": "alg:Falcon-1024:x86_64",
      "dependsOn": [
        "alg:sha3"
      ]
    },
    {
      "ref": "alg:Falcon-1024:armv8-a",
      "dependsOn": [
        "alg:sha3"
      ]
    },
    {
      "ref": "alg:Falcon-padded-512:generic",
      "dependsOn": [
        "alg:sha3"
      ]
    },
    {
      "ref": "alg:Falcon-padded-512:x86_64",
      "dependsOn": [
        "alg:sha3"
      ]
    },
    {
      "ref": "alg:Falcon-padded-512:armv8-a",
      "dependsOn": [
        "alg:sha3"
      ]
    },
    {
      "ref": "alg:Falcon-padded-1024:generic",
      "dependsOn": [
        "alg:sha3"
      ]
    },
    {
      "ref": "alg:Falcon-padded-1024:x86_64",
      "dependsOn": [
        "alg:sha3"
      ]
    },
    {
      "ref": "alg:Falcon-padded-1024:armv8-a",
      "dependsOn": [
        "alg:sha3"
      ]
    },
    {
      "ref": "alg:MAYO-1:generic",
      "dependsOn": [
        "alg:sha3",
        "alg:aes"
      ]
    },
    {
      "ref": "alg:MAYO-1:x86_64",
      "dependsOn": [
        "alg:sha3",
        "alg:aes"
      ]
    },
    {
      "ref": "alg:MAYO-1:armv8-a",
      "dependsOn": [
        "alg:sha3",
        "alg:aes"
      ]
    },
    {
      "ref": "alg:MAYO-2:generic",
      "dependsOn": [
        "alg:sha3",
        "alg:aes"
      ]
    },
    {
      "ref": "alg:MAYO-2:x86_64",
      "dependsOn": [
        "alg:sha3",
        "alg:aes"
      ]
    },
    {
      "ref": "alg:MAYO-2:armv8-a",
      "dependsOn": [
        "alg:sha3",
        "alg:aes"
      ]
    },
    {
      "ref": "alg:MAYO-3:generic",
      "dependsOn": [
        "alg:sha3"
      ]
    },
    {
      "ref": "alg:MAYO-3:x86_64",
      "dependsOn": [
        "alg:sha3",
        "alg:aes"
      ]
    },
    {
      "ref": "alg:MAYO-3:armv8-a",
      "dependsOn": [
        "alg:sha3",
        "alg:aes"
      ]
    },
    {
      "ref": "alg:MAYO-5:generic",
      "dependsOn": [
        "alg:sha3"
      ]
    },
    {
      "ref": "alg:MAYO-5:x86_64",
      "dependsOn": [
        "alg:sha3",
        "alg:aes"
      ]
    },
    {
      "ref": "alg:MAYO-5:armv8-a",
      "dependsOn": [
        "alg:sha3",
        "alg:aes"
      ]
    },
    {
      "ref": "alg:ML-DSA-44:generic",
      "dependsOn": [
        "alg:sha3"
      ]
    },
    {
      "ref": "alg:ML-DSA-44:x86_64",
      "dependsOn": [
        "alg:sha3"
      ]
    },
    {
      "ref": "alg:ML-DSA-65:generic",
      "dependsOn": [
        "alg:sha3"
      ]
    },
    {
      "ref": "alg:ML-DSA-65:x86_64",
      "dependsOn": [
        "alg:sha3"
      ]
    },
    {
      "ref": "alg:ML-DSA-87:generic",
      "dependsOn": [
        "alg:sha3"
      ]
    },
    {
      "ref": "alg:ML-DSA-87:x86_64",
      "dependsOn": [
        "alg:sha3"
      ]
    },
    {
      "ref": "alg:SNOVA_24_5_4:generic",
      "dependsOn": [
        "alg:sha3",
        "alg:aes"
      ]
    },
    {
      "ref": "alg:SNOVA_24_5_4:x86_64",
      "dependsOn": [
        "alg:sha3",
        "alg:aes"
      ]
    },
    {
      "ref": "alg:SNOVA_24_5_4:armv8-a",
      "dependsOn": [
        "alg:sha3",
        "alg:aes"
      ]
    },
    {
      "ref": "alg:SNOVA_24_5_4_SHAKE:generic",
      "dependsOn": [
        "alg:sha3",
        "alg:aes"
      ]
    },
    {
      "ref": "alg:SNOVA_24_5_4_SHAKE:x86_64",
      "dependsOn": [
        "alg:sha3",
        "alg:aes"
      ]
    },
    {
      "ref": "alg:SNOVA_24_5_4_SHAKE:armv8-a",
      "dependsOn": [
        "alg:sha3",
        "alg:aes"
      ]
    },
    {
      "ref": "alg:SNOVA_24_5_4_esk:generic",
      "dependsOn": [
        "alg:sha3",
        "alg:aes"
      ]
    },
    {
      "ref": "alg:SNOVA_24_5_4_esk:x86_64",
      "dependsOn": [
        "alg:sha3",
        "alg:aes"
      ]
    },
    {
      "ref": "alg:SNOVA_24_5_4_esk:armv8-a",
      "dependsOn": [
        "alg:sha3",
        "alg:aes"
      ]
    },
    {
      "ref": "alg:SNOVA_24_5_4_SHAKE_esk:generic",
      "dependsOn": [
        "alg:sha3",
        "alg:aes"
      ]
    },
    {
      "ref": "alg:SNOVA_24_5_4_SHAKE_esk:x86_64",
      "dependsOn": [
        "alg:sha3",
        "alg:aes"
      ]
    },
    {
      "ref": "alg:SNOVA_24_5_4_SHAKE_esk:armv8-a",
      "dependsOn": [
        "alg:sha3",
        "alg:aes"
      ]
    },
    {
      "ref": "alg:SNOVA_37_17_2:generic",
      "dependsOn": [
        "alg:sha3",
        "alg:aes"
      ]
    },
    {
      "ref": "alg:SNOVA_37_17_2:x86_64",
      "dependsOn": [
        "alg:sha3",
        "alg:aes"
      ]
    },
    {
      "ref": "alg:SNOVA_37_17_2:armv8-a",
      "dependsOn": [
        "alg:sha3",
        "alg:aes"
      ]
    },
    {
      "ref": "alg:SNOVA_25_8_3:generic",
      "dependsOn": [
        "alg:sha3",
        "alg:aes"
      ]
    },
    {
      "ref": "alg:SNOVA_25_8_3:x86_64",
      "dependsOn": [
        "alg:sha3",
        "alg:aes"
      ]
    },
    {
      "ref": "alg:SNOVA_25_8_3:armv8-a",
      "dependsOn": [
        "alg:sha3",
        "alg:aes"
      ]
    },
    {
      "ref": "alg:SNOVA_56_25_2:generic",
      "dependsOn": [
        "alg:sha3",
        "alg:aes"
      ]
    },
    {
      "ref": "alg:SNOVA_56_25_2:x86_64",
      "dependsOn": [
        "alg:sha3",
        "alg:aes"
      ]
    },
    {
      "ref": "alg:SNOVA_56_25_2:armv8-a",
      "dependsOn": [
        "alg:sha3",
        "alg:aes"
      ]
    },
    {
      "ref": "alg:SNOVA_49_11_3:generic",
      "dependsOn": [
        "alg:sha3",
        "alg:aes"
      ]
    },
    {
      "ref": "alg:SNOVA_49_11_3:x86_64",
      "dependsOn": [
        "alg:sha3",
        "alg:aes"
      ]
    },
    {
      "ref": "alg:SNOVA_49_11_3:armv8-a",
      "dependsOn": [
        "alg:sha3",
        "alg:aes"
      ]
    },
    {
      "ref": "alg:SNOVA_37_8_4:generic",
      "dependsOn": [
        "alg:sha3",
        "alg:aes"
      ]
    },
    {
      "ref": "alg:SNOVA_37_8_4:x86_64",
      "dependsOn": [
        "alg:sha3",
        "alg:aes"
      ]
    },
    {
      "ref": "alg:SNOVA_37_8_4:armv8-a",
      "dependsOn": [
        "alg:sha3",
        "alg:aes"
      ]
    },
    {
      "ref": "alg:SNOVA_24_5_5:generic",
      "dependsOn": [
        "alg:sha3",
        "alg:aes"
      ]
    },
    {
      "ref": "alg:SNOVA_24_5_5:x86_64",
      "dependsOn": [
        "alg:sha3",
        "alg:aes"
      ]
    },
    {
      "ref": "alg:SNOVA_24_5_5:armv8-a",
      "dependsOn": [
        "alg:sha3",
        "alg:aes"
      ]
    },
    {
      "ref": "alg:SNOVA_60_10_4:generic",
      "dependsOn": [
        "alg:sha3",
        "alg:aes"
      ]
    },
    {
      "ref": "alg:SNOVA_60_10_4:x86_64",
      "dependsOn": [
        "alg:sha3",
        "alg:aes"
      ]
    },
    {
      "ref": "alg:SNOVA_60_10_4:armv8-a",
      "dependsOn": [
        "alg:sha3",
        "alg:aes"
      ]
    },
    {
      "ref": "alg:SNOVA_29_6_5:generic",
      "dependsOn": [
        "alg:sha3",
        "alg:aes"
      ]
    },
    {
      "ref": "alg:SNOVA_29_6_5:x86_64",
      "dependsOn": [
        "alg:sha3",
        "alg:aes"
      ]
    },
    {
      "ref": "alg:SNOVA_29_6_5:armv8-a",
      "dependsOn": [
        "alg:sha3",
        "alg:aes"
      ]
    },
    {
      "ref": "alg:SPHINCS+-SHAKE-128f-simple:generic",
      "dependsOn": [
        "alg:sha3"
      ]
    },
    {
      "ref": "alg:SPHINCS+-SHAKE-128f-simple:x86_64",
      "dependsOn": [
        "alg:sha3"
      ]
    },
    {
      "ref": "alg:SPHINCS+-SHAKE-128s-simple:generic",
      "dependsOn": [
        "alg:sha3"
      ]
    },
    {
      "ref": "alg:SPHINCS+-SHAKE-128s-simple:x86_64",
      "dependsOn": [
        "alg:sha3"
      ]
    },
    {
      "ref": "alg:SPHINCS+-SHAKE-192f-simple:generic",
      "dependsOn": [
        "alg:sha3"
      ]
    },
    {
      "ref": "alg:SPHINCS+-SHAKE-192f-simple:x86_64",
      "dependsOn": [
        "alg:sha3"
      ]
    },
    {
      "ref": "alg:SPHINCS+-SHAKE-192s-simple:generic",
      "dependsOn": [
        "alg:sha3"
      ]
    },
    {
      "ref": "alg:SPHINCS+-SHAKE-192s-simple:x86_64",
      "dependsOn": [
        "alg:sha3"
      ]
    },
    {
      "ref": "alg:SPHINCS+-SHAKE-256f-simple:generic",
      "dependsOn": [
        "alg:sha3"
      ]
    },
    {
      "ref": "alg:SPHINCS+-SHAKE-256f-simple:x86_64",
      "dependsOn": [
        "alg:sha3"
      ]
    },
    {
      "ref": "alg:SPHINCS+-SHAKE-256s-simple:generic",
      "dependsOn": [
        "alg:sha3"
      ]
    },
    {
      "ref": "alg:SPHINCS+-SHAKE-256s-simple:x86_64",
      "dependsOn": [
        "alg:sha3"
      ]
    },
    {
      "ref": "alg:SQIsign-lvl1:x86_64",
      "dependsOn": [
        "alg:sha3",
        "alg:aes"
      ]
    },
    {
      "ref": "alg:SQIsign-lvl3:x86_64",
      "dependsOn": [
        "alg:sha3",
        "alg:aes"
      ]
    },
    {
      "ref": "alg:SQIsign-lvl5:x86_64",
      "dependsOn": [
        "alg:sha3",
        "alg:aes"
      ]
    },
    {
      "ref": "alg:OV-Is:generic",
      "dependsOn": [
        "alg:sha3",
        "alg:aes"
      ]
    },
    {
      "ref": "alg:OV-Is:armv8-a",
      "dependsOn": [
        "alg:sha3",
        "alg:aes"
      ]
    },
    {
      "ref": "alg:OV-Is:x86_64",
      "dependsOn": [
        "alg:sha3",
        "alg:aes"
      ]
    },
    {
      "ref": "alg:OV-Ip:generic",
      "dependsOn": [
        "alg:sha3",
        "alg:aes"
      ]
    },
    {
      "ref": "alg:OV-Ip:armv8-a",
      "dependsOn": [
        "alg:sha3",
        "alg:aes"
      ]
    },
    {
      "ref": "alg:OV-Ip:x86_64",
      "dependsOn": [
        "alg:sha3",
        "alg:aes"
      ]
    },
    {
      "ref": "alg:OV-III:generic",
      "dependsOn": [
        "alg:sha3",
        "alg:aes"
      ]
    },
    {
      "ref": "alg:OV-III:armv8-a",
      "dependsOn": [
        "alg:sha3",
        "alg:aes"
      ]
    },
    {
      "ref": "alg:OV-III:x86_64",
      "dependsOn": [
        "alg:sha3",
        "alg:aes"
      ]
    },
    {
      "ref": "alg:OV-V:generic",
      "dependsOn": [
        "alg:sha3",
        "alg:aes"
      ]
    },
    {
      "ref": "alg:OV-V:armv8-a",
      "dependsOn": [
        "alg:sha3",
        "alg:aes"
      ]
    },
    {
      "ref": "alg:OV-V:x86_64",
      "dependsOn": [
        "alg:sha3",
        "alg:aes"
      ]
    },
    {
      "ref": "alg:OV-Is-pkc:generic",
      "dependsOn": [
        "alg:sha3",
        "alg:aes"
      ]
    },
    {
      "ref": "alg:OV-Is-pkc:armv8-a",
      "dependsOn": [
        "alg:sha3",
        "alg:aes"
      ]
    },
    {
      "ref": "alg:OV-Is-pkc:x86_64",
      "dependsOn": [
        "alg:sha3",
        "alg:aes"
      ]
    },
    {
      "ref": "alg:OV-Ip-pkc:generic",
      "dependsOn": [
        "alg:sha3",
        "alg:aes"
      ]
    },
    {
      "ref": "alg:OV-Ip-pkc:armv8-a",
      "dependsOn": [
        "alg:sha3",
        "alg:aes"
      ]
    },
    {
      "ref": "alg:OV-Ip-pkc:x86_64",
      "dependsOn": [
        "alg:sha3",
        "alg:aes"
      ]
    },
    {
      "ref": "alg:OV-III-pkc:generic",
      "dependsOn": [
        "alg:sha3",
        "alg:aes"
      ]
    },
    {
      "ref": "alg:OV-III-pkc:armv8-a",
      "dependsOn": [
        "alg:sha3",
        "alg:aes"
      ]
    },
    {
      "ref": "alg:OV-III-pkc:x86_64",
      "dependsOn": [
        "alg:sha3",
        "alg:aes"
      ]
    },
    {
      "ref": "alg:OV-V-pkc:generic",
      "dependsOn": [
        "alg:sha3",
        "alg:aes"
      ]
    },
    {
      "ref": "alg:OV-V-pkc:armv8-a",
      "dependsOn": [
        "alg:sha3",
        "alg:aes"
      ]
    },
    {
      "ref": "alg:OV-V-pkc:x86_64",
      "dependsOn": [
        "alg:sha3",
        "alg:aes"
      ]
    },
    {
      "ref": "alg:OV-Is-pkc-skc:generic",
      "dependsOn": [
        "alg:sha3",
        "alg:aes"
      ]
    },
    {
      "ref": "alg:OV-Is-pkc-skc:armv8-a",
      "dependsOn": [
        "alg:sha3",
        "alg:aes"
      ]
    },
    {
      "ref": "alg:OV-Is-pkc-skc:x86_64",
      "dependsOn": [
        "alg:sha3",
        "alg:aes"
      ]
    },
    {
      "ref": "alg:OV-Ip-pkc-skc:generic",
      "dependsOn": [
        "alg:sha3",
        "alg:aes"
      ]
    },
    {
      "ref": "alg:OV-Ip-pkc-skc:armv8-a",
      "dependsOn": [
        "alg:sha3",
        "alg:aes"
      ]
    },
    {
      "ref": "alg:OV-Ip-pkc-skc:x86_64",
      "dependsOn": [
        "alg:sha3",
        "alg:aes"
      ]
    },
    {
      "ref": "alg:OV-III-pkc-skc:generic",
      "dependsOn": [
        "alg:sha3",
        "alg:aes"
      ]
    },
    {
      "ref": "alg:OV-III-pkc-skc:armv8-a",
      "dependsOn": [
        "alg:sha3",
        "alg:aes"
      ]
    },
    {
      "ref": "alg:OV-III-pkc-skc:x86_64",
      "dependsOn": [
        "alg:sha3",
        "alg:aes"
      ]
    },
    {
      "ref": "alg:OV-V-pkc-skc:generic",
      "dependsOn": [
        "alg:sha3",
        "alg:aes"
      ]
    },
    {
      "ref": "alg:OV-V-pkc-skc:armv8-a",
      "dependsOn": [
        "alg:sha3",
        "alg:aes"
      ]
    },
    {
      "ref": "alg:OV-V-pkc-skc:x86_64",
      "dependsOn": [
        "alg:sha3",
        "alg:aes"
      ]
    }
  ]
}<|MERGE_RESOLUTION|>--- conflicted
+++ resolved
@@ -2,41 +2,23 @@
   "$schema": "https://raw.githubusercontent.com/CycloneDX/specification/1.6/schema/bom-1.6.schema.json",
   "bomFormat": "CycloneDX",
   "specVersion": "1.6",
-<<<<<<< HEAD
-  "serialNumber": "urn:uuid:c419036f-6fb1-4cf6-a6b4-a473e3c40e78",
+  "serialNumber": "urn:uuid:c4108e0a-f518-4468-b04e-b237c2b763a7",
   "version": 1,
   "metadata": {
-    "timestamp": "2025-03-30T14:09:19.533630+00:00",
+    "timestamp": "2025-07-23T15:02:25.240714+00:00",
     "component": {
       "type": "library",
-      "bom-ref": "pkg:github/open-quantum-safe/liboqs@630b96f49ccba9557add3e8826fb072c00d18407",
+      "bom-ref": "pkg:github/open-quantum-safe/liboqs@1805ddfeaca70a7e1ac0aef11a73615fbf4d5ce3",
       "name": "liboqs",
-      "version": "630b96f49ccba9557add3e8826fb072c00d18407"
-=======
-  "serialNumber": "urn:uuid:149b75cd-1e55-4608-a41d-bf9ac463e183",
-  "version": 1,
-  "metadata": {
-    "timestamp": "2025-08-22T10:37:38.713452+00:00",
-    "component": {
-      "type": "library",
-      "bom-ref": "pkg:github/open-quantum-safe/liboqs@1fe9e6cc7cd31ff7aed58d998251ceb4ad6a87be",
-      "name": "liboqs",
-      "version": "1fe9e6cc7cd31ff7aed58d998251ceb4ad6a87be"
->>>>>>> 6e6ffa50
+      "version": "1805ddfeaca70a7e1ac0aef11a73615fbf4d5ce3"
     }
   },
   "components": [
     {
       "type": "library",
-<<<<<<< HEAD
-      "bom-ref": "pkg:github/open-quantum-safe/liboqs@630b96f49ccba9557add3e8826fb072c00d18407",
+      "bom-ref": "pkg:github/open-quantum-safe/liboqs@1805ddfeaca70a7e1ac0aef11a73615fbf4d5ce3",
       "name": "liboqs",
-      "version": "630b96f49ccba9557add3e8826fb072c00d18407"
-=======
-      "bom-ref": "pkg:github/open-quantum-safe/liboqs@1fe9e6cc7cd31ff7aed58d998251ceb4ad6a87be",
-      "name": "liboqs",
-      "version": "1fe9e6cc7cd31ff7aed58d998251ceb4ad6a87be"
->>>>>>> 6e6ffa50
+      "version": "1805ddfeaca70a7e1ac0aef11a73615fbf4d5ce3"
     },
     {
       "type": "cryptographic-asset",
@@ -8165,11 +8147,7 @@
   ],
   "dependencies": [
     {
-<<<<<<< HEAD
-      "ref": "pkg:github/open-quantum-safe/liboqs@630b96f49ccba9557add3e8826fb072c00d18407",
-=======
-      "ref": "pkg:github/open-quantum-safe/liboqs@1fe9e6cc7cd31ff7aed58d998251ceb4ad6a87be",
->>>>>>> 6e6ffa50
+      "ref": "pkg:github/open-quantum-safe/liboqs@1805ddfeaca70a7e1ac0aef11a73615fbf4d5ce3",
       "provides": [
         "alg:BIKE-L1:x86_64",
         "alg:BIKE-L3:x86_64",
