version: 2

.oqsjob: &oqsjob
  docker:
    - image: ${IMAGE}
  steps:
    - checkout
    - run:
        name: Testing needed?
        command: r=`git log --name-only --since="1 day ago" -n 2`; if [ "x$r" == "x" ]; then echo "No. Exiting."; exit -1; else echo "Yes."; fi
    - run:
        name: Configure
        command: autoreconf -i && ./configure --enable-silent-rules ${CONFIGURE_ARGS}
    - run: 
        name: Build
        command: source ~/.bashrc && make -j && make check
    - run:
        name: Run tests
        command: mkdir -p test-results/pytest && python3 -m pytest --verbose --junitxml=test-results/pytest/results.xml --numprocesses=auto
    - store_test_results: # Note that this command will fail when running CircleCI locally, that is expected behaviour
        path: test-results
    - store_artifacts: 
        path: test-results

.emulatedjob: &emulatedjob
  machine:
    image: ubuntu-1604:201903-01
  steps:
    - checkout
    - run:
        name: Testing needed?
        command: r=`git log --name-only --since="1 day ago" -n 2`; if [ "x$r" == "x" ]; then echo "No. Exiting."; exit -1; else echo "Yes."; fi
    - run:
        name: Install the emulation handlers
        command: docker run --rm --privileged multiarch/qemu-user-static:register --reset
    - run: # Skipping sig-sphincs because it exhausts memory on CircleCI
        name: Run the tests in a container
        command: |
          docker run -e SKIP_TESTS=style --rm -v `pwd`:`pwd` -w `pwd` dstebila/liboqs:debian-buster-${ARCH}-0.1.0 /bin/bash -c "
          uname -a &&
          file /bin/ls &&
          autoreconf -i &&
          ./configure --enable-silent-rules ${CONFIGURE_ARGS} &&
          make &&
          make check &&
          mkdir -p test-results/pytest &&
          python3 -m pytest --verbose --junitxml=test-results/pytest/results.xml --numprocesses=auto
          "
    - store_test_results:
        path: test-results
    - store_artifacts: 
        path: test-results

jobs:
  debian-buster-amd64:
    <<: *oqsjob
    environment:
      IMAGE: dstebila/liboqs:debian-buster-amd64-0.1.0
      SKIP_TESTS: style
  debian-buster-aarch64:
    <<: *emulatedjob
    environment:
      ARCH: aarch64
      CONFIGURE_ARGS: --disable-sig-sphincs # sig-sphincs exhausts memory on CircleCI servers
  debian-buster-armhf:
    <<: *emulatedjob
    environment:
      ARCH: armhf
      CONFIGURE_ARGS: --disable-sig-sphincs --disable-sig-qtesla # sig-sphincs exhausts memory on CircleCI servers; qTesla fails on armhf
  debian-buster-armel:
    <<: *emulatedjob
    environment:
      ARCH: armel
      CONFIGURE_ARGS: --disable-sig-sphincs --disable-sig-qtesla # sig-sphincs exhausts memory on CircleCI servers; qTesla fails on armel
  ubuntu-xenial-x86_64-gcc49:
    <<: *oqsjob
    environment:
      IMAGE: dstebila/liboqs:ubuntu-xenial-x86_64-0.1.0
      CC: gcc-4.9
      CONFIGURE_ARGS: --disable-sig-picnic 
  ubuntu-xenial-x86_64-gcc5:
    <<: *oqsjob
    environment:
      IMAGE: dstebila/liboqs:ubuntu-xenial-x86_64-0.1.0
      CC: gcc-5
  ubuntu-xenial-x86_64-gcc6:
    <<: *oqsjob
    environment:
      IMAGE: dstebila/liboqs:ubuntu-xenial-x86_64-0.1.0
      CC: gcc-6
  ubuntu-xenial-x86_64-gcc7:
    <<: *oqsjob
    environment:
      IMAGE: dstebila/liboqs:ubuntu-xenial-x86_64-0.1.0
      CC: gcc-7
  ubuntu-xenial-x86_64-gcc8:
    <<: *oqsjob
    environment:
      IMAGE: dstebila/liboqs:ubuntu-xenial-x86_64-0.1.0
      CC: gcc-8
  ubuntu-xenial-x86_64-gcc8-noopenssl:
    <<: *oqsjob
    environment:
      IMAGE: dstebila/liboqs:ubuntu-xenial-x86_64-0.1.0
      CC: gcc-8
      CONFIGURE_ARGS: --without-openssl
  ubuntu-xenial-x86_64-gcc8-noshared:
    <<: *oqsjob
    environment:
      IMAGE: dstebila/liboqs:ubuntu-xenial-x86_64-0.1.0
      CC: gcc-8
      CONFIGURE_ARGS: --disable-shared 
  ubuntu-bionic-x86_64-gcc7:
    <<: *oqsjob
    environment:
      IMAGE: dstebila/liboqs:ubuntu-bionic-x86_64-0.1.0
      CC: gcc-7
      SKIP_TESTS: style
<<<<<<< HEAD
  osx:
    macos:
        xcode: "11.3.0"
    environment:
      CONFIGURE_ARGS: --without-openssl
    steps:
        - checkout
        - run:
            name: Testing needed?
            command: r=`git log --name-only --since="1 day ago" -n 2`; if [ "x$r" == "x" ]; then echo "No. Exiting."; exit -1; else echo "Yes."; fi
        - run:
            name: Prep env
            command: brew update; brew unlink python@2; brew install autoconf automake libtool wget doxygen graphviz clang-format; pip3 install pytest
        - run:
            name: Configure
            command: autoreconf -i && ./configure ${CONFIGURE_ARGS}
        - run:
            name: Build
            command: make && make check
        - run:
            name: Recon
            command: sysctl -a | grep machdep.cpu; cat src/kem/sike/Makefile; ls -l tests; ./tests/example_kem
        - run:
            name: Run tests
            command: mkdir -p test-results/pytest && python3 -m pytest --verbose --junitxml=test-results/pytest/results.xml
        - store_test_results:
             path: test-results

=======
  centos-7:
    <<: *oqsjob
    environment:
      IMAGE: openqsafe/ci-centos-7
      CONFIGURE_ARGS: --with-openssl=/usr/local/ssl 
      SKIP_TESTS: style
  centos-8:
    <<: *oqsjob
    environment:
      IMAGE: openqsafe/ci-centos-8
      SKIP_TESTS: style
>>>>>>> 02b57bf4

workflows:
  version: 2
  build:
    jobs:
<<<<<<< HEAD
      - osx
=======
      - centos-7
      - centos-8
>>>>>>> 02b57bf4
      - debian-buster-amd64
        # Tested by cron:
        #- ubuntu-xenial-x86_64-gcc8
        #- ubuntu-xenial-x86_64-gcc8-noopenssl
        #- ubuntu-xenial-x86_64-gcc8-noshared
        #- ubuntu-bionic-x86_64-gcc7
  nightly:
    triggers:
      - schedule:
          cron: "0 0 * * *"
          filters:
            branches:
              only:
                - master
    jobs:
            #- debian-buster-amd64 # tested at checkin
      - debian-buster-aarch64
      - debian-buster-armhf
      - debian-buster-armel
      - ubuntu-xenial-x86_64-gcc49
      - ubuntu-xenial-x86_64-gcc5
      - ubuntu-xenial-x86_64-gcc6
      - ubuntu-xenial-x86_64-gcc7
      - ubuntu-xenial-x86_64-gcc8
      - ubuntu-xenial-x86_64-gcc8-noopenssl
      - ubuntu-xenial-x86_64-gcc8-noshared
      - ubuntu-bionic-x86_64-gcc7<|MERGE_RESOLUTION|>--- conflicted
+++ resolved
@@ -116,36 +116,6 @@
       IMAGE: dstebila/liboqs:ubuntu-bionic-x86_64-0.1.0
       CC: gcc-7
       SKIP_TESTS: style
-<<<<<<< HEAD
-  osx:
-    macos:
-        xcode: "11.3.0"
-    environment:
-      CONFIGURE_ARGS: --without-openssl
-    steps:
-        - checkout
-        - run:
-            name: Testing needed?
-            command: r=`git log --name-only --since="1 day ago" -n 2`; if [ "x$r" == "x" ]; then echo "No. Exiting."; exit -1; else echo "Yes."; fi
-        - run:
-            name: Prep env
-            command: brew update; brew unlink python@2; brew install autoconf automake libtool wget doxygen graphviz clang-format; pip3 install pytest
-        - run:
-            name: Configure
-            command: autoreconf -i && ./configure ${CONFIGURE_ARGS}
-        - run:
-            name: Build
-            command: make && make check
-        - run:
-            name: Recon
-            command: sysctl -a | grep machdep.cpu; cat src/kem/sike/Makefile; ls -l tests; ./tests/example_kem
-        - run:
-            name: Run tests
-            command: mkdir -p test-results/pytest && python3 -m pytest --verbose --junitxml=test-results/pytest/results.xml
-        - store_test_results:
-             path: test-results
-
-=======
   centos-7:
     <<: *oqsjob
     environment:
@@ -157,18 +127,13 @@
     environment:
       IMAGE: openqsafe/ci-centos-8
       SKIP_TESTS: style
->>>>>>> 02b57bf4
 
 workflows:
   version: 2
   build:
     jobs:
-<<<<<<< HEAD
-      - osx
-=======
       - centos-7
       - centos-8
->>>>>>> 02b57bf4
       - debian-buster-amd64
         # Tested by cron:
         #- ubuntu-xenial-x86_64-gcc8
