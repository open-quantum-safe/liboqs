AUTOMAKE_OPTIONS = foreign
<<<<<<< HEAD
check_PROGRAMS = example_kem speed_kem test_kem kat_kem \
                      minimal_kex_oqs test_kex \
                      example_sig speed_sig test_sig \
                      test_aes test_rand test_sha3
=======
if ENABLE_SHARED
check_PROGRAMS = example_kem
else
check_PROGRAMS = 	example_kem speed_kem test_kem \
	minimal_kex_oqs test_kex \
	example_sig speed_sig test_sig \
	test_aes test_rand test_sha3 kat_kem
endif

LIB_FLAGS=../liboqs.la -lm -lcrypto
>>>>>>> d6bfc738

example_kem_SOURCES     = example_kem.c
example_sig_SOURCES     = example_sig.c
speed_kem_SOURCES       = speed_kem.c
speed_sig_SOURCES       = speed_sig.c
minimal_kex_oqs_SOURCES = minimal_kex_oqs.c
test_aes_SOURCES        = test_aes.c
test_kem_SOURCES        = test_kem.c
test_kex_SOURCES        = test_kex.c
test_rand_SOURCES       = test_rand.c
test_sha3_SOURCES       = test_sha3.c
test_sig_SOURCES        = test_sig.c
kat_kem_SOURCES         = kat_kem.c

example_kem_LDADD     = ${LIB_FLAGS}
example_sig_LDADD     = ${LIB_FLAGS}
minimal_kex_oqs_LDADD = ${LIB_FLAGS}
speed_kem_LDADD       = ${LIB_FLAGS}
speed_sig_LDADD       = ${LIB_FLAGS}
test_aes_LDADD        = ${LIB_FLAGS}
test_kem_LDADD        = ${LIB_FLAGS}
test_kex_LDADD        = ${LIB_FLAGS}
test_rand_LDADD       = ${LIB_FLAGS}
test_sha3_LDADD       = ${LIB_FLAGS}
test_sig_LDADD        = ${LIB_FLAGS}
kat_kem_LDADD         = ${LIB_FLAGS}

if USE_OPENSSL
example_kem_LDADD     += -L$(OPENSSL_DIR)/lib -lcrypto
example_sig_LDADD     += -L$(OPENSSL_DIR)/lib -lcrypto
minimal_kex_oqs_LDADD += -L$(OPENSSL_DIR)/lib -lcrypto
speed_kem_LDADD       += -L$(OPENSSL_DIR)/lib -lcrypto
speed_sig_LDADD       += -L$(OPENSSL_DIR)/lib -lcrypto
test_aes_LDADD        += -L$(OPENSSL_DIR)/lib -lcrypto
test_kem_LDADD        += -L$(OPENSSL_DIR)/lib -lcrypto
test_kex_LDADD        += -L$(OPENSSL_DIR)/lib -lcrypto
test_rand_LDADD       += -L$(OPENSSL_DIR)/lib -lcrypto
test_sha3_LDADD       += -L$(OPENSSL_DIR)/lib -lcrypto
test_sig_LDADD        += -L$(OPENSSL_DIR)/lib -lcrypto
kat_kem_LDADD         += -L$(OPENSSL_DIR)/lib -lcrypto
endif<|MERGE_RESOLUTION|>--- conflicted
+++ resolved
@@ -1,21 +1,14 @@
 AUTOMAKE_OPTIONS = foreign
-<<<<<<< HEAD
-check_PROGRAMS = example_kem speed_kem test_kem kat_kem \
-                      minimal_kex_oqs test_kex \
-                      example_sig speed_sig test_sig \
-                      test_aes test_rand test_sha3
-=======
 if ENABLE_SHARED
 check_PROGRAMS = example_kem
 else
-check_PROGRAMS = 	example_kem speed_kem test_kem \
-	minimal_kex_oqs test_kex \
-	example_sig speed_sig test_sig \
-	test_aes test_rand test_sha3 kat_kem
+check_PROGRAMS = 	example_kem speed_kem test_kem kat_kem \
+                    minimal_kex_oqs test_kex \
+                    example_sig speed_sig test_sig \
+                    test_aes test_rand test_sha3
 endif
 
 LIB_FLAGS=../liboqs.la -lm -lcrypto
->>>>>>> d6bfc738
 
 example_kem_SOURCES     = example_kem.c
 example_sig_SOURCES     = example_sig.c
