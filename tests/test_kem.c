#include <stdbool.h>
#include <stdio.h>
#include <stdlib.h>
#include <string.h>

#include <oqs/oqs.h>

<<<<<<< HEAD
/* Displays hexadecimal strings */
static void OQS_print_hex_string(const char *label, const uint8_t *str, size_t len) {
	printf("%-20s (%4zu bytes):  ", label, len);
	for (size_t i = 0; i < (len); i++) {
		printf("%02X", ((unsigned char *) (str))[i]);
	}
	printf("\n");
}
=======
typedef struct magic_s {
	uint8_t val[32];
} magic_t;
>>>>>>> fa7cf526

static OQS_STATUS kem_test_correctness(const char *method_name) {

	OQS_KEM *kem = NULL;
	uint8_t *public_key = NULL;
	uint8_t *secret_key = NULL;
	uint8_t *ciphertext = NULL;
	uint8_t *shared_secret_e = NULL;
	uint8_t *shared_secret_d = NULL;
	OQS_STATUS rc, ret = OQS_ERROR;
	int rv;

	//The magic numbers are 32 random values.
	//The length of the magic number was chosen arbitrarilly to 32.
	magic_t magic = {{0xfa, 0xfa, 0xfa, 0xfa, 0xbc, 0xbc, 0xbc, 0xbc,
	                  0x15, 0x61, 0x15, 0x61, 0x15, 0x61, 0x15, 0x61,
	                  0xad, 0xad, 0x43, 0x43, 0xad, 0xad, 0x34, 0x34,
	                  0x12, 0x34, 0x56, 0x78, 0x12, 0x34, 0x56, 0x78}};

	kem = OQS_KEM_new(method_name);
	if (kem == NULL) {
		return OQS_SUCCESS;
	}

	printf("================================================================================\n");
	printf("Sample computation for KEM %s\n", kem->method_name);
	printf("================================================================================\n");

	public_key = malloc(kem->length_public_key + sizeof(magic_t));
	secret_key = malloc(kem->length_secret_key + sizeof(magic_t));
	ciphertext = malloc(kem->length_ciphertext + sizeof(magic_t));
	shared_secret_e = malloc(kem->length_shared_secret + sizeof(magic_t));
	shared_secret_d = malloc(kem->length_shared_secret + sizeof(magic_t));

	//Set the magic numbers
	memcpy(public_key + kem->length_public_key, magic.val, sizeof(magic_t));
	memcpy(secret_key + kem->length_secret_key, magic.val, sizeof(magic_t));
	memcpy(ciphertext + kem->length_ciphertext, magic.val, sizeof(magic_t));
	memcpy(shared_secret_e + kem->length_shared_secret, magic.val, sizeof(magic_t));
	memcpy(shared_secret_d + kem->length_shared_secret, magic.val, sizeof(magic_t));

	if ((public_key == NULL) || (secret_key == NULL) || (ciphertext == NULL) || (shared_secret_e == NULL) || (shared_secret_d == NULL)) {
		fprintf(stderr, "ERROR: malloc failed\n");
		goto err;
	}

	rc = OQS_KEM_keypair(kem, public_key, secret_key);
	if (rc != OQS_SUCCESS) {
		fprintf(stderr, "ERROR: OQS_KEM_keypair failed\n");
		goto err;
	}

	rc = OQS_KEM_encaps(kem, ciphertext, shared_secret_e, public_key);
	if (rc != OQS_SUCCESS) {
		fprintf(stderr, "ERROR: OQS_KEM_encaps failed\n");
		goto err;
	}

	rc = OQS_KEM_decaps(kem, shared_secret_d, ciphertext, secret_key);
	if (rc != OQS_SUCCESS) {
		fprintf(stderr, "ERROR: OQS_KEM_decaps failed\n");
		goto err;
	}

	rv = memcmp(shared_secret_e, shared_secret_d, kem->length_shared_secret);
	if (rv != 0) {
		fprintf(stderr, "ERROR: shared secrets are not equal\n");
		OQS_print_hex_string("shared_secret_e", shared_secret_e, kem->length_shared_secret);
		OQS_print_hex_string("shared_secret_d", shared_secret_d, kem->length_shared_secret);
		goto err;
	} else {
		printf("shared secrets are equal\n");
	}

	rv = memcmp(public_key + kem->length_public_key, magic.val, sizeof(magic_t));
	rv |= memcmp(secret_key + kem->length_secret_key, magic.val, sizeof(magic_t));
	rv |= memcmp(ciphertext + kem->length_ciphertext, magic.val, sizeof(magic_t));
	rv |= memcmp(shared_secret_e + kem->length_shared_secret, magic.val, sizeof(magic_t));
	rv |= memcmp(shared_secret_d + kem->length_shared_secret, magic.val, sizeof(magic_t));
	if (rv != 0) {
		fprintf(stderr, "ERROR: Magic numbers do not match\n");
		goto err;
	}

	ret = OQS_SUCCESS;
	goto cleanup;

err:
	ret = OQS_ERROR;

cleanup:
	if (kem != NULL) {
		OQS_MEM_secure_free(secret_key, kem->length_secret_key);
		OQS_MEM_secure_free(shared_secret_e, kem->length_shared_secret);
		OQS_MEM_secure_free(shared_secret_d, kem->length_shared_secret);
	}
	OQS_MEM_insecure_free(public_key);
	OQS_MEM_insecure_free(ciphertext);
	OQS_KEM_free(kem);

	return ret;
}

int main() {

	int ret = EXIT_SUCCESS;
	OQS_STATUS rc;

	// Use system RNG in this program
	OQS_randombytes_switch_algorithm(OQS_RAND_alg_system);

	for (size_t i = 0; i < OQS_KEM_algs_length; i++) {
		rc = kem_test_correctness(OQS_KEM_alg_identifier(i));
		if (rc != OQS_SUCCESS) {
			ret = EXIT_FAILURE;
		}
	}

	return ret;
}<|MERGE_RESOLUTION|>--- conflicted
+++ resolved
@@ -5,20 +5,9 @@
 
 #include <oqs/oqs.h>
 
-<<<<<<< HEAD
-/* Displays hexadecimal strings */
-static void OQS_print_hex_string(const char *label, const uint8_t *str, size_t len) {
-	printf("%-20s (%4zu bytes):  ", label, len);
-	for (size_t i = 0; i < (len); i++) {
-		printf("%02X", ((unsigned char *) (str))[i]);
-	}
-	printf("\n");
-}
-=======
 typedef struct magic_s {
 	uint8_t val[32];
 } magic_t;
->>>>>>> fa7cf526
 
 static OQS_STATUS kem_test_correctness(const char *method_name) {
 
