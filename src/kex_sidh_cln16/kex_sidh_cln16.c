#if defined(WINDOWS)
#pragma warning(disable : 4047)
#endif

#if defined(WINDOWS)
#define UNUSED
#else
#define UNUSED __attribute__((unused))
#endif

#include <stdlib.h>
#include <string.h>
#if !defined(WINDOWS)
#include <strings.h>
#include <unistd.h>
#endif

#include <oqs/kex.h>
#include <oqs/rand.h>

#include "SIDH.h"
#include "kex_sidh_cln16.h"

<<<<<<< HEAD
static const char *P751 = "p751";
static const char *CompressedP751 = "compressedp751";
=======
#if defined(WINDOWS)
#define strdup _strdup // for strdup deprecation warning
#endif

static char *P751 = "p751";
static char *CompressedP751 = "compressedp751";
>>>>>>> fc522d61

static int isCompressed(const char *named_parameters) {
	if (named_parameters != NULL && strcmp(named_parameters, CompressedP751) == 0) {
		return 1;
	}

	return 0;
}

OQS_KEX *OQS_KEX_sidh_cln16_new(OQS_RAND *rand, const char *named_parameters) {
	int compressed = isCompressed(named_parameters);
	OQS_KEX *k = malloc(sizeof(OQS_KEX));
	if (k == NULL) {
		return NULL;
	}

	// Curve isogeny system initialization
	PCurveIsogenyStruct curveIsogeny = oqs_sidh_cln16_curve_allocate(&CurveIsogeny_SIDHp751);
	if (curveIsogeny == NULL) {
		free(k);
		return NULL;
	}
	if (oqs_sidh_cln16_curve_initialize(curveIsogeny, &CurveIsogeny_SIDHp751) != SIDH_CRYPTO_SUCCESS) {
		free(k);
		oqs_sidh_cln16_curve_free(curveIsogeny);
		return NULL;
	}
	k->ctx = curveIsogeny;
	k->method_name = compressed ? strdup("SIDH CLN16 compressed") : strdup("SIDH CLN16");
	k->estimated_classical_security = 192;
	k->estimated_quantum_security = 128;
	k->seed = NULL;
	k->seed_len = 0;
	k->named_parameters = compressed ? CompressedP751 : P751;
	k->rand = rand;
	k->params = NULL;
	k->alice_0 = &OQS_KEX_sidh_cln16_alice_0;
	k->bob = &OQS_KEX_sidh_cln16_bob;
	k->alice_1 = &OQS_KEX_sidh_cln16_alice_1;
	k->alice_priv_free = &OQS_KEX_sidh_cln16_alice_priv_free;
	k->free = &OQS_KEX_sidh_cln16_free;

	return k;
}

int OQS_KEX_sidh_cln16_alice_0(OQS_KEX *k, void **alice_priv, uint8_t **alice_msg, size_t *alice_msg_len) {

	int ret;
	// non-compressed public key
	uint8_t *alice_tmp_pub = NULL;

	if (!k || !alice_priv || !alice_msg || !alice_msg_len) {
		return NULL;
	}
	int compressed = isCompressed(k->named_parameters);
	*alice_priv = NULL;
	/* alice_msg is alice's public key */
	*alice_msg = NULL;
	if (compressed) {
		alice_tmp_pub = malloc(SIDH_PUBKEY_LEN);
		*alice_msg = malloc(SIDH_COMPRESSED_PUBKEY_LEN);
		if (alice_tmp_pub == NULL || *alice_msg == NULL) {
			goto err;
		}
	} else {
		// non-compressed
		*alice_msg = malloc(SIDH_PUBKEY_LEN);
		if (*alice_msg == NULL) {
			goto err;
		}
		alice_tmp_pub = *alice_msg; // point to the pub key
	}
	*alice_priv = malloc(SIDH_SECRETKEY_LEN);
	if (*alice_priv == NULL) {
		goto err;
	}

	// generate Alice's key pair
	if (oqs_sidh_cln16_EphemeralKeyGeneration_A((unsigned char *) *alice_priv, (unsigned char *) alice_tmp_pub, k->ctx, k->rand) != SIDH_CRYPTO_SUCCESS) {
		goto err;
	}

	if (compressed) {
		// compress Alice's public key
		oqs_sidh_cln16_PublicKeyCompression_A(alice_tmp_pub, (unsigned char *) *alice_msg, k->ctx);
		*alice_msg_len = SIDH_COMPRESSED_PUBKEY_LEN;
	} else {
		*alice_msg_len = SIDH_PUBKEY_LEN;
		alice_tmp_pub = NULL; // we don't want to double-free it
	}

	ret = 1;
	goto cleanup;

err:
	ret = 0;
	if (alice_msg && *alice_msg) {
		free(*alice_msg);
	}
	if (alice_priv && *alice_priv) {
		free(*alice_priv);
	}

cleanup:
	if (alice_tmp_pub) {
		free(alice_tmp_pub);
	}
	return ret;
}

int OQS_KEX_sidh_cln16_bob(OQS_KEX *k, const uint8_t *alice_msg, const size_t alice_msg_len, uint8_t **bob_msg, size_t *bob_msg_len, uint8_t **key, size_t *key_len) {

	int ret;
	uint8_t *bob_priv = NULL;
	*bob_msg = NULL;
	*key = NULL;
	// non-compressed public key
	uint8_t *bob_tmp_pub = NULL;
	// decompression values
	unsigned char *R = NULL, *A = NULL;

	if (!k || !alice_msg || !bob_msg || !bob_msg_len || !key || !key_len) {
		return NULL;
	}
	int compressed = isCompressed(k->named_parameters);

	if (compressed) {
		if (alice_msg_len != SIDH_COMPRESSED_PUBKEY_LEN) {
			goto err;
		}
		bob_tmp_pub = malloc(SIDH_PUBKEY_LEN);
		*bob_msg = malloc(SIDH_COMPRESSED_PUBKEY_LEN);
		if (bob_tmp_pub == NULL || *bob_msg == NULL) {
			goto err;
		}
		A = malloc(SIDH_COMPRESSED_A_LEN);
		if (A == NULL) {
			goto err;
		}
		R = malloc(SIDH_COMPRESSED_R_LEN);
		if (R == NULL) {
			goto err;
		}
	} else {
		if (alice_msg_len != SIDH_PUBKEY_LEN) {
			goto err;
		}
		// non-compressed
		*bob_msg = malloc(SIDH_PUBKEY_LEN);
		if (*bob_msg == NULL) {
			goto err;
		}
		bob_tmp_pub = *bob_msg; // point to the pub key
	}

	bob_priv = malloc(SIDH_SECRETKEY_LEN);
	if (bob_priv == NULL) {
		goto err;
	}
	*key = malloc(SIDH_SHAREDKEY_LEN);
	if (*key == NULL) {
		goto err;
	}

	// generate Bob's key pair
	if (oqs_sidh_cln16_EphemeralKeyGeneration_B((unsigned char *) bob_priv, (unsigned char *) bob_tmp_pub, k->ctx, k->rand) != SIDH_CRYPTO_SUCCESS) {
		goto err;
	}

	if (compressed) {
		// compress Bob's public key
		oqs_sidh_cln16_PublicKeyCompression_B(bob_tmp_pub, (unsigned char *) *bob_msg, k->ctx);
		*bob_msg_len = SIDH_COMPRESSED_PUBKEY_LEN;
		// decompress Alice's public key
		oqs_sidh_cln16_PublicKeyADecompression_B((unsigned char *) bob_priv, (unsigned char *) alice_msg, R, A, k->ctx);
		// compute Bob's shared secret
		if (oqs_sidh_cln16_EphemeralSecretAgreement_Compression_B((unsigned char *) bob_priv, R, A, (unsigned char *) *key, k->ctx) != SIDH_CRYPTO_SUCCESS) {
			goto err;
		}
	} else {
		*bob_msg_len = SIDH_PUBKEY_LEN;
		bob_tmp_pub = NULL; // we don't want to double-free it
		// compute Bob's shared secret
		if (oqs_sidh_cln16_EphemeralSecretAgreement_B((unsigned char *) bob_priv, (unsigned char *) alice_msg, (unsigned char *) *key, k->ctx) != SIDH_CRYPTO_SUCCESS) {
			goto err;
		}
	}

	*key_len = SIDH_SHAREDKEY_LEN;

	ret = 1;
	goto cleanup;

err:
	ret = 0;
	if (bob_msg && *bob_msg) {
		free(*bob_msg);
	}
	if (key && *key) {
		free(*key);
	}

cleanup:
	if (bob_tmp_pub) {
		free(bob_tmp_pub);
	}
	if (bob_priv) {
		free(bob_priv);
	}
	if (A) {
		free(A);
	}
	if (R) {
		free(R);
	}
	return ret;
}

int OQS_KEX_sidh_cln16_alice_1(OQS_KEX *k, const void *alice_priv, const uint8_t *bob_msg, const size_t bob_msg_len, uint8_t **key, size_t *key_len) {

	int ret;
	// decompression values
	unsigned char *R = NULL, *A = NULL;

	if (!k || !alice_priv || !bob_msg || !key || !key_len) {
		return NULL;
	}
	int compressed = isCompressed(k->named_parameters);

	*key = malloc(SIDH_SHAREDKEY_LEN);
	if (*key == NULL) {
		goto err;
	}
	*key_len = SIDH_SHAREDKEY_LEN;

	if (compressed) {
		if (bob_msg_len != SIDH_COMPRESSED_PUBKEY_LEN) {
			goto err;
		}
		A = malloc(SIDH_COMPRESSED_A_LEN);
		if (A == NULL) {
			goto err;
		}
		R = malloc(SIDH_COMPRESSED_R_LEN);
		if (R == NULL) {
			goto err;
		}
		// compute Alice's shared secret
		oqs_sidh_cln16_PublicKeyBDecompression_A((unsigned char *) alice_priv, (unsigned char *) bob_msg, R, A, k->ctx);
		if (oqs_sidh_cln16_EphemeralSecretAgreement_Compression_A((unsigned char *) alice_priv, R, A, (unsigned char *) *key, k->ctx) != SIDH_CRYPTO_SUCCESS) {
			goto err;
		}
	} else {
		if (bob_msg_len != SIDH_PUBKEY_LEN) {
			goto err;
		}
		if (oqs_sidh_cln16_EphemeralSecretAgreement_A((unsigned char *) alice_priv, (unsigned char *) bob_msg, (unsigned char *) *key, k->ctx) != SIDH_CRYPTO_SUCCESS) {
			goto err;
		}
	}

	ret = 1;
	goto cleanup;

err:
	ret = 0;
	if (key) {
		free(*key);
	}

cleanup:
	if (A) {
		free(A);
	}
	if (R) {
		free(R);
	}

	return ret;
}

void OQS_KEX_sidh_cln16_alice_priv_free(UNUSED OQS_KEX *k, void *alice_priv) {
	if (alice_priv) {
		free(alice_priv);
	}
}

void OQS_KEX_sidh_cln16_free(OQS_KEX *k) {
	if (!k) {
		return;
	}
	oqs_sidh_cln16_curve_free((PCurveIsogenyStruct) k->ctx);
	k->ctx = NULL;
	free(k->method_name);
	k->method_name = NULL;
	free(k);
}<|MERGE_RESOLUTION|>--- conflicted
+++ resolved
@@ -21,17 +21,12 @@
 #include "SIDH.h"
 #include "kex_sidh_cln16.h"
 
-<<<<<<< HEAD
-static const char *P751 = "p751";
-static const char *CompressedP751 = "compressedp751";
-=======
 #if defined(WINDOWS)
 #define strdup _strdup // for strdup deprecation warning
 #endif
 
-static char *P751 = "p751";
-static char *CompressedP751 = "compressedp751";
->>>>>>> fc522d61
+static const char *P751 = "p751";
+static const char *CompressedP751 = "compressedp751";
 
 static int isCompressed(const char *named_parameters) {
 	if (named_parameters != NULL && strcmp(named_parameters, CompressedP751) == 0) {
