--- conflicted
+++ resolved
@@ -1,103 +1,90 @@
-/***************************************************************************************
-* LatticeCrypt: an efficient post-quantum Ring-Learning With Errors cryptography library
-*
-*    Copyright (c) Microsoft Corporation. All rights reserved.
-*
-*
-* Abstract: main header file
-*
-****************************************************************************************/
-
-#ifndef __LatticeCrypt_H__
-#define __LatticeCrypt_H__
-
-// For C++
-#ifdef __cplusplus
-extern "C" {
-#endif
-
-#include <oqs/rand.h>
-#include <stdbool.h>
-#include <stddef.h>
-#include <stdint.h>
-
-// NOTE: probably a better way to do this.
-#if (defined(__x86_64__) || defined(__x86_64) || defined(__arch64__) || defined(_M_AMD64) || defined(_M_X64) || defined(_WIN64) || !defined(__LP64__))
-#define RADIX 64
-typedef uint64_t digit_t; // Unsigned 64-bit digit
-typedef int64_t sdigit_t; // Signed 64-bit digit
-#else
-#define RADIX 32
-typedef uint32_t digit_t; // Unsigned 32-bit digit
-typedef int32_t sdigit_t; // Signed 32-bit digit
-
-#endif
-
-// Definitions of the error-handling type and error codes
-
-typedef enum {
-<<<<<<< HEAD
-	CRYPTO_SUCCESS,                   // 0x00
-	CRYPTO_ERROR,                     // 0x01
-	CRYPTO_ERROR_DURING_TEST,         // 0x02
-	CRYPTO_ERROR_UNKNOWN,             // 0x03
-	CRYPTO_ERROR_NOT_IMPLEMENTED,     // 0x04
-	CRYPTO_ERROR_NO_MEMORY,           // 0x05
-	CRYPTO_ERROR_INVALID_PARAMETER,   // 0x06
-	CRYPTO_ERROR_SHARED_KEY,          // 0x07
-	CRYPTO_ERROR_TOO_MANY_ITERATIONS, // 0x08
-	CRYPTO_ERROR_END_OF_LIST
-=======
-    CRYPTO_SUCCESS,                          // 0x00
-    CRYPTO_ERROR,                            // 0x01
-    CRYPTO_ERROR_DURING_TEST,                // 0x02
-    CRYPTO_ERROR_UNKNOWN,                    // 0x03
-    CRYPTO_ERROR_NOT_IMPLEMENTED,            // 0x04
-    CRYPTO_ERROR_NO_MEMORY,                  // 0x05
-    CRYPTO_ERROR_INVALID_PARAMETER,          // 0x06
-    CRYPTO_ERROR_SHARED_KEY,                 // 0x07
-    CRYPTO_ERROR_TOO_MANY_ITERATIONS,        // 0x08
-    CRYPTO_ERROR_END_OF_LIST
->>>>>>> ff1a302c
-} CRYPTO_STATUS;
-
-#define CRYPTO_STATUS_TYPE_SIZE (CRYPTO_ERROR_END_OF_LIST)
-
-// Basic key-exchange constants
-#define OQS_RLWE_MSRLN16_PKA_BYTES 1824     // Alice's public key size
-#define OQS_RLWE_MSRLN16_PKB_BYTES 2048     // Bob's public key size
-#define OQS_RLWE_MSRLN16_SHAREDKEY_BYTES 32 // Shared key size
-
-/******************** Function prototypes *******************/
-
-// Clear digits from memory. "nwords" indicates the number of digits to be zeroed.
-extern void oqs_rlwe_msrln16_clear_words(void *mem, digit_t nwords);
-
-/*********************** Key exchange API ***********************/
-
-// Alice's key generation
-// It produces a private key SecretKeyA and computes the public key PublicKeyA.
-// Outputs: the private key SecretKeyA that consists of a 32-bit signed 1024-element array (4096 bytes in total)
-//          the public key PublicKeyA that occupies 1824 bytes
-CRYPTO_STATUS oqs_rlwe_msrln16_KeyGeneration_A(int32_t *SecretKeyA, unsigned char *PublicKeyA, OQS_RAND *rand);
-
-// Bob's key generation and shared secret computation
-// It produces a private key and computes the public key PublicKeyB. In combination with Alice's public key PublicKeyA, it computes
-// the shared secret SharedSecretB.
-// Input:   Alice's public key PublicKeyA that consists of 1824 bytes
-// Outputs: the public key PublicKeyB that occupies 2048 bytes.
-//          the 256-bit shared secret SharedSecretB.
-CRYPTO_STATUS oqs_rlwe_msrln16_SecretAgreement_B(unsigned char *PublicKeyA, unsigned char *SharedSecretB, unsigned char *PublicKeyB, OQS_RAND *rand);
-
-// Alice's shared secret computation
-// It computes the shared secret SharedSecretA using Bob's public key PublicKeyB and Alice's private key SecretKeyA.
-// Inputs: Bob's public key PublicKeyB that consists of 2048 bytes
-//         the private key SecretKeyA that consists of a 32-bit signed 1024-element array (4096 bytes in total)
-// Output: the 256-bit shared secret SharedSecretA.
-CRYPTO_STATUS oqs_rlwe_msrln16_SecretAgreement_A(unsigned char *PublicKeyB, int32_t *SecretKeyA, unsigned char *SharedSecretA);
-
-#ifdef __cplusplus
-}
-#endif
-
-#endif
+/***************************************************************************************
+* LatticeCrypt: an efficient post-quantum Ring-Learning With Errors cryptography library
+*
+*    Copyright (c) Microsoft Corporation. All rights reserved.
+*
+*
+* Abstract: main header file
+*
+****************************************************************************************/
+
+#ifndef __LatticeCrypt_H__
+#define __LatticeCrypt_H__
+
+// For C++
+#ifdef __cplusplus
+extern "C" {
+#endif
+
+#include <oqs/rand.h>
+#include <stdbool.h>
+#include <stddef.h>
+#include <stdint.h>
+
+// NOTE: probably a better way to do this.
+#if (defined(__x86_64__) || defined(__x86_64) || defined(__arch64__) || defined(_M_AMD64) || defined(_M_X64) || defined(_WIN64) || !defined(__LP64__))
+#define RADIX 64
+typedef uint64_t digit_t; // Unsigned 64-bit digit
+typedef int64_t sdigit_t; // Signed 64-bit digit
+#else
+#define RADIX 32
+typedef uint32_t digit_t; // Unsigned 32-bit digit
+typedef int32_t sdigit_t; // Signed 32-bit digit
+
+#endif
+
+// Definitions of the error-handling type and error codes
+
+typedef enum {
+    CRYPTO_SUCCESS,                          // 0x00
+    CRYPTO_ERROR,                            // 0x01
+    CRYPTO_ERROR_DURING_TEST,                // 0x02
+    CRYPTO_ERROR_UNKNOWN,                    // 0x03
+    CRYPTO_ERROR_NOT_IMPLEMENTED,            // 0x04
+    CRYPTO_ERROR_NO_MEMORY,                  // 0x05
+    CRYPTO_ERROR_INVALID_PARAMETER,          // 0x06
+    CRYPTO_ERROR_SHARED_KEY,                 // 0x07
+    CRYPTO_ERROR_TOO_MANY_ITERATIONS,        // 0x08
+    CRYPTO_ERROR_END_OF_LIST
+} CRYPTO_STATUS;
+
+#define CRYPTO_STATUS_TYPE_SIZE (CRYPTO_ERROR_END_OF_LIST)
+
+// Basic key-exchange constants
+#define OQS_RLWE_MSRLN16_PKA_BYTES 1824     // Alice's public key size
+#define OQS_RLWE_MSRLN16_PKB_BYTES 2048     // Bob's public key size
+#define OQS_RLWE_MSRLN16_SHAREDKEY_BYTES 32 // Shared key size
+
+/******************** Function prototypes *******************/
+
+// Clear digits from memory. "nwords" indicates the number of digits to be zeroed.
+extern void oqs_rlwe_msrln16_clear_words(void *mem, digit_t nwords);
+
+/*********************** Key exchange API ***********************/
+
+// Alice's key generation
+// It produces a private key SecretKeyA and computes the public key PublicKeyA.
+// Outputs: the private key SecretKeyA that consists of a 32-bit signed 1024-element array (4096 bytes in total)
+//          the public key PublicKeyA that occupies 1824 bytes
+CRYPTO_STATUS oqs_rlwe_msrln16_KeyGeneration_A(int32_t *SecretKeyA, unsigned char *PublicKeyA, OQS_RAND *rand);
+
+// Bob's key generation and shared secret computation
+// It produces a private key and computes the public key PublicKeyB. In combination with Alice's public key PublicKeyA, it computes
+// the shared secret SharedSecretB.
+// Input:   Alice's public key PublicKeyA that consists of 1824 bytes
+// Outputs: the public key PublicKeyB that occupies 2048 bytes.
+//          the 256-bit shared secret SharedSecretB.
+CRYPTO_STATUS oqs_rlwe_msrln16_SecretAgreement_B(unsigned char *PublicKeyA, unsigned char *SharedSecretB, unsigned char *PublicKeyB, OQS_RAND *rand);
+
+// Alice's shared secret computation
+// It computes the shared secret SharedSecretA using Bob's public key PublicKeyB and Alice's private key SecretKeyA.
+// Inputs: Bob's public key PublicKeyB that consists of 2048 bytes
+//         the private key SecretKeyA that consists of a 32-bit signed 1024-element array (4096 bytes in total)
+// Output: the 256-bit shared secret SharedSecretA.
+CRYPTO_STATUS oqs_rlwe_msrln16_SecretAgreement_A(unsigned char *PublicKeyB, int32_t *SecretKeyA, unsigned char *SharedSecretA);
+
+#ifdef __cplusplus
+}
+#endif
+
+#endif