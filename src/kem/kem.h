--- conflicted
+++ resolved
@@ -38,28 +38,17 @@
  */
 enum OQS_KEM_alg_name {
 	OQS_KEM_alg_default = 0,
-<<<<<<< HEAD
 	OQS_KEM_alg_frodokem_640_aes = 1,
 	OQS_KEM_alg_frodokem_976_aes = 2,
 	OQS_KEM_alg_frodokem_640_cshake = 3,
 	OQS_KEM_alg_frodokem_976_cshake = 4,
 	OQS_KEM_alg_newhope_512_cca_kem = 5,
 	OQS_KEM_alg_newhope_1024_cca_kem = 6,
-=======
-	OQS_KEM_alg_dummy1,
-	OQS_KEM_alg_dummy2,
-	OQS_KEM_alg_frodokem_640_aes,
-	OQS_KEM_alg_frodokem_976_aes,
-	OQS_KEM_alg_frodokem_640_cshake,
-	OQS_KEM_alg_frodokem_976_cshake,
-	OQS_KEM_alg_newhope_512_cca_kem,
-	OQS_KEM_alg_newhope_1024_cca_kem,
-	OQS_KEM_alg_kyber512,
-	OQS_KEM_alg_kyber768,
-	OQS_KEM_alg_kyber1024,
->>>>>>> 4b947dbf
+	OQS_KEM_alg_kyber512 = 7,
+	OQS_KEM_alg_kyber768 = 8,
+	OQS_KEM_alg_kyber1024 = 9,
 	// EDIT-WHEN-ADDING-KEM
-	OQS_KEM_alg_last = 7
+	OQS_KEM_alg_last = 10
 };
 
 /**
