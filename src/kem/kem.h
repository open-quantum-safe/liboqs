/**
 * \file kem.h
 * \brief Key encapsulation mechanisms
 *
 * The file `src/kem/example_kem.c` contains two examples on using the OQS_KEM API.
 *
 * The first example uses the individual scheme's algorithms directly and uses
 * no dynamic memory allocation -- all buffers are allocated on the stack, with
 * sizes indicated using preprocessor macros.  Since algorithms can be disabled at
 * compile-time, the programmer should wrap the code in \#ifdefs.
 *
 * The second example uses an OQS_KEM object to use an algorithm specified at
 * runtime.  Therefore it uses dynamic memory allocation -- all buffers must be
 * malloc'ed by the programmer, with sizes indicated using the corresponding length
 * member of the OQS_KEM object in question.  Since algorithms can be disabled at
 * compile-time, the programmer should check that the OQS_KEM object is not `NULL`.
 */

#ifndef __OQS_KEM_H
#define __OQS_KEM_H

#include <stdbool.h>
#include <stddef.h>
#include <stdint.h>

#include <oqs/oqs.h>

/** Algorithm identifier for default KEM algorithm. */
#define OQS_KEM_alg_default "DEFAULT"
/** Algorithm identifier for FrodoKEM-640-AES KEM. */
#define OQS_KEM_alg_frodokem_640_aes "FrodoKEM-640-AES"
/** Algorithm identifier for FrodoKEM-640-cSHAKE KEM. */
#define OQS_KEM_alg_frodokem_640_cshake "FrodoKEM-640-cSHAKE"
/** Algorithm identifier for FrodoKEM-976-AES KEM. */
#define OQS_KEM_alg_frodokem_976_aes "FrodoKEM-976-AES"
/** Algorithm identifier for FrodoKEM-976-cSHAKE KEM. */
#define OQS_KEM_alg_frodokem_976_cshake "FrodoKEM-976-cSHAKE"
/** Algorithm identifier for NewHope512-CCA-KEM KEM. */
#define OQS_KEM_alg_newhope_512_cca_kem "NewHope512-CCA-KEM"
/** Algorithm identifier for NewHope1024-CCA-KEM KEM. */
#define OQS_KEM_alg_newhope_1024_cca_kem "NewHope1024-CCA-KEM"
/** Algorithm identifier for Kyber512 KEM. */
#define OQS_KEM_alg_kyber512 "Kyber512"
/** Algorithm identifier for Kyber768 KEM. */
#define OQS_KEM_alg_kyber768 "Kyber768"
/** Algorithm identifier for Kyber1024 KEM. */
#define OQS_KEM_alg_kyber1024 "Kyber1024"
<<<<<<< HEAD
/** Algorithm identifier for BIKE1 L1 KEM. */
#define OQS_KEM_alg_bike1_l1 "BIKE1-L1"
/** Algorithm identifier for BIKE1 L3 KEM. */
#define OQS_KEM_alg_bike1_l3 "BIKE1-L3"
/** Algorithm identifier for BIKE1 L5 KEM. */
#define OQS_KEM_alg_bike1_l5 "BIKE1-L5"
/** Algorithm identifier for BIKE2 L1 KEM. */
#define OQS_KEM_alg_bike2_l1 "BIKE2-L1"
/** Algorithm identifier for BIKE2 L3 KEM. */
#define OQS_KEM_alg_bike2_l3 "BIKE2-L3"
/** Algorithm identifier for BIKE2 L5 KEM. */
#define OQS_KEM_alg_bike2_l5 "BIKE2-L5"
/** Algorithm identifier for BIKE3 L1 KEM. */
#define OQS_KEM_alg_bike3_l1 "BIKE3-L1"
/** Algorithm identifier for BIKE3 L3 KEM. */
#define OQS_KEM_alg_bike3_l3 "BIKE3-L3"
/** Algorithm identifier for BIKE3 L5 KEM. */
#define OQS_KEM_alg_bike3_l5 "BIKE3-L5"
// EDIT-WHEN-ADDING-KEM
/** Number of algorithm identifiers above. */
#define OQS_KEM_algs_length 19
=======
/** Algorithm identifier for Sike p503 KEM. */
#define OQS_KEM_alg_sike_p503 "Sike-p503"
/** Algorithm identifier for Sike p751 KEM. */
#define OQS_KEM_alg_sike_p751 "Sike-p751"
/** Algorithm identifier for BIG_QUAKE_1. */
#define OQS_KEM_alg_BIG_QUAKE_1 "BIG_QUAKE_1"
/** Algorithm identifier for BIG_QUAKE_3. */
#define OQS_KEM_alg_BIG_QUAKE_3 "BIG_QUAKE_3"
/** Algorithm identifier for BIG_QUAKE_5. */
#define OQS_KEM_alg_BIG_QUAKE_5 "BIG_QUAKE_5"

// EDIT-WHEN-ADDING-KEM
/** Number of algorithm identifiers above. */
#define OQS_KEM_algs_length 15
>>>>>>> 77b175ff

/**
 * Returns identifiers for available key encapsulation mechanisms in liboqs.  Used with OQS_KEM_new.
 *
 * Note that algorithm identifiers are present in this list even when the algorithm is disabled
 * at compile time.
 *
 * @param[in] i Index of the algorithm identifier to return, 0 <= i < OQS_KEM_algs_length
 * @return Algorithm identifier as a string, or NULL.
 */
char *OQS_KEM_alg_identifier(size_t i);

/**
 * Key encapsulation mechanism object
 */
typedef struct OQS_KEM {

	/** Printable string representing the name of the key encapsulation mechanism. */
	char *method_name;

	/** The NIST security level (1, 2, 3, 4, 5) claimed in this algorithm's original NIST submission. */
	uint8_t claimed_nist_level;

	/** Whether the KEM offers IND-CCA security (TRUE) or IND-CPA security (FALSE). */
	bool ind_cca;

	/** The (maximum) length, in bytes, of public keys for this KEM. */
	size_t length_public_key;
	/** The (maximum) length, in bytes, of secret keys for this KEM. */
	size_t length_secret_key;
	/** The (maximum) length, in bytes, of ciphertexts for this KEM. */
	size_t length_ciphertext;
	/** The (maximum) length, in bytes, of shared secrets for this KEM. */
	size_t length_shared_secret;

	// clang-format off

	/**
	 * Keypair generation algorithm.
	 *
	 * Caller is responsible for allocating sufficient memory for `public_key` and
	 * `secret_key`, based on the `length_*` members in this object or the per-scheme
	 * compile-time macros `OQS_KEM_*_length_*`.
	 *
	 * @param[out] public_key The public key represented as a byte string.
	 * @param[out] secret_key The secret key represented as a byte string.
	 * @return OQS_SUCCESS or OQS_ERROR
	 */
	OQS_STATUS (*keypair)(uint8_t *public_key, uint8_t *secret_key);

	/**
	 * Encapsulation algorithm.
	 *
	 * Caller is responsible for allocating sufficient memory for `ciphertext` and
	 * `shared_secret`, based on the `length_*` members in this object or the per-scheme
	 * compile-time macros `OQS_KEM_*_length_*`.
	 *
	 * @param[out] ciphertext The ciphertext (encapsulation) represented as a byte string.
	 * @param[out] shared_secret The shared secret represented as a byte string.
	 * @param[in] public_key The public key represented as a byte string.
	 * @return OQS_SUCCESS or OQS_ERROR
	 */
	OQS_STATUS (*encaps)(uint8_t *ciphertext, uint8_t *shared_secret, const uint8_t *public_key);

	/**
	 * Decapsulation algorithm.
	 *
	 * Caller is responsible for allocating sufficient memory for `shared_secret`, based
	 * on the `length_*` members in this object or the per-scheme compile-time macros
	 * `OQS_KEM_*_length_*`.
	 *
	 * @param[out] shared_secret The shared secret represented as a byte string.
	 * @param[in] ciphertext The ciphertext (encapsulation) represented as a byte string.
	 * @param[in] secret_key The secret key represented as a byte string.
	 * @return OQS_SUCCESS or OQS_ERROR
	 */
	OQS_STATUS (*decaps)(uint8_t *shared_secret, const unsigned char *ciphertext, const uint8_t *secret_key);
	// clang-format on

} OQS_KEM;

/**
 * Consturcts an OQS_KEM object for a particular algorithm.
 *
 * Callers should always check whether the return value is `NULL`, which indicates either than an
 * invalid algorithm name was provided, or that the requested algorithm was disabled at compile-time.
 *
 * @param[in] method_name Name of the desired algorithm; one of the names in `OQS_KEM_algs`.
 * @return An OQS_KEM for the particular algorithm, or `NULL` if the algorithm has been disabled at compile-time.
 */
OQS_KEM *OQS_KEM_new(const char *method_name);

/**
 * Keypair generation algorithm.
 *
 * Caller is responsible for allocating sufficient memory for `public_key` and
 * `secret_key`, based on the `length_*` members in this object or the per-scheme
 * compile-time macros `OQS_KEM_*_length_*`.
 *
 * @param[in] kem The OQS_KEM object representing the KEM.
 * @param[out] public_key The public key represented as a byte string.
 * @param[out] secret_key The secret key represented as a byte string.
 * @return OQS_SUCCESS or OQS_ERROR
 */
OQS_STATUS OQS_KEM_keypair(const OQS_KEM *kem, uint8_t *public_key, uint8_t *secret_key);

/**
 * Encapsulation algorithm.
 *
 * Caller is responsible for allocating sufficient memory for `ciphertext` and
 * `shared_secret`, based on the `length_*` members in this object or the per-scheme
 * compile-time macros `OQS_KEM_*_length_*`.
 *
 * @param[in] kem The OQS_KEM object representing the KEM.
 * @param[out] ciphertext The ciphertext (encapsulation) represented as a byte string.
 * @param[out] shared_secret The shared secret represented as a byte string.
 * @param[in] public_key The public key represented as a byte string.
 * @return OQS_SUCCESS or OQS_ERROR
 */
OQS_STATUS OQS_KEM_encaps(const OQS_KEM *kem, uint8_t *ciphertext, uint8_t *shared_secret, const uint8_t *public_key);

/**
 * Decapsulation algorithm.
 *
 * Caller is responsible for allocating sufficient memory for `shared_secret`, based
 * on the `length_*` members in this object or the per-scheme compile-time macros
 * `OQS_KEM_*_length_*`.
 *
 * @param[in] kem The OQS_KEM object representing the KEM.
 * @param[out] shared_secret The shared secret represented as a byte string.
 * @param[in] ciphertext The ciphertext (encapsulation) represented as a byte string.
 * @param[in] secret_key The secret key represented as a byte string.
 * @return OQS_SUCCESS or OQS_ERROR
 */
OQS_STATUS OQS_KEM_decaps(const OQS_KEM *kem, uint8_t *shared_secret, const unsigned char *ciphertext, const uint8_t *secret_key);

/**
 * Frees an OQS_KEM object that was constructed by OQS_KEM_new.
 *
 * @param[in] kem The OQS_KEM object to free.
 */
void OQS_KEM_free(OQS_KEM *kem);

#include <oqs/kem_frodokem.h>
#include <oqs/kem_newhopenist.h>
#include <oqs/kem_kyber.h>
<<<<<<< HEAD
#include <oqs/kem_bike.h>
=======
#include <oqs/kem_sike.h>
#include <oqs/kem_BIGQUAKE.h>
>>>>>>> 77b175ff
// EDIT-WHEN-ADDING-KEM

#endif // __OQS_KEM_H<|MERGE_RESOLUTION|>--- conflicted
+++ resolved
@@ -45,7 +45,6 @@
 #define OQS_KEM_alg_kyber768 "Kyber768"
 /** Algorithm identifier for Kyber1024 KEM. */
 #define OQS_KEM_alg_kyber1024 "Kyber1024"
-<<<<<<< HEAD
 /** Algorithm identifier for BIKE1 L1 KEM. */
 #define OQS_KEM_alg_bike1_l1 "BIKE1-L1"
 /** Algorithm identifier for BIKE1 L3 KEM. */
@@ -64,10 +63,6 @@
 #define OQS_KEM_alg_bike3_l3 "BIKE3-L3"
 /** Algorithm identifier for BIKE3 L5 KEM. */
 #define OQS_KEM_alg_bike3_l5 "BIKE3-L5"
-// EDIT-WHEN-ADDING-KEM
-/** Number of algorithm identifiers above. */
-#define OQS_KEM_algs_length 19
-=======
 /** Algorithm identifier for Sike p503 KEM. */
 #define OQS_KEM_alg_sike_p503 "Sike-p503"
 /** Algorithm identifier for Sike p751 KEM. */
@@ -81,8 +76,7 @@
 
 // EDIT-WHEN-ADDING-KEM
 /** Number of algorithm identifiers above. */
-#define OQS_KEM_algs_length 15
->>>>>>> 77b175ff
+#define OQS_KEM_algs_length 24
 
 /**
  * Returns identifiers for available key encapsulation mechanisms in liboqs.  Used with OQS_KEM_new.
@@ -229,12 +223,9 @@
 #include <oqs/kem_frodokem.h>
 #include <oqs/kem_newhopenist.h>
 #include <oqs/kem_kyber.h>
-<<<<<<< HEAD
 #include <oqs/kem_bike.h>
-=======
 #include <oqs/kem_sike.h>
 #include <oqs/kem_BIGQUAKE.h>
->>>>>>> 77b175ff
 // EDIT-WHEN-ADDING-KEM
 
 #endif // __OQS_KEM_H