#include <assert.h>
#include <stdlib.h>
#include <strings.h>

#include <oqs/oqs.h>

char *OQS_KEM_alg_identifier(size_t i) {
	// EDIT-WHEN-ADDING-KEM
<<<<<<< HEAD
	char *a[OQS_KEM_algs_length] = {OQS_KEM_alg_default,
	                                OQS_KEM_alg_frodokem_640_aes,
	                                OQS_KEM_alg_frodokem_976_aes,
	                                OQS_KEM_alg_frodokem_640_cshake,
	                                OQS_KEM_alg_frodokem_976_cshake,
	                                OQS_KEM_alg_newhope_512_cca_kem,
	                                OQS_KEM_alg_newhope_1024_cca_kem,
	                                OQS_KEM_alg_kyber512,
	                                OQS_KEM_alg_kyber768,
	                                OQS_KEM_alg_kyber1024,
	                                OQS_KEM_alg_bike1_l1,
	                                OQS_KEM_alg_bike1_l3,
	                                OQS_KEM_alg_bike1_l5,
	                                OQS_KEM_alg_bike2_l1,
	                                OQS_KEM_alg_bike2_l3,
	                                OQS_KEM_alg_bike2_l5,
	                                OQS_KEM_alg_bike3_l1,
	                                OQS_KEM_alg_bike3_l3,
	                                OQS_KEM_alg_bike3_l5};
=======
	char *a[OQS_KEM_algs_length] = {OQS_KEM_alg_default, OQS_KEM_alg_frodokem_640_aes, OQS_KEM_alg_frodokem_976_aes, OQS_KEM_alg_frodokem_640_cshake, OQS_KEM_alg_frodokem_976_cshake, OQS_KEM_alg_newhope_512_cca_kem, OQS_KEM_alg_newhope_1024_cca_kem, OQS_KEM_alg_kyber512, OQS_KEM_alg_kyber768, OQS_KEM_alg_kyber1024, OQS_KEM_alg_sike_p503, OQS_KEM_alg_sike_p751, OQS_KEM_alg_BIG_QUAKE_1, OQS_KEM_alg_BIG_QUAKE_3, OQS_KEM_alg_BIG_QUAKE_5};
>>>>>>> 77b175ff
	if (i >= OQS_KEM_algs_length) {
		return NULL;
	} else {
		return a[i];
	}
}

OQS_KEM *OQS_KEM_new(const char *method_name) {
	if (0 == strcasecmp(method_name, OQS_KEM_alg_default)) {
		return OQS_KEM_new(OQS_KEM_DEFAULT);
	} else if (0 == strcasecmp(method_name, OQS_KEM_alg_frodokem_640_aes)) {
#ifdef OQS_ENABLE_KEM_frodokem_640_aes
		return OQS_KEM_frodokem_640_aes_new();
#else
		return NULL;
#endif
	} else if (0 == strcasecmp(method_name, OQS_KEM_alg_frodokem_976_aes)) {
#ifdef OQS_ENABLE_KEM_frodokem_976_aes
		return OQS_KEM_frodokem_976_aes_new();
#else
		return NULL;
#endif
	} else if (0 == strcasecmp(method_name, OQS_KEM_alg_frodokem_640_cshake)) {
#ifdef OQS_ENABLE_KEM_frodokem_640_cshake
		return OQS_KEM_frodokem_640_cshake_new();
#else
		return NULL;
#endif
	} else if (0 == strcasecmp(method_name, OQS_KEM_alg_frodokem_976_cshake)) {
#ifdef OQS_ENABLE_KEM_frodokem_976_cshake
		return OQS_KEM_frodokem_976_cshake_new();
#else
		return NULL;
#endif
	} else if (0 == strcasecmp(method_name, OQS_KEM_alg_newhope_512_cca_kem)) {
#ifdef OQS_ENABLE_KEM_newhope_512_cca_kem
		return OQS_KEM_newhope_512_cca_kem_new();
#else
		return NULL;
#endif
	} else if (0 == strcasecmp(method_name, OQS_KEM_alg_newhope_1024_cca_kem)) {
#ifdef OQS_ENABLE_KEM_newhope_1024_cca_kem
		return OQS_KEM_newhope_1024_cca_kem_new();
#else
		return NULL;
#endif
	} else if (0 == strcasecmp(method_name, OQS_KEM_alg_kyber512)) {
#ifdef OQS_ENABLE_KEM_kyber512
		return OQS_KEM_kyber512_new();
#else
		return NULL;
#endif
	} else if (0 == strcasecmp(method_name, OQS_KEM_alg_kyber768)) {
#ifdef OQS_ENABLE_KEM_kyber768
		return OQS_KEM_kyber768_new();
#else
		return NULL;
#endif
	} else if (0 == strcasecmp(method_name, OQS_KEM_alg_kyber1024)) {
#ifdef OQS_ENABLE_KEM_kyber1024
		return OQS_KEM_kyber1024_new();
#else
		return NULL;
#endif
<<<<<<< HEAD
	} else if (0 == strcasecmp(method_name, OQS_KEM_alg_bike1_l1)) {
#ifdef OQS_ENABLE_KEM_bike1_l1
		return OQS_KEM_bike1_l1_new();
#else
		return NULL;
#endif
	} else if (0 == strcasecmp(method_name, OQS_KEM_alg_bike1_l3)) {
#ifdef OQS_ENABLE_KEM_bike1_l3
		return OQS_KEM_bike1_l3_new();
#else
		return NULL;
#endif
	} else if (0 == strcasecmp(method_name, OQS_KEM_alg_bike1_l5)) {
#ifdef OQS_ENABLE_KEM_bike1_l5
		return OQS_KEM_bike1_l5_new();
#else
		return NULL;
#endif
	} else if (0 == strcasecmp(method_name, OQS_KEM_alg_bike2_l1)) {
#ifdef OQS_ENABLE_KEM_bike2_l1
		return OQS_KEM_bike2_l1_new();
#else
		return NULL;
#endif
	} else if (0 == strcasecmp(method_name, OQS_KEM_alg_bike2_l3)) {
#ifdef OQS_ENABLE_KEM_bike2_l3
		return OQS_KEM_bike2_l3_new();
#else
		return NULL;
#endif
	} else if (0 == strcasecmp(method_name, OQS_KEM_alg_bike2_l5)) {
#ifdef OQS_ENABLE_KEM_bike2_l5
		return OQS_KEM_bike2_l5_new();
#else
		return NULL;
#endif
	} else if (0 == strcasecmp(method_name, OQS_KEM_alg_bike3_l1)) {
#ifdef OQS_ENABLE_KEM_bike3_l1
		return OQS_KEM_bike3_l1_new();
#else
		return NULL;
#endif
	} else if (0 == strcasecmp(method_name, OQS_KEM_alg_bike3_l3)) {
#ifdef OQS_ENABLE_KEM_bike3_l3
		return OQS_KEM_bike3_l3_new();
#else
		return NULL;
#endif
	} else if (0 == strcasecmp(method_name, OQS_KEM_alg_bike3_l5)) {
#ifdef OQS_ENABLE_KEM_bike3_l5
		return OQS_KEM_bike3_l5_new();
=======
	} else if (0 == strcasecmp(method_name, OQS_KEM_alg_sike_p503)) {
#ifdef OQS_ENABLE_KEM_sike_p503
		return OQS_KEM_sike_p503_new();
#else
		return NULL;
#endif
	} else if (0 == strcasecmp(method_name, OQS_KEM_alg_sike_p751)) {
#ifdef OQS_ENABLE_KEM_sike_p751
		return OQS_KEM_sike_p751_new();
#else
		return NULL;
#endif
	} else if (0 == strcasecmp(method_name, OQS_KEM_alg_BIG_QUAKE_1)) {
#ifdef OQS_ENABLE_KEM_BIG_QUAKE_1
		return OQS_KEM_BIG_QUAKE_1_new();
#else
		return NULL;
#endif
	} else if (0 == strcasecmp(method_name, OQS_KEM_alg_BIG_QUAKE_3)) {
#ifdef OQS_ENABLE_KEM_BIG_QUAKE_3
		return OQS_KEM_BIG_QUAKE_3_new();
#else
		return NULL;
#endif
	} else if (0 == strcasecmp(method_name, OQS_KEM_alg_BIG_QUAKE_5)) {
#ifdef OQS_ENABLE_KEM_BIG_QUAKE_5
		return OQS_KEM_BIG_QUAKE_5_new();
>>>>>>> 77b175ff
#else
		return NULL;
#endif
		// EDIT-WHEN-ADDING-KEM
	} else {
		return NULL;
	}
}

OQS_STATUS OQS_KEM_keypair(const OQS_KEM *kem, uint8_t *public_key, uint8_t *secret_key) {
	if (kem == NULL) {
		return OQS_ERROR;
	} else {
		return kem->keypair(public_key, secret_key);
	}
}
OQS_STATUS OQS_KEM_encaps(const OQS_KEM *kem, uint8_t *ciphertext, uint8_t *shared_secret, const uint8_t *public_key) {
	if (kem == NULL) {
		return OQS_ERROR;
	} else {
		return kem->encaps(ciphertext, shared_secret, public_key);
	}
}
OQS_STATUS OQS_KEM_decaps(const OQS_KEM *kem, uint8_t *shared_secret, const unsigned char *ciphertext, const uint8_t *secret_key) {
	if (kem == NULL) {
		return OQS_ERROR;
	} else {
		return kem->decaps(shared_secret, ciphertext, secret_key);
	}
}

void OQS_KEM_free(OQS_KEM *kem) {
	OQS_MEM_insecure_free(kem);
}<|MERGE_RESOLUTION|>--- conflicted
+++ resolved
@@ -6,29 +6,10 @@
 
 char *OQS_KEM_alg_identifier(size_t i) {
 	// EDIT-WHEN-ADDING-KEM
-<<<<<<< HEAD
-	char *a[OQS_KEM_algs_length] = {OQS_KEM_alg_default,
-	                                OQS_KEM_alg_frodokem_640_aes,
-	                                OQS_KEM_alg_frodokem_976_aes,
-	                                OQS_KEM_alg_frodokem_640_cshake,
-	                                OQS_KEM_alg_frodokem_976_cshake,
-	                                OQS_KEM_alg_newhope_512_cca_kem,
-	                                OQS_KEM_alg_newhope_1024_cca_kem,
-	                                OQS_KEM_alg_kyber512,
-	                                OQS_KEM_alg_kyber768,
-	                                OQS_KEM_alg_kyber1024,
-	                                OQS_KEM_alg_bike1_l1,
-	                                OQS_KEM_alg_bike1_l3,
-	                                OQS_KEM_alg_bike1_l5,
-	                                OQS_KEM_alg_bike2_l1,
-	                                OQS_KEM_alg_bike2_l3,
-	                                OQS_KEM_alg_bike2_l5,
-	                                OQS_KEM_alg_bike3_l1,
-	                                OQS_KEM_alg_bike3_l3,
-	                                OQS_KEM_alg_bike3_l5};
-=======
-	char *a[OQS_KEM_algs_length] = {OQS_KEM_alg_default, OQS_KEM_alg_frodokem_640_aes, OQS_KEM_alg_frodokem_976_aes, OQS_KEM_alg_frodokem_640_cshake, OQS_KEM_alg_frodokem_976_cshake, OQS_KEM_alg_newhope_512_cca_kem, OQS_KEM_alg_newhope_1024_cca_kem, OQS_KEM_alg_kyber512, OQS_KEM_alg_kyber768, OQS_KEM_alg_kyber1024, OQS_KEM_alg_sike_p503, OQS_KEM_alg_sike_p751, OQS_KEM_alg_BIG_QUAKE_1, OQS_KEM_alg_BIG_QUAKE_3, OQS_KEM_alg_BIG_QUAKE_5};
->>>>>>> 77b175ff
+
+	char *a[OQS_KEM_algs_length] = {OQS_KEM_alg_default, OQS_KEM_alg_frodokem_640_aes, OQS_KEM_alg_frodokem_976_aes, OQS_KEM_alg_frodokem_640_cshake, OQS_KEM_alg_frodokem_976_cshake, OQS_KEM_alg_newhope_512_cca_kem, OQS_KEM_alg_newhope_1024_cca_kem, OQS_KEM_alg_kyber512, OQS_KEM_alg_kyber768, OQS_KEM_alg_kyber1024, OQS_KEM_alg_sike_p503, OQS_KEM_alg_sike_p751, OQS_KEM_alg_BIG_QUAKE_1, OQS_KEM_alg_BIG_QUAKE_3, OQS_KEM_alg_BIG_QUAKE_5, OQS_KEM_alg_bike1_l1, OQS_KEM_alg_bike1_l3,
+    OQS_KEM_alg_bike1_l5, OQS_KEM_alg_bike2_l1, OQS_KEM_alg_bike2_l3, OQS_KEM_alg_bike2_l5, OQS_KEM_alg_bike3_l1, OQS_KEM_alg_bike3_l3,
+    OQS_KEM_alg_bike3_l5};
 	if (i >= OQS_KEM_algs_length) {
 		return NULL;
 	} else {
@@ -93,7 +74,6 @@
 #else
 		return NULL;
 #endif
-<<<<<<< HEAD
 	} else if (0 == strcasecmp(method_name, OQS_KEM_alg_bike1_l1)) {
 #ifdef OQS_ENABLE_KEM_bike1_l1
 		return OQS_KEM_bike1_l1_new();
@@ -145,7 +125,6 @@
 	} else if (0 == strcasecmp(method_name, OQS_KEM_alg_bike3_l5)) {
 #ifdef OQS_ENABLE_KEM_bike3_l5
 		return OQS_KEM_bike3_l5_new();
-=======
 	} else if (0 == strcasecmp(method_name, OQS_KEM_alg_sike_p503)) {
 #ifdef OQS_ENABLE_KEM_sike_p503
 		return OQS_KEM_sike_p503_new();
@@ -173,7 +152,6 @@
 	} else if (0 == strcasecmp(method_name, OQS_KEM_alg_BIG_QUAKE_5)) {
 #ifdef OQS_ENABLE_KEM_BIG_QUAKE_5
 		return OQS_KEM_BIG_QUAKE_5_new();
->>>>>>> 77b175ff
 #else
 		return NULL;
 #endif
