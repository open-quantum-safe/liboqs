--- conflicted
+++ resolved
@@ -43,7 +43,6 @@
 #else
 		return NULL;
 #endif
-<<<<<<< HEAD
 	case OQS_KEM_alg_kyber512:
 #ifdef OQS_ENABLE_KEM_kyber512
 		return OQS_KEM_kyber512_new();
@@ -62,8 +61,6 @@
 #else
 		return NULL;
 #endif
-		// EDIT-WHEN-ADDING-KEM
-=======
 	case OQS_KEM_alg_BIG_QUAKE_1:
 #ifdef OQS_ENABLE_KEM_BIG_QUAKE_1
 		return OQS_KEM_BIG_QUAKE_1_new();
@@ -82,9 +79,7 @@
 #else
 		return NULL;
 #endif
-
 	// EDIT-WHEN-ADDING-KEM
->>>>>>> 740a974d
 	default:
 		assert(0);
 	}
