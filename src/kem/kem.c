--- conflicted
+++ resolved
@@ -6,9 +6,6 @@
 
 char *OQS_KEM_alg_identifier(size_t i) {
 	// EDIT-WHEN-ADDING-KEM
-<<<<<<< HEAD
-	char *a[OQS_KEM_algs_length] = {OQS_KEM_alg_default, OQS_KEM_alg_frodokem_640_aes, OQS_KEM_alg_frodokem_976_aes, OQS_KEM_alg_frodokem_640_cshake, OQS_KEM_alg_frodokem_976_cshake, OQS_KEM_alg_newhope_512_cca_kem, OQS_KEM_alg_newhope_1024_cca_kem, OQS_KEM_alg_kyber512, OQS_KEM_alg_kyber768, OQS_KEM_alg_kyber1024, OQS_KEM_alg_sike_p503, OQS_KEM_alg_sike_p751, OQS_KEM_alg_BIG_QUAKE_1, OQS_KEM_alg_BIG_QUAKE_3, OQS_KEM_alg_BIG_QUAKE_5, OQS_KEM_alg_ledakem_C1_N02, OQS_KEM_alg_ledakem_C1_N03, OQS_KEM_alg_ledakem_C1_N04, OQS_KEM_alg_ledakem_C3_N02, OQS_KEM_alg_ledakem_C3_N03, OQS_KEM_alg_ledakem_C3_N04, OQS_KEM_alg_ledakem_C5_N02, OQS_KEM_alg_ledakem_C5_N03, OQS_KEM_alg_ledakem_C5_N04};
-=======
 	char *a[OQS_KEM_algs_length] = {
 	    OQS_KEM_alg_default,
 	    OQS_KEM_alg_frodokem_640_aes, OQS_KEM_alg_frodokem_976_aes, OQS_KEM_alg_frodokem_640_cshake, OQS_KEM_alg_frodokem_976_cshake,
@@ -16,8 +13,8 @@
 	    OQS_KEM_alg_kyber512, OQS_KEM_alg_kyber768, OQS_KEM_alg_kyber1024,
 	    OQS_KEM_alg_sike_p503, OQS_KEM_alg_sike_p751,
 	    OQS_KEM_alg_BIG_QUAKE_1, OQS_KEM_alg_BIG_QUAKE_3, OQS_KEM_alg_BIG_QUAKE_5,
-	    OQS_KEM_alg_bike1_l1, OQS_KEM_alg_bike1_l3, OQS_KEM_alg_bike1_l5, OQS_KEM_alg_bike2_l1, OQS_KEM_alg_bike2_l3, OQS_KEM_alg_bike2_l5, OQS_KEM_alg_bike3_l1, OQS_KEM_alg_bike3_l3, OQS_KEM_alg_bike3_l5};
->>>>>>> 6431c8ac
+	    OQS_KEM_alg_bike1_l1, OQS_KEM_alg_bike1_l3, OQS_KEM_alg_bike1_l5, OQS_KEM_alg_bike2_l1, OQS_KEM_alg_bike2_l3, OQS_KEM_alg_bike2_l5, OQS_KEM_alg_bike3_l1, OQS_KEM_alg_bike3_l3, OQS_KEM_alg_bike3_l5,
+	    OQS_KEM_alg_ledakem_C1_N02, OQS_KEM_alg_ledakem_C1_N03, OQS_KEM_alg_ledakem_C1_N04, OQS_KEM_alg_ledakem_C3_N02, OQS_KEM_alg_ledakem_C3_N03, OQS_KEM_alg_ledakem_C3_N04, OQS_KEM_alg_ledakem_C5_N02, OQS_KEM_alg_ledakem_C5_N03, OQS_KEM_alg_ledakem_C5_N04};
 	if (i >= OQS_KEM_algs_length) {
 		return NULL;
 	} else {
@@ -82,7 +79,90 @@
 #else
 		return NULL;
 #endif
-<<<<<<< HEAD
+	} else if (0 == strcasecmp(method_name, OQS_KEM_alg_bike1_l1)) {
+#ifdef OQS_ENABLE_KEM_bike1_l1
+		return OQS_KEM_bike1_l1_new();
+#else
+		return NULL;
+#endif
+	} else if (0 == strcasecmp(method_name, OQS_KEM_alg_bike1_l3)) {
+#ifdef OQS_ENABLE_KEM_bike1_l3
+		return OQS_KEM_bike1_l3_new();
+#else
+		return NULL;
+#endif
+	} else if (0 == strcasecmp(method_name, OQS_KEM_alg_bike1_l5)) {
+#ifdef OQS_ENABLE_KEM_bike1_l5
+		return OQS_KEM_bike1_l5_new();
+#else
+		return NULL;
+#endif
+	} else if (0 == strcasecmp(method_name, OQS_KEM_alg_bike2_l1)) {
+#ifdef OQS_ENABLE_KEM_bike2_l1
+		return OQS_KEM_bike2_l1_new();
+#else
+		return NULL;
+#endif
+	} else if (0 == strcasecmp(method_name, OQS_KEM_alg_bike2_l3)) {
+#ifdef OQS_ENABLE_KEM_bike2_l3
+		return OQS_KEM_bike2_l3_new();
+#else
+		return NULL;
+#endif
+	} else if (0 == strcasecmp(method_name, OQS_KEM_alg_bike2_l5)) {
+#ifdef OQS_ENABLE_KEM_bike2_l5
+		return OQS_KEM_bike2_l5_new();
+#else
+		return NULL;
+#endif
+	} else if (0 == strcasecmp(method_name, OQS_KEM_alg_bike3_l1)) {
+#ifdef OQS_ENABLE_KEM_bike3_l1
+		return OQS_KEM_bike3_l1_new();
+#else
+		return NULL;
+#endif
+	} else if (0 == strcasecmp(method_name, OQS_KEM_alg_bike3_l3)) {
+#ifdef OQS_ENABLE_KEM_bike3_l3
+		return OQS_KEM_bike3_l3_new();
+#else
+		return NULL;
+#endif
+	} else if (0 == strcasecmp(method_name, OQS_KEM_alg_bike3_l5)) {
+#ifdef OQS_ENABLE_KEM_bike3_l5
+		return OQS_KEM_bike3_l5_new();
+#else
+		return NULL;
+#endif
+	} else if (0 == strcasecmp(method_name, OQS_KEM_alg_sike_p503)) {
+#ifdef OQS_ENABLE_KEM_sike_p503
+		return OQS_KEM_sike_p503_new();
+#else
+		return NULL;
+#endif
+	} else if (0 == strcasecmp(method_name, OQS_KEM_alg_sike_p751)) {
+#ifdef OQS_ENABLE_KEM_sike_p751
+		return OQS_KEM_sike_p751_new();
+#else
+		return NULL;
+#endif
+	} else if (0 == strcasecmp(method_name, OQS_KEM_alg_BIG_QUAKE_1)) {
+#ifdef OQS_ENABLE_KEM_BIG_QUAKE_1
+		return OQS_KEM_BIG_QUAKE_1_new();
+#else
+		return NULL;
+#endif
+	} else if (0 == strcasecmp(method_name, OQS_KEM_alg_BIG_QUAKE_3)) {
+#ifdef OQS_ENABLE_KEM_BIG_QUAKE_3
+		return OQS_KEM_BIG_QUAKE_3_new();
+#else
+		return NULL;
+#endif
+	} else if (0 == strcasecmp(method_name, OQS_KEM_alg_BIG_QUAKE_5)) {
+#ifdef OQS_ENABLE_KEM_BIG_QUAKE_5
+		return OQS_KEM_BIG_QUAKE_5_new();
+#else
+		return NULL;
+#endif
 	} else if (0 == strcasecmp(method_name, OQS_KEM_alg_ledakem_C1_N02)) {
 #if defined(OQS_ENABLE_KEM_ledakem_C1_N02)
 		return OQS_KEM_ledakem_C1_N02_new();
@@ -134,92 +214,6 @@
 	} else if (0 == strcasecmp(method_name, OQS_KEM_alg_ledakem_C5_N04)) {
 #if defined(OQS_ENABLE_KEM_ledakem_C5_N04)
 		return OQS_KEM_ledakem_C5_N04_new();
-=======
-	} else if (0 == strcasecmp(method_name, OQS_KEM_alg_bike1_l1)) {
-#ifdef OQS_ENABLE_KEM_bike1_l1
-		return OQS_KEM_bike1_l1_new();
-#else
-		return NULL;
-#endif
-	} else if (0 == strcasecmp(method_name, OQS_KEM_alg_bike1_l3)) {
-#ifdef OQS_ENABLE_KEM_bike1_l3
-		return OQS_KEM_bike1_l3_new();
-#else
-		return NULL;
-#endif
-	} else if (0 == strcasecmp(method_name, OQS_KEM_alg_bike1_l5)) {
-#ifdef OQS_ENABLE_KEM_bike1_l5
-		return OQS_KEM_bike1_l5_new();
-#else
-		return NULL;
-#endif
-	} else if (0 == strcasecmp(method_name, OQS_KEM_alg_bike2_l1)) {
-#ifdef OQS_ENABLE_KEM_bike2_l1
-		return OQS_KEM_bike2_l1_new();
-#else
-		return NULL;
-#endif
-	} else if (0 == strcasecmp(method_name, OQS_KEM_alg_bike2_l3)) {
-#ifdef OQS_ENABLE_KEM_bike2_l3
-		return OQS_KEM_bike2_l3_new();
-#else
-		return NULL;
-#endif
-	} else if (0 == strcasecmp(method_name, OQS_KEM_alg_bike2_l5)) {
-#ifdef OQS_ENABLE_KEM_bike2_l5
-		return OQS_KEM_bike2_l5_new();
-#else
-		return NULL;
-#endif
-	} else if (0 == strcasecmp(method_name, OQS_KEM_alg_bike3_l1)) {
-#ifdef OQS_ENABLE_KEM_bike3_l1
-		return OQS_KEM_bike3_l1_new();
-#else
-		return NULL;
-#endif
-	} else if (0 == strcasecmp(method_name, OQS_KEM_alg_bike3_l3)) {
-#ifdef OQS_ENABLE_KEM_bike3_l3
-		return OQS_KEM_bike3_l3_new();
-#else
-		return NULL;
-#endif
-	} else if (0 == strcasecmp(method_name, OQS_KEM_alg_bike3_l5)) {
-#ifdef OQS_ENABLE_KEM_bike3_l5
-		return OQS_KEM_bike3_l5_new();
->>>>>>> 6431c8ac
-#else
-		return NULL;
-#endif
-	} else if (0 == strcasecmp(method_name, OQS_KEM_alg_sike_p503)) {
-#ifdef OQS_ENABLE_KEM_sike_p503
-		return OQS_KEM_sike_p503_new();
-#else
-		return NULL;
-#endif
-	} else if (0 == strcasecmp(method_name, OQS_KEM_alg_sike_p751)) {
-#ifdef OQS_ENABLE_KEM_sike_p751
-		return OQS_KEM_sike_p751_new();
-#else
-		return NULL;
-#endif
-	} else if (0 == strcasecmp(method_name, OQS_KEM_alg_BIG_QUAKE_1)) {
-#ifdef OQS_ENABLE_KEM_BIG_QUAKE_1
-		return OQS_KEM_BIG_QUAKE_1_new();
-#else
-		return NULL;
-#endif
-	} else if (0 == strcasecmp(method_name, OQS_KEM_alg_BIG_QUAKE_3)) {
-#ifdef OQS_ENABLE_KEM_BIG_QUAKE_3
-		return OQS_KEM_BIG_QUAKE_3_new();
-#else
-		return NULL;
-#endif
-	} else if (0 == strcasecmp(method_name, OQS_KEM_alg_BIG_QUAKE_5)) {
-#ifdef OQS_ENABLE_KEM_BIG_QUAKE_5
-		return OQS_KEM_BIG_QUAKE_5_new();
-#else
-		return NULL;
-#endif
 		// EDIT-WHEN-ADDING-KEM
 	} else {
 		return NULL;
