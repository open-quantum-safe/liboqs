--- conflicted
+++ resolved
@@ -9,14 +9,10 @@
 test_kem: headers src/kem/test_kem.c liboqs
 	$(CC) src/kem/test_kem.c liboqs.a -o test_kem $(CFLAGS) $(LDFLAGS)
 
-<<<<<<< HEAD
 test_kem_shared: src/kem/test_kem.c liboqs
 	$(CC) src/kem/test_kem.c -o test_kem_shared $(CFLAGS) $(LDFLAGS) -L. -loqs -lcrypto -lm
 
-kat_kem: src/kem/kat_kem.c liboqs
-=======
 kat_kem: headers src/kem/kat_kem.c liboqs
->>>>>>> e1a227aa
 	$(CC) src/kem/kat_kem.c liboqs.a -o kat_kem $(CFLAGS) $(LDFLAGS)
 
 speed_kem: headers src/kem/speed_kem.c liboqs
