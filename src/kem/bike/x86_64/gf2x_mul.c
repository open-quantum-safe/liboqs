--- conflicted
+++ resolved
@@ -1,106 +1,101 @@
-/***************************************************************************
-* Additional implementation of "BIKE: Bit Flipping Key Encapsulation". 
-* Copyright 2017 Amazon.com, Inc. or its affiliates. All Rights Reserved.
-*
-* Written by Nir Drucker and Shay Gueron
-* AWS Cryptographic Algorithms Group
-* (ndrucker@amazon.com, gueron@amazon.com)
-*
-* The license is detailed in the file LICENSE.txt, and applies to this file.
-* ***************************************************************************/
-
-#include "gf2x_mul.h"
-#include "stdlib.h"
-
-// Prototypes of ASM functions
-extern void gf2_muladd_4x4(OUT uint64_t *res,
-                           IN const uint64_t *a,
-                           IN const uint64_t *b);
-
-extern void karatzuba_add1(OUT const uint64_t *res,
-                           IN const uint64_t *a,
-                           IN const uint64_t *b,
-                           IN const uint64_t n_half,
-                           IN uint64_t *alah);
-
-extern void karatzuba_add2(OUT const uint64_t *res,
-                           IN const uint64_t *res1,
-                           IN const uint64_t *res2,
-                           IN const uint64_t *tmp,
-                           IN const uint64_t n_half);
-
-extern void red_asm(uint64_t *res);
-
-// All the temporary data (which might hold secrets)
-// will be stored on a secure buffer, so we can easily clean it later.
-// The secure buffer required is: 3n/2 (alah|blbh|tmp) in a recursive way
-// 3n/2 + 3n/4 + 3n/8 = 3(n/2 + n/4 + n/8) < 3n
-#define SECURE_BUFFER_SIZE (3 * R_PADDED_SIZE)
-
-// This functions assumes that n is even.
-_INLINE_ void karatzuba(OUT uint64_t *res,
-                        IN const uint64_t *a,
-                        IN const uint64_t *b,
-                        IN const uint64_t n,
-                        uint64_t *secure_buf) {
-	// If n=4 then calculate 256bitx256bit (4*64)
-	// in schoolbook mode.
-	if (4 == n) {
-		gf2_muladd_4x4(res, a, b);
-		return;
-	}
-
-	static_assert((n % 2 == 0), karatzuba_n_is_odd);
-	const uint64_t half_n = n >> 1;
-
-	// Define pointers for the middle of each parameter
-	// sepearting a=a_low and a_high (same for ba nd res)
-	const uint64_t *a_high = a + half_n;
-	const uint64_t *b_high = b + half_n;
-
-	// Divide res into 4 parts res3|res2|res1|res in size n/2
-	uint64_t *res1 = res + half_n;
-	uint64_t *res2 = res1 + half_n;
-
-	// All three parameters below are allocated on the secure buffer
-	// All of them are in size half n
-	uint64_t *alah = secure_buf;
-	uint64_t *blbh = alah + half_n;
-	uint64_t *tmp = blbh + half_n;
-
-	// Place the secure buffer ptr on the first free location
-	// so the recursive function can use it
-	secure_buf = tmp + half_n;
-
-	// Calculate Z0 and store the result in res(low)
-	karatzuba(res, a, b, half_n, secure_buf);
-
-	// Calculate Z2 and store the result in res(high)
-	karatzuba(res2, a_high, b_high, half_n, secure_buf);
-
-	// Accomulate the results
-	karatzuba_add1(res, a, b, half_n, alah);
-
-	// (a_low + a_high)(b_low + b_high) --> res1
-	karatzuba(res1, alah, blbh, half_n, secure_buf);
-
-	karatzuba_add2(res, res1, res2, tmp, half_n);
-}
-
-void gf2x_mod_mul(OUT uint64_t *res,
-                  IN const uint64_t *a,
-                  IN const uint64_t *b) {
-	uint64_t *secure_buffer = (uint64_t *) malloc(SECURE_BUFFER_SIZE);
-	karatzuba(res, a, b, R_PADDED_QW, secure_buffer);
-
-	// This function implicitly assumes that the size of res is 2*R_PADDED_QW
-	red_asm(res);
-
-<<<<<<< HEAD
-	//Free also clear the memory! this prevents secrets from being exposed
-	OQS_MEM_secure_free(secure_buffer, 3 * R_PADDED_SIZE);
-=======
-	// Free also clears the memory! this prevents secrets from being exposed
-	free(secure_buffer);
->>>>>>> b566b97f
-}
+	/***************************************************************************
+* Additional implementation of "BIKE: Bit Flipping Key Encapsulation". 
+* Copyright 2017 Amazon.com, Inc. or its affiliates. All Rights Reserved.
+*
+* Written by Nir Drucker and Shay Gueron
+* AWS Cryptographic Algorithms Group
+* (ndrucker@amazon.com, gueron@amazon.com)
+*
+* The license is detailed in the file LICENSE.txt, and applies to this file.
+* ***************************************************************************/
+
+#include "gf2x_mul.h"
+#include "stdlib.h"
+
+// Prototypes of ASM functions
+extern void gf2_muladd_4x4(OUT uint64_t *res,
+                           IN const uint64_t *a,
+                           IN const uint64_t *b);
+
+extern void karatzuba_add1(OUT const uint64_t *res,
+                           IN const uint64_t *a,
+                           IN const uint64_t *b,
+                           IN const uint64_t n_half,
+                           IN uint64_t *alah);
+
+extern void karatzuba_add2(OUT const uint64_t *res,
+                           IN const uint64_t *res1,
+                           IN const uint64_t *res2,
+                           IN const uint64_t *tmp,
+                           IN const uint64_t n_half);
+
+extern void red_asm(uint64_t *res);
+
+// All the temporary data (which might hold secrets)
+// will be stored on a secure buffer, so we can easily clean it later.
+// The secure buffer required is: 3n/2 (alah|blbh|tmp) in a recursive way
+// 3n/2 + 3n/4 + 3n/8 = 3(n/2 + n/4 + n/8) < 3n
+#define SECURE_BUFFER_SIZE (3 * R_PADDED_SIZE)
+
+// This functions assumes that n is even.
+_INLINE_ void karatzuba(OUT uint64_t *res,
+                        IN const uint64_t *a,
+                        IN const uint64_t *b,
+                        IN const uint64_t n,
+                        uint64_t *secure_buf) {
+	// If n=4 then calculate 256bitx256bit (4*64)
+	// in schoolbook mode.
+	if (4 == n) {
+		gf2_muladd_4x4(res, a, b);
+		return;
+	}
+
+	static_assert((n % 2 == 0), karatzuba_n_is_odd);
+	const uint64_t half_n = n >> 1;
+
+	// Define pointers for the middle of each parameter
+	// sepearting a=a_low and a_high (same for ba nd res)
+	const uint64_t *a_high = a + half_n;
+	const uint64_t *b_high = b + half_n;
+
+	// Divide res into 4 parts res3|res2|res1|res in size n/2
+	uint64_t *res1 = res + half_n;
+	uint64_t *res2 = res1 + half_n;
+
+	// All three parameters below are allocated on the secure buffer
+	// All of them are in size half n
+	uint64_t *alah = secure_buf;
+	uint64_t *blbh = alah + half_n;
+	uint64_t *tmp = blbh + half_n;
+
+	// Place the secure buffer ptr on the first free location
+	// so the recursive function can use it
+	secure_buf = tmp + half_n;
+
+	// Calculate Z0 and store the result in res(low)
+	karatzuba(res, a, b, half_n, secure_buf);
+
+	// Calculate Z2 and store the result in res(high)
+	karatzuba(res2, a_high, b_high, half_n, secure_buf);
+
+	// Accomulate the results
+	karatzuba_add1(res, a, b, half_n, alah);
+
+	// (a_low + a_high)(b_low + b_high) --> res1
+	karatzuba(res1, alah, blbh, half_n, secure_buf);
+
+	karatzuba_add2(res, res1, res2, tmp, half_n);
+}
+
+void gf2x_mod_mul(OUT uint64_t *res,
+                  IN const uint64_t *a,
+                  IN const uint64_t *b) {
+	uint64_t *secure_buffer = (uint64_t *) malloc(SECURE_BUFFER_SIZE);
+	karatzuba(res, a, b, R_PADDED_QW, secure_buffer);
+
+	// This function implicitly assumes that the size of res is 2*R_PADDED_QW
+	red_asm(res);
+
+	//Free also clear the memory! this prevents secrets from being exposed
+	OQS_MEM_secure_free(secure_buffer, 3 * R_PADDED_SIZE);
+}