#include <assert.h>
#include <math.h>

#include <oqs/rand.h>
#include <oqs/rand_urandom_chacha20.h>

<<<<<<< HEAD
OQS_RAND *OQS_RAND_new(enum RAND_GEN_ALGO_NAMES rand_algo_name) {
	return OQS_RAND_urandom_chacha20_new();
=======
OQS_RAND *OQS_RAND_new(enum OQS_RAND_alg_name alg_name) {
	switch (alg_name) {
	case OQS_RAND_alg_default:
	case OQS_RAND_alg_urandom_chacha20:
		return OQS_RAND_urandom_chacha20_new();
	default:
		assert(0);
	}
>>>>>>> 962eaae2
}

uint8_t OQS_RAND_8(OQS_RAND *r) {
	return r->rand_8(r);
}

uint32_t OQS_RAND_32(OQS_RAND *r) {
	return r->rand_32(r);
}

uint64_t OQS_RAND_64(OQS_RAND *r) {
	return r->rand_64(r);
}

void OQS_RAND_n(OQS_RAND *r, uint8_t *out, size_t n) {
	r->rand_n(r, out, n);
}

void OQS_RAND_free(OQS_RAND *r) {
	if (r) {
		r->free(r);
	}
}

#if !defined(WINDOWS)
/* For some reason specifying inline results in a build error */
inline
#endif
void OQS_RAND_test_record_occurrence(const unsigned char b, unsigned long occurrences[256]) {
	occurrences[b] += 1;
}

double OQS_RAND_test_statistical_distance_from_uniform(const unsigned long occurrences[256]) {

	// compute total number of samples
	unsigned long total = 0;
	for (int i = 0; i < 256; i++) {
		total += occurrences[i];
	}

	// compute statistical distance from uniform
	// SD(X,Y) = 1/2 \sum_z | Pr[X=z] - Pr[Y=z] |
	//         = 1/2 \sum_z | 1/256   - Pr[Y=z] |
	double distance = 0.0;
	for (int i = 0; i < 256; i++) {
		distance += fabs(1.0 / 256.0 - (double) occurrences[i] / (double) total);
	}
	distance /= 2.0;

	return distance;

}<|MERGE_RESOLUTION|>--- conflicted
+++ resolved
@@ -4,10 +4,6 @@
 #include <oqs/rand.h>
 #include <oqs/rand_urandom_chacha20.h>
 
-<<<<<<< HEAD
-OQS_RAND *OQS_RAND_new(enum RAND_GEN_ALGO_NAMES rand_algo_name) {
-	return OQS_RAND_urandom_chacha20_new();
-=======
 OQS_RAND *OQS_RAND_new(enum OQS_RAND_alg_name alg_name) {
 	switch (alg_name) {
 	case OQS_RAND_alg_default:
@@ -16,7 +12,6 @@
 	default:
 		assert(0);
 	}
->>>>>>> 962eaae2
 }
 
 uint8_t OQS_RAND_8(OQS_RAND *r) {
