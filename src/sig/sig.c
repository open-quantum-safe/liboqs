// SPDX-License-Identifier: MIT

#include <assert.h>
#include <stdlib.h>
#if defined(_WIN32)
#include <string.h>
#define strcasecmp _stricmp
#else
#include <strings.h>
#endif

#include <oqs/oqs.h>

OQS_API const char *OQS_SIG_alg_identifier(size_t i) {
	// EDIT-WHEN-ADDING-SIG
	const char *a[OQS_SIG_algs_length] = {
		///// OQS_COPY_FROM_UPSTREAM_FRAGMENT_ALG_IDENTIFIER_START
		OQS_SIG_alg_dilithium_2,
		OQS_SIG_alg_dilithium_3,
		OQS_SIG_alg_dilithium_5,
		OQS_SIG_alg_ml_dsa_44,
		OQS_SIG_alg_ml_dsa_65,
		OQS_SIG_alg_ml_dsa_87,
		OQS_SIG_alg_falcon_512,
		OQS_SIG_alg_falcon_1024,
		OQS_SIG_alg_falcon_padded_512,
		OQS_SIG_alg_falcon_padded_1024,
		OQS_SIG_alg_sphincs_sha2_128f_simple,
		OQS_SIG_alg_sphincs_sha2_128s_simple,
		OQS_SIG_alg_sphincs_sha2_192f_simple,
		OQS_SIG_alg_sphincs_sha2_192s_simple,
		OQS_SIG_alg_sphincs_sha2_256f_simple,
		OQS_SIG_alg_sphincs_sha2_256s_simple,
		OQS_SIG_alg_sphincs_shake_128f_simple,
		OQS_SIG_alg_sphincs_shake_128s_simple,
		OQS_SIG_alg_sphincs_shake_192f_simple,
		OQS_SIG_alg_sphincs_shake_192s_simple,
		OQS_SIG_alg_sphincs_shake_256f_simple,
		OQS_SIG_alg_sphincs_shake_256s_simple,
		OQS_SIG_alg_mayo_1,
		OQS_SIG_alg_mayo_2,
		OQS_SIG_alg_mayo_3,
		OQS_SIG_alg_mayo_5,
		OQS_SIG_alg_cross_rsdp_128_balanced,
		OQS_SIG_alg_cross_rsdp_128_fast,
		OQS_SIG_alg_cross_rsdp_128_small,
		OQS_SIG_alg_cross_rsdp_192_balanced,
		OQS_SIG_alg_cross_rsdp_192_fast,
		OQS_SIG_alg_cross_rsdp_192_small,
		OQS_SIG_alg_cross_rsdp_256_balanced,
		OQS_SIG_alg_cross_rsdp_256_fast,
		OQS_SIG_alg_cross_rsdp_256_small,
		OQS_SIG_alg_cross_rsdpg_128_balanced,
		OQS_SIG_alg_cross_rsdpg_128_fast,
		OQS_SIG_alg_cross_rsdpg_128_small,
		OQS_SIG_alg_cross_rsdpg_192_balanced,
		OQS_SIG_alg_cross_rsdpg_192_fast,
		OQS_SIG_alg_cross_rsdpg_192_small,
		OQS_SIG_alg_cross_rsdpg_256_balanced,
		OQS_SIG_alg_cross_rsdpg_256_fast,
		OQS_SIG_alg_cross_rsdpg_256_small,
		OQS_SIG_alg_uov_ov_Is,
		OQS_SIG_alg_uov_ov_Ip,
		OQS_SIG_alg_uov_ov_III,
		OQS_SIG_alg_uov_ov_V,
		OQS_SIG_alg_uov_ov_Is_pkc,
		OQS_SIG_alg_uov_ov_Ip_pkc,
		OQS_SIG_alg_uov_ov_III_pkc,
		OQS_SIG_alg_uov_ov_V_pkc,
		OQS_SIG_alg_uov_ov_Is_pkc_skc,
		OQS_SIG_alg_uov_ov_Ip_pkc_skc,
		OQS_SIG_alg_uov_ov_III_pkc_skc,
		OQS_SIG_alg_uov_ov_V_pkc_skc,
		OQS_SIG_alg_snova_SNOVA_24_5_4,
		OQS_SIG_alg_snova_SNOVA_24_5_4_SHAKE,
		OQS_SIG_alg_snova_SNOVA_24_5_4_esk,
		OQS_SIG_alg_snova_SNOVA_24_5_4_SHAKE_esk,
		OQS_SIG_alg_snova_SNOVA_37_17_2,
		OQS_SIG_alg_snova_SNOVA_25_8_3,
		OQS_SIG_alg_snova_SNOVA_56_25_2,
		OQS_SIG_alg_snova_SNOVA_49_11_3,
		OQS_SIG_alg_snova_SNOVA_37_8_4,
		OQS_SIG_alg_snova_SNOVA_24_5_5,
		OQS_SIG_alg_snova_SNOVA_60_10_4,
<<<<<<< HEAD
		OQS_SIG_alg_snova_SNOVA_29_6_5,
		OQS_SIG_alg_sqisign_lvl1,
		OQS_SIG_alg_sqisign_lvl3,
		OQS_SIG_alg_sqisign_lvl5,///// OQS_COPY_FROM_UPSTREAM_FRAGMENT_ALG_IDENTIFIER_END
=======
		OQS_SIG_alg_snova_SNOVA_29_6_5,///// OQS_COPY_FROM_UPSTREAM_FRAGMENT_ALG_IDENTIFIER_END
		///// OQS_COPY_FROM_SLH_DSA_FRAGMENT_ALGID_START
		OQS_SIG_alg_slh_dsa_pure_sha2_128s,
		OQS_SIG_alg_slh_dsa_pure_sha2_128f,
		OQS_SIG_alg_slh_dsa_pure_sha2_192s,
		OQS_SIG_alg_slh_dsa_pure_sha2_192f,
		OQS_SIG_alg_slh_dsa_pure_sha2_256s,
		OQS_SIG_alg_slh_dsa_pure_sha2_256f,
		OQS_SIG_alg_slh_dsa_pure_shake_128s,
		OQS_SIG_alg_slh_dsa_pure_shake_128f,
		OQS_SIG_alg_slh_dsa_pure_shake_192s,
		OQS_SIG_alg_slh_dsa_pure_shake_192f,
		OQS_SIG_alg_slh_dsa_pure_shake_256s,
		OQS_SIG_alg_slh_dsa_pure_shake_256f,
		OQS_SIG_alg_slh_dsa_sha2_224_prehash_sha2_128s,
		OQS_SIG_alg_slh_dsa_sha2_224_prehash_sha2_128f,
		OQS_SIG_alg_slh_dsa_sha2_224_prehash_sha2_192s,
		OQS_SIG_alg_slh_dsa_sha2_224_prehash_sha2_192f,
		OQS_SIG_alg_slh_dsa_sha2_224_prehash_sha2_256s,
		OQS_SIG_alg_slh_dsa_sha2_224_prehash_sha2_256f,
		OQS_SIG_alg_slh_dsa_sha2_224_prehash_shake_128s,
		OQS_SIG_alg_slh_dsa_sha2_224_prehash_shake_128f,
		OQS_SIG_alg_slh_dsa_sha2_224_prehash_shake_192s,
		OQS_SIG_alg_slh_dsa_sha2_224_prehash_shake_192f,
		OQS_SIG_alg_slh_dsa_sha2_224_prehash_shake_256s,
		OQS_SIG_alg_slh_dsa_sha2_224_prehash_shake_256f,
		OQS_SIG_alg_slh_dsa_sha2_256_prehash_sha2_128s,
		OQS_SIG_alg_slh_dsa_sha2_256_prehash_sha2_128f,
		OQS_SIG_alg_slh_dsa_sha2_256_prehash_sha2_192s,
		OQS_SIG_alg_slh_dsa_sha2_256_prehash_sha2_192f,
		OQS_SIG_alg_slh_dsa_sha2_256_prehash_sha2_256s,
		OQS_SIG_alg_slh_dsa_sha2_256_prehash_sha2_256f,
		OQS_SIG_alg_slh_dsa_sha2_256_prehash_shake_128s,
		OQS_SIG_alg_slh_dsa_sha2_256_prehash_shake_128f,
		OQS_SIG_alg_slh_dsa_sha2_256_prehash_shake_192s,
		OQS_SIG_alg_slh_dsa_sha2_256_prehash_shake_192f,
		OQS_SIG_alg_slh_dsa_sha2_256_prehash_shake_256s,
		OQS_SIG_alg_slh_dsa_sha2_256_prehash_shake_256f,
		OQS_SIG_alg_slh_dsa_sha2_384_prehash_sha2_128s,
		OQS_SIG_alg_slh_dsa_sha2_384_prehash_sha2_128f,
		OQS_SIG_alg_slh_dsa_sha2_384_prehash_sha2_192s,
		OQS_SIG_alg_slh_dsa_sha2_384_prehash_sha2_192f,
		OQS_SIG_alg_slh_dsa_sha2_384_prehash_sha2_256s,
		OQS_SIG_alg_slh_dsa_sha2_384_prehash_sha2_256f,
		OQS_SIG_alg_slh_dsa_sha2_384_prehash_shake_128s,
		OQS_SIG_alg_slh_dsa_sha2_384_prehash_shake_128f,
		OQS_SIG_alg_slh_dsa_sha2_384_prehash_shake_192s,
		OQS_SIG_alg_slh_dsa_sha2_384_prehash_shake_192f,
		OQS_SIG_alg_slh_dsa_sha2_384_prehash_shake_256s,
		OQS_SIG_alg_slh_dsa_sha2_384_prehash_shake_256f,
		OQS_SIG_alg_slh_dsa_sha2_512_prehash_sha2_128s,
		OQS_SIG_alg_slh_dsa_sha2_512_prehash_sha2_128f,
		OQS_SIG_alg_slh_dsa_sha2_512_prehash_sha2_192s,
		OQS_SIG_alg_slh_dsa_sha2_512_prehash_sha2_192f,
		OQS_SIG_alg_slh_dsa_sha2_512_prehash_sha2_256s,
		OQS_SIG_alg_slh_dsa_sha2_512_prehash_sha2_256f,
		OQS_SIG_alg_slh_dsa_sha2_512_prehash_shake_128s,
		OQS_SIG_alg_slh_dsa_sha2_512_prehash_shake_128f,
		OQS_SIG_alg_slh_dsa_sha2_512_prehash_shake_192s,
		OQS_SIG_alg_slh_dsa_sha2_512_prehash_shake_192f,
		OQS_SIG_alg_slh_dsa_sha2_512_prehash_shake_256s,
		OQS_SIG_alg_slh_dsa_sha2_512_prehash_shake_256f,
		OQS_SIG_alg_slh_dsa_sha2_512_224_prehash_sha2_128s,
		OQS_SIG_alg_slh_dsa_sha2_512_224_prehash_sha2_128f,
		OQS_SIG_alg_slh_dsa_sha2_512_224_prehash_sha2_192s,
		OQS_SIG_alg_slh_dsa_sha2_512_224_prehash_sha2_192f,
		OQS_SIG_alg_slh_dsa_sha2_512_224_prehash_sha2_256s,
		OQS_SIG_alg_slh_dsa_sha2_512_224_prehash_sha2_256f,
		OQS_SIG_alg_slh_dsa_sha2_512_224_prehash_shake_128s,
		OQS_SIG_alg_slh_dsa_sha2_512_224_prehash_shake_128f,
		OQS_SIG_alg_slh_dsa_sha2_512_224_prehash_shake_192s,
		OQS_SIG_alg_slh_dsa_sha2_512_224_prehash_shake_192f,
		OQS_SIG_alg_slh_dsa_sha2_512_224_prehash_shake_256s,
		OQS_SIG_alg_slh_dsa_sha2_512_224_prehash_shake_256f,
		OQS_SIG_alg_slh_dsa_sha2_512_256_prehash_sha2_128s,
		OQS_SIG_alg_slh_dsa_sha2_512_256_prehash_sha2_128f,
		OQS_SIG_alg_slh_dsa_sha2_512_256_prehash_sha2_192s,
		OQS_SIG_alg_slh_dsa_sha2_512_256_prehash_sha2_192f,
		OQS_SIG_alg_slh_dsa_sha2_512_256_prehash_sha2_256s,
		OQS_SIG_alg_slh_dsa_sha2_512_256_prehash_sha2_256f,
		OQS_SIG_alg_slh_dsa_sha2_512_256_prehash_shake_128s,
		OQS_SIG_alg_slh_dsa_sha2_512_256_prehash_shake_128f,
		OQS_SIG_alg_slh_dsa_sha2_512_256_prehash_shake_192s,
		OQS_SIG_alg_slh_dsa_sha2_512_256_prehash_shake_192f,
		OQS_SIG_alg_slh_dsa_sha2_512_256_prehash_shake_256s,
		OQS_SIG_alg_slh_dsa_sha2_512_256_prehash_shake_256f,
		OQS_SIG_alg_slh_dsa_sha3_224_prehash_sha2_128s,
		OQS_SIG_alg_slh_dsa_sha3_224_prehash_sha2_128f,
		OQS_SIG_alg_slh_dsa_sha3_224_prehash_sha2_192s,
		OQS_SIG_alg_slh_dsa_sha3_224_prehash_sha2_192f,
		OQS_SIG_alg_slh_dsa_sha3_224_prehash_sha2_256s,
		OQS_SIG_alg_slh_dsa_sha3_224_prehash_sha2_256f,
		OQS_SIG_alg_slh_dsa_sha3_224_prehash_shake_128s,
		OQS_SIG_alg_slh_dsa_sha3_224_prehash_shake_128f,
		OQS_SIG_alg_slh_dsa_sha3_224_prehash_shake_192s,
		OQS_SIG_alg_slh_dsa_sha3_224_prehash_shake_192f,
		OQS_SIG_alg_slh_dsa_sha3_224_prehash_shake_256s,
		OQS_SIG_alg_slh_dsa_sha3_224_prehash_shake_256f,
		OQS_SIG_alg_slh_dsa_sha3_256_prehash_sha2_128s,
		OQS_SIG_alg_slh_dsa_sha3_256_prehash_sha2_128f,
		OQS_SIG_alg_slh_dsa_sha3_256_prehash_sha2_192s,
		OQS_SIG_alg_slh_dsa_sha3_256_prehash_sha2_192f,
		OQS_SIG_alg_slh_dsa_sha3_256_prehash_sha2_256s,
		OQS_SIG_alg_slh_dsa_sha3_256_prehash_sha2_256f,
		OQS_SIG_alg_slh_dsa_sha3_256_prehash_shake_128s,
		OQS_SIG_alg_slh_dsa_sha3_256_prehash_shake_128f,
		OQS_SIG_alg_slh_dsa_sha3_256_prehash_shake_192s,
		OQS_SIG_alg_slh_dsa_sha3_256_prehash_shake_192f,
		OQS_SIG_alg_slh_dsa_sha3_256_prehash_shake_256s,
		OQS_SIG_alg_slh_dsa_sha3_256_prehash_shake_256f,
		OQS_SIG_alg_slh_dsa_sha3_384_prehash_sha2_128s,
		OQS_SIG_alg_slh_dsa_sha3_384_prehash_sha2_128f,
		OQS_SIG_alg_slh_dsa_sha3_384_prehash_sha2_192s,
		OQS_SIG_alg_slh_dsa_sha3_384_prehash_sha2_192f,
		OQS_SIG_alg_slh_dsa_sha3_384_prehash_sha2_256s,
		OQS_SIG_alg_slh_dsa_sha3_384_prehash_sha2_256f,
		OQS_SIG_alg_slh_dsa_sha3_384_prehash_shake_128s,
		OQS_SIG_alg_slh_dsa_sha3_384_prehash_shake_128f,
		OQS_SIG_alg_slh_dsa_sha3_384_prehash_shake_192s,
		OQS_SIG_alg_slh_dsa_sha3_384_prehash_shake_192f,
		OQS_SIG_alg_slh_dsa_sha3_384_prehash_shake_256s,
		OQS_SIG_alg_slh_dsa_sha3_384_prehash_shake_256f,
		OQS_SIG_alg_slh_dsa_sha3_512_prehash_sha2_128s,
		OQS_SIG_alg_slh_dsa_sha3_512_prehash_sha2_128f,
		OQS_SIG_alg_slh_dsa_sha3_512_prehash_sha2_192s,
		OQS_SIG_alg_slh_dsa_sha3_512_prehash_sha2_192f,
		OQS_SIG_alg_slh_dsa_sha3_512_prehash_sha2_256s,
		OQS_SIG_alg_slh_dsa_sha3_512_prehash_sha2_256f,
		OQS_SIG_alg_slh_dsa_sha3_512_prehash_shake_128s,
		OQS_SIG_alg_slh_dsa_sha3_512_prehash_shake_128f,
		OQS_SIG_alg_slh_dsa_sha3_512_prehash_shake_192s,
		OQS_SIG_alg_slh_dsa_sha3_512_prehash_shake_192f,
		OQS_SIG_alg_slh_dsa_sha3_512_prehash_shake_256s,
		OQS_SIG_alg_slh_dsa_sha3_512_prehash_shake_256f,
		OQS_SIG_alg_slh_dsa_shake_128_prehash_sha2_128s,
		OQS_SIG_alg_slh_dsa_shake_128_prehash_sha2_128f,
		OQS_SIG_alg_slh_dsa_shake_128_prehash_sha2_192s,
		OQS_SIG_alg_slh_dsa_shake_128_prehash_sha2_192f,
		OQS_SIG_alg_slh_dsa_shake_128_prehash_sha2_256s,
		OQS_SIG_alg_slh_dsa_shake_128_prehash_sha2_256f,
		OQS_SIG_alg_slh_dsa_shake_128_prehash_shake_128s,
		OQS_SIG_alg_slh_dsa_shake_128_prehash_shake_128f,
		OQS_SIG_alg_slh_dsa_shake_128_prehash_shake_192s,
		OQS_SIG_alg_slh_dsa_shake_128_prehash_shake_192f,
		OQS_SIG_alg_slh_dsa_shake_128_prehash_shake_256s,
		OQS_SIG_alg_slh_dsa_shake_128_prehash_shake_256f,
		OQS_SIG_alg_slh_dsa_shake_256_prehash_sha2_128s,
		OQS_SIG_alg_slh_dsa_shake_256_prehash_sha2_128f,
		OQS_SIG_alg_slh_dsa_shake_256_prehash_sha2_192s,
		OQS_SIG_alg_slh_dsa_shake_256_prehash_sha2_192f,
		OQS_SIG_alg_slh_dsa_shake_256_prehash_sha2_256s,
		OQS_SIG_alg_slh_dsa_shake_256_prehash_sha2_256f,
		OQS_SIG_alg_slh_dsa_shake_256_prehash_shake_128s,
		OQS_SIG_alg_slh_dsa_shake_256_prehash_shake_128f,
		OQS_SIG_alg_slh_dsa_shake_256_prehash_shake_192s,
		OQS_SIG_alg_slh_dsa_shake_256_prehash_shake_192f,
		OQS_SIG_alg_slh_dsa_shake_256_prehash_shake_256s,
		OQS_SIG_alg_slh_dsa_shake_256_prehash_shake_256f,
		///// OQS_COPY_FROM_SLH_DSA_FRAGMENT_ALGID_END
>>>>>>> 16b86299
	};
	if (i >= OQS_SIG_algs_length) {
		return NULL;
	} else {
		return a[i];
	}
}

OQS_API int OQS_SIG_alg_count(void) {
	return OQS_SIG_algs_length;
}

OQS_API int OQS_SIG_alg_is_enabled(const char *method_name) {
	if (method_name == NULL) {
		return 0;
	}
	if (0) {
		///// OQS_COPY_FROM_UPSTREAM_FRAGMENT_ENABLED_CASE_START
	} else if (0 == strcasecmp(method_name, OQS_SIG_alg_dilithium_2)) {
#ifdef OQS_ENABLE_SIG_dilithium_2
		return 1;
#else
		return 0;
#endif

	} else if (0 == strcasecmp(method_name, OQS_SIG_alg_dilithium_3)) {
#ifdef OQS_ENABLE_SIG_dilithium_3
		return 1;
#else
		return 0;
#endif

	} else if (0 == strcasecmp(method_name, OQS_SIG_alg_dilithium_5)) {
#ifdef OQS_ENABLE_SIG_dilithium_5
		return 1;
#else
		return 0;
#endif

	} else if (0 == strcasecmp(method_name, OQS_SIG_alg_ml_dsa_44)) {
#ifdef OQS_ENABLE_SIG_ml_dsa_44
		return 1;
#else
		return 0;
#endif

	} else if (0 == strcasecmp(method_name, OQS_SIG_alg_ml_dsa_65)) {
#ifdef OQS_ENABLE_SIG_ml_dsa_65
		return 1;
#else
		return 0;
#endif

	} else if (0 == strcasecmp(method_name, OQS_SIG_alg_ml_dsa_87)) {
#ifdef OQS_ENABLE_SIG_ml_dsa_87
		return 1;
#else
		return 0;
#endif

	} else if (0 == strcasecmp(method_name, OQS_SIG_alg_falcon_512)) {
#ifdef OQS_ENABLE_SIG_falcon_512
		return 1;
#else
		return 0;
#endif

	} else if (0 == strcasecmp(method_name, OQS_SIG_alg_falcon_1024)) {
#ifdef OQS_ENABLE_SIG_falcon_1024
		return 1;
#else
		return 0;
#endif

	} else if (0 == strcasecmp(method_name, OQS_SIG_alg_falcon_padded_512)) {
#ifdef OQS_ENABLE_SIG_falcon_padded_512
		return 1;
#else
		return 0;
#endif

	} else if (0 == strcasecmp(method_name, OQS_SIG_alg_falcon_padded_1024)) {
#ifdef OQS_ENABLE_SIG_falcon_padded_1024
		return 1;
#else
		return 0;
#endif

	} else if (0 == strcasecmp(method_name, OQS_SIG_alg_sphincs_sha2_128f_simple)) {
#ifdef OQS_ENABLE_SIG_sphincs_sha2_128f_simple
		return 1;
#else
		return 0;
#endif

	} else if (0 == strcasecmp(method_name, OQS_SIG_alg_sphincs_sha2_128s_simple)) {
#ifdef OQS_ENABLE_SIG_sphincs_sha2_128s_simple
		return 1;
#else
		return 0;
#endif

	} else if (0 == strcasecmp(method_name, OQS_SIG_alg_sphincs_sha2_192f_simple)) {
#ifdef OQS_ENABLE_SIG_sphincs_sha2_192f_simple
		return 1;
#else
		return 0;
#endif

	} else if (0 == strcasecmp(method_name, OQS_SIG_alg_sphincs_sha2_192s_simple)) {
#ifdef OQS_ENABLE_SIG_sphincs_sha2_192s_simple
		return 1;
#else
		return 0;
#endif

	} else if (0 == strcasecmp(method_name, OQS_SIG_alg_sphincs_sha2_256f_simple)) {
#ifdef OQS_ENABLE_SIG_sphincs_sha2_256f_simple
		return 1;
#else
		return 0;
#endif

	} else if (0 == strcasecmp(method_name, OQS_SIG_alg_sphincs_sha2_256s_simple)) {
#ifdef OQS_ENABLE_SIG_sphincs_sha2_256s_simple
		return 1;
#else
		return 0;
#endif

	} else if (0 == strcasecmp(method_name, OQS_SIG_alg_sphincs_shake_128f_simple)) {
#ifdef OQS_ENABLE_SIG_sphincs_shake_128f_simple
		return 1;
#else
		return 0;
#endif

	} else if (0 == strcasecmp(method_name, OQS_SIG_alg_sphincs_shake_128s_simple)) {
#ifdef OQS_ENABLE_SIG_sphincs_shake_128s_simple
		return 1;
#else
		return 0;
#endif

	} else if (0 == strcasecmp(method_name, OQS_SIG_alg_sphincs_shake_192f_simple)) {
#ifdef OQS_ENABLE_SIG_sphincs_shake_192f_simple
		return 1;
#else
		return 0;
#endif

	} else if (0 == strcasecmp(method_name, OQS_SIG_alg_sphincs_shake_192s_simple)) {
#ifdef OQS_ENABLE_SIG_sphincs_shake_192s_simple
		return 1;
#else
		return 0;
#endif

	} else if (0 == strcasecmp(method_name, OQS_SIG_alg_sphincs_shake_256f_simple)) {
#ifdef OQS_ENABLE_SIG_sphincs_shake_256f_simple
		return 1;
#else
		return 0;
#endif

	} else if (0 == strcasecmp(method_name, OQS_SIG_alg_sphincs_shake_256s_simple)) {
#ifdef OQS_ENABLE_SIG_sphincs_shake_256s_simple
		return 1;
#else
		return 0;
#endif

	} else if (0 == strcasecmp(method_name, OQS_SIG_alg_mayo_1)) {
#ifdef OQS_ENABLE_SIG_mayo_1
		return 1;
#else
		return 0;
#endif

	} else if (0 == strcasecmp(method_name, OQS_SIG_alg_mayo_2)) {
#ifdef OQS_ENABLE_SIG_mayo_2
		return 1;
#else
		return 0;
#endif

	} else if (0 == strcasecmp(method_name, OQS_SIG_alg_mayo_3)) {
#ifdef OQS_ENABLE_SIG_mayo_3
		return 1;
#else
		return 0;
#endif

	} else if (0 == strcasecmp(method_name, OQS_SIG_alg_mayo_5)) {
#ifdef OQS_ENABLE_SIG_mayo_5
		return 1;
#else
		return 0;
#endif

	} else if (0 == strcasecmp(method_name, OQS_SIG_alg_cross_rsdp_128_balanced)) {
#ifdef OQS_ENABLE_SIG_cross_rsdp_128_balanced
		return 1;
#else
		return 0;
#endif

	} else if (0 == strcasecmp(method_name, OQS_SIG_alg_cross_rsdp_128_fast)) {
#ifdef OQS_ENABLE_SIG_cross_rsdp_128_fast
		return 1;
#else
		return 0;
#endif

	} else if (0 == strcasecmp(method_name, OQS_SIG_alg_cross_rsdp_128_small)) {
#ifdef OQS_ENABLE_SIG_cross_rsdp_128_small
		return 1;
#else
		return 0;
#endif

	} else if (0 == strcasecmp(method_name, OQS_SIG_alg_cross_rsdp_192_balanced)) {
#ifdef OQS_ENABLE_SIG_cross_rsdp_192_balanced
		return 1;
#else
		return 0;
#endif

	} else if (0 == strcasecmp(method_name, OQS_SIG_alg_cross_rsdp_192_fast)) {
#ifdef OQS_ENABLE_SIG_cross_rsdp_192_fast
		return 1;
#else
		return 0;
#endif

	} else if (0 == strcasecmp(method_name, OQS_SIG_alg_cross_rsdp_192_small)) {
#ifdef OQS_ENABLE_SIG_cross_rsdp_192_small
		return 1;
#else
		return 0;
#endif

	} else if (0 == strcasecmp(method_name, OQS_SIG_alg_cross_rsdp_256_balanced)) {
#ifdef OQS_ENABLE_SIG_cross_rsdp_256_balanced
		return 1;
#else
		return 0;
#endif

	} else if (0 == strcasecmp(method_name, OQS_SIG_alg_cross_rsdp_256_fast)) {
#ifdef OQS_ENABLE_SIG_cross_rsdp_256_fast
		return 1;
#else
		return 0;
#endif

	} else if (0 == strcasecmp(method_name, OQS_SIG_alg_cross_rsdp_256_small)) {
#ifdef OQS_ENABLE_SIG_cross_rsdp_256_small
		return 1;
#else
		return 0;
#endif

	} else if (0 == strcasecmp(method_name, OQS_SIG_alg_cross_rsdpg_128_balanced)) {
#ifdef OQS_ENABLE_SIG_cross_rsdpg_128_balanced
		return 1;
#else
		return 0;
#endif

	} else if (0 == strcasecmp(method_name, OQS_SIG_alg_cross_rsdpg_128_fast)) {
#ifdef OQS_ENABLE_SIG_cross_rsdpg_128_fast
		return 1;
#else
		return 0;
#endif

	} else if (0 == strcasecmp(method_name, OQS_SIG_alg_cross_rsdpg_128_small)) {
#ifdef OQS_ENABLE_SIG_cross_rsdpg_128_small
		return 1;
#else
		return 0;
#endif

	} else if (0 == strcasecmp(method_name, OQS_SIG_alg_cross_rsdpg_192_balanced)) {
#ifdef OQS_ENABLE_SIG_cross_rsdpg_192_balanced
		return 1;
#else
		return 0;
#endif

	} else if (0 == strcasecmp(method_name, OQS_SIG_alg_cross_rsdpg_192_fast)) {
#ifdef OQS_ENABLE_SIG_cross_rsdpg_192_fast
		return 1;
#else
		return 0;
#endif

	} else if (0 == strcasecmp(method_name, OQS_SIG_alg_cross_rsdpg_192_small)) {
#ifdef OQS_ENABLE_SIG_cross_rsdpg_192_small
		return 1;
#else
		return 0;
#endif

	} else if (0 == strcasecmp(method_name, OQS_SIG_alg_cross_rsdpg_256_balanced)) {
#ifdef OQS_ENABLE_SIG_cross_rsdpg_256_balanced
		return 1;
#else
		return 0;
#endif

	} else if (0 == strcasecmp(method_name, OQS_SIG_alg_cross_rsdpg_256_fast)) {
#ifdef OQS_ENABLE_SIG_cross_rsdpg_256_fast
		return 1;
#else
		return 0;
#endif

	} else if (0 == strcasecmp(method_name, OQS_SIG_alg_cross_rsdpg_256_small)) {
#ifdef OQS_ENABLE_SIG_cross_rsdpg_256_small
		return 1;
#else
		return 0;
#endif

	} else if (0 == strcasecmp(method_name, OQS_SIG_alg_uov_ov_Is)) {
#ifdef OQS_ENABLE_SIG_uov_ov_Is
		return 1;
#else
		return 0;
#endif

	} else if (0 == strcasecmp(method_name, OQS_SIG_alg_uov_ov_Ip)) {
#ifdef OQS_ENABLE_SIG_uov_ov_Ip
		return 1;
#else
		return 0;
#endif

	} else if (0 == strcasecmp(method_name, OQS_SIG_alg_uov_ov_III)) {
#ifdef OQS_ENABLE_SIG_uov_ov_III
		return 1;
#else
		return 0;
#endif

	} else if (0 == strcasecmp(method_name, OQS_SIG_alg_uov_ov_V)) {
#ifdef OQS_ENABLE_SIG_uov_ov_V
		return 1;
#else
		return 0;
#endif

	} else if (0 == strcasecmp(method_name, OQS_SIG_alg_uov_ov_Is_pkc)) {
#ifdef OQS_ENABLE_SIG_uov_ov_Is_pkc
		return 1;
#else
		return 0;
#endif

	} else if (0 == strcasecmp(method_name, OQS_SIG_alg_uov_ov_Ip_pkc)) {
#ifdef OQS_ENABLE_SIG_uov_ov_Ip_pkc
		return 1;
#else
		return 0;
#endif

	} else if (0 == strcasecmp(method_name, OQS_SIG_alg_uov_ov_III_pkc)) {
#ifdef OQS_ENABLE_SIG_uov_ov_III_pkc
		return 1;
#else
		return 0;
#endif

	} else if (0 == strcasecmp(method_name, OQS_SIG_alg_uov_ov_V_pkc)) {
#ifdef OQS_ENABLE_SIG_uov_ov_V_pkc
		return 1;
#else
		return 0;
#endif

	} else if (0 == strcasecmp(method_name, OQS_SIG_alg_uov_ov_Is_pkc_skc)) {
#ifdef OQS_ENABLE_SIG_uov_ov_Is_pkc_skc
		return 1;
#else
		return 0;
#endif

	} else if (0 == strcasecmp(method_name, OQS_SIG_alg_uov_ov_Ip_pkc_skc)) {
#ifdef OQS_ENABLE_SIG_uov_ov_Ip_pkc_skc
		return 1;
#else
		return 0;
#endif

	} else if (0 == strcasecmp(method_name, OQS_SIG_alg_uov_ov_III_pkc_skc)) {
#ifdef OQS_ENABLE_SIG_uov_ov_III_pkc_skc
		return 1;
#else
		return 0;
#endif

	} else if (0 == strcasecmp(method_name, OQS_SIG_alg_uov_ov_V_pkc_skc)) {
#ifdef OQS_ENABLE_SIG_uov_ov_V_pkc_skc
		return 1;
#else
		return 0;
#endif

	} else if (0 == strcasecmp(method_name, OQS_SIG_alg_snova_SNOVA_24_5_4)) {
#ifdef OQS_ENABLE_SIG_snova_SNOVA_24_5_4
		return 1;
#else
		return 0;
#endif

	} else if (0 == strcasecmp(method_name, OQS_SIG_alg_snova_SNOVA_24_5_4_SHAKE)) {
#ifdef OQS_ENABLE_SIG_snova_SNOVA_24_5_4_SHAKE
		return 1;
#else
		return 0;
#endif

	} else if (0 == strcasecmp(method_name, OQS_SIG_alg_snova_SNOVA_24_5_4_esk)) {
#ifdef OQS_ENABLE_SIG_snova_SNOVA_24_5_4_esk
		return 1;
#else
		return 0;
#endif

	} else if (0 == strcasecmp(method_name, OQS_SIG_alg_snova_SNOVA_24_5_4_SHAKE_esk)) {
#ifdef OQS_ENABLE_SIG_snova_SNOVA_24_5_4_SHAKE_esk
		return 1;
#else
		return 0;
#endif

	} else if (0 == strcasecmp(method_name, OQS_SIG_alg_snova_SNOVA_37_17_2)) {
#ifdef OQS_ENABLE_SIG_snova_SNOVA_37_17_2
		return 1;
#else
		return 0;
#endif

	} else if (0 == strcasecmp(method_name, OQS_SIG_alg_snova_SNOVA_25_8_3)) {
#ifdef OQS_ENABLE_SIG_snova_SNOVA_25_8_3
		return 1;
#else
		return 0;
#endif

	} else if (0 == strcasecmp(method_name, OQS_SIG_alg_snova_SNOVA_56_25_2)) {
#ifdef OQS_ENABLE_SIG_snova_SNOVA_56_25_2
		return 1;
#else
		return 0;
#endif

	} else if (0 == strcasecmp(method_name, OQS_SIG_alg_snova_SNOVA_49_11_3)) {
#ifdef OQS_ENABLE_SIG_snova_SNOVA_49_11_3
		return 1;
#else
		return 0;
#endif

	} else if (0 == strcasecmp(method_name, OQS_SIG_alg_snova_SNOVA_37_8_4)) {
#ifdef OQS_ENABLE_SIG_snova_SNOVA_37_8_4
		return 1;
#else
		return 0;
#endif

	} else if (0 == strcasecmp(method_name, OQS_SIG_alg_snova_SNOVA_24_5_5)) {
#ifdef OQS_ENABLE_SIG_snova_SNOVA_24_5_5
		return 1;
#else
		return 0;
#endif

	} else if (0 == strcasecmp(method_name, OQS_SIG_alg_snova_SNOVA_60_10_4)) {
#ifdef OQS_ENABLE_SIG_snova_SNOVA_60_10_4
		return 1;
#else
		return 0;
#endif

	} else if (0 == strcasecmp(method_name, OQS_SIG_alg_snova_SNOVA_29_6_5)) {
#ifdef OQS_ENABLE_SIG_snova_SNOVA_29_6_5
		return 1;
#else
		return 0;
#endif

	} else if (0 == strcasecmp(method_name, OQS_SIG_alg_sqisign_lvl1)) {
#ifdef OQS_ENABLE_SIG_sqisign_lvl1
		return 1;
#else
		return 0;
#endif

	} else if (0 == strcasecmp(method_name, OQS_SIG_alg_sqisign_lvl3)) {
#ifdef OQS_ENABLE_SIG_sqisign_lvl3
		return 1;
#else
		return 0;
#endif

	} else if (0 == strcasecmp(method_name, OQS_SIG_alg_sqisign_lvl5)) {
#ifdef OQS_ENABLE_SIG_sqisign_lvl5
		return 1;
#else
		return 0;
#endif
///// OQS_COPY_FROM_UPSTREAM_FRAGMENT_ENABLED_CASE_END
///// OQS_COPY_FROM_SLH_DSA_FRAGMENT_ENABLED_START
	} else if (0 == strcasecmp(method_name, OQS_SIG_alg_slh_dsa_pure_sha2_128s)) {
#ifdef OQS_ENABLE_SIG_slh_dsa_pure_sha2_128s
		return 1;
#else
		return 0;
#endif
	} else if (0 == strcasecmp(method_name, OQS_SIG_alg_slh_dsa_pure_sha2_128f)) {
#ifdef OQS_ENABLE_SIG_slh_dsa_pure_sha2_128f
		return 1;
#else
		return 0;
#endif
	} else if (0 == strcasecmp(method_name, OQS_SIG_alg_slh_dsa_pure_sha2_192s)) {
#ifdef OQS_ENABLE_SIG_slh_dsa_pure_sha2_192s
		return 1;
#else
		return 0;
#endif
	} else if (0 == strcasecmp(method_name, OQS_SIG_alg_slh_dsa_pure_sha2_192f)) {
#ifdef OQS_ENABLE_SIG_slh_dsa_pure_sha2_192f
		return 1;
#else
		return 0;
#endif
	} else if (0 == strcasecmp(method_name, OQS_SIG_alg_slh_dsa_pure_sha2_256s)) {
#ifdef OQS_ENABLE_SIG_slh_dsa_pure_sha2_256s
		return 1;
#else
		return 0;
#endif
	} else if (0 == strcasecmp(method_name, OQS_SIG_alg_slh_dsa_pure_sha2_256f)) {
#ifdef OQS_ENABLE_SIG_slh_dsa_pure_sha2_256f
		return 1;
#else
		return 0;
#endif
	} else if (0 == strcasecmp(method_name, OQS_SIG_alg_slh_dsa_pure_shake_128s)) {
#ifdef OQS_ENABLE_SIG_slh_dsa_pure_shake_128s
		return 1;
#else
		return 0;
#endif
	} else if (0 == strcasecmp(method_name, OQS_SIG_alg_slh_dsa_pure_shake_128f)) {
#ifdef OQS_ENABLE_SIG_slh_dsa_pure_shake_128f
		return 1;
#else
		return 0;
#endif
	} else if (0 == strcasecmp(method_name, OQS_SIG_alg_slh_dsa_pure_shake_192s)) {
#ifdef OQS_ENABLE_SIG_slh_dsa_pure_shake_192s
		return 1;
#else
		return 0;
#endif
	} else if (0 == strcasecmp(method_name, OQS_SIG_alg_slh_dsa_pure_shake_192f)) {
#ifdef OQS_ENABLE_SIG_slh_dsa_pure_shake_192f
		return 1;
#else
		return 0;
#endif
	} else if (0 == strcasecmp(method_name, OQS_SIG_alg_slh_dsa_pure_shake_256s)) {
#ifdef OQS_ENABLE_SIG_slh_dsa_pure_shake_256s
		return 1;
#else
		return 0;
#endif
	} else if (0 == strcasecmp(method_name, OQS_SIG_alg_slh_dsa_pure_shake_256f)) {
#ifdef OQS_ENABLE_SIG_slh_dsa_pure_shake_256f
		return 1;
#else
		return 0;
#endif
	} else if (0 == strcasecmp(method_name, OQS_SIG_alg_slh_dsa_sha2_224_prehash_sha2_128s)) {
#ifdef OQS_ENABLE_SIG_slh_dsa_sha2_224_prehash_sha2_128s
		return 1;
#else
		return 0;
#endif
	} else if (0 == strcasecmp(method_name, OQS_SIG_alg_slh_dsa_sha2_224_prehash_sha2_128f)) {
#ifdef OQS_ENABLE_SIG_slh_dsa_sha2_224_prehash_sha2_128f
		return 1;
#else
		return 0;
#endif
	} else if (0 == strcasecmp(method_name, OQS_SIG_alg_slh_dsa_sha2_224_prehash_sha2_192s)) {
#ifdef OQS_ENABLE_SIG_slh_dsa_sha2_224_prehash_sha2_192s
		return 1;
#else
		return 0;
#endif
	} else if (0 == strcasecmp(method_name, OQS_SIG_alg_slh_dsa_sha2_224_prehash_sha2_192f)) {
#ifdef OQS_ENABLE_SIG_slh_dsa_sha2_224_prehash_sha2_192f
		return 1;
#else
		return 0;
#endif
	} else if (0 == strcasecmp(method_name, OQS_SIG_alg_slh_dsa_sha2_224_prehash_sha2_256s)) {
#ifdef OQS_ENABLE_SIG_slh_dsa_sha2_224_prehash_sha2_256s
		return 1;
#else
		return 0;
#endif
	} else if (0 == strcasecmp(method_name, OQS_SIG_alg_slh_dsa_sha2_224_prehash_sha2_256f)) {
#ifdef OQS_ENABLE_SIG_slh_dsa_sha2_224_prehash_sha2_256f
		return 1;
#else
		return 0;
#endif
	} else if (0 == strcasecmp(method_name, OQS_SIG_alg_slh_dsa_sha2_224_prehash_shake_128s)) {
#ifdef OQS_ENABLE_SIG_slh_dsa_sha2_224_prehash_shake_128s
		return 1;
#else
		return 0;
#endif
	} else if (0 == strcasecmp(method_name, OQS_SIG_alg_slh_dsa_sha2_224_prehash_shake_128f)) {
#ifdef OQS_ENABLE_SIG_slh_dsa_sha2_224_prehash_shake_128f
		return 1;
#else
		return 0;
#endif
	} else if (0 == strcasecmp(method_name, OQS_SIG_alg_slh_dsa_sha2_224_prehash_shake_192s)) {
#ifdef OQS_ENABLE_SIG_slh_dsa_sha2_224_prehash_shake_192s
		return 1;
#else
		return 0;
#endif
	} else if (0 == strcasecmp(method_name, OQS_SIG_alg_slh_dsa_sha2_224_prehash_shake_192f)) {
#ifdef OQS_ENABLE_SIG_slh_dsa_sha2_224_prehash_shake_192f
		return 1;
#else
		return 0;
#endif
	} else if (0 == strcasecmp(method_name, OQS_SIG_alg_slh_dsa_sha2_224_prehash_shake_256s)) {
#ifdef OQS_ENABLE_SIG_slh_dsa_sha2_224_prehash_shake_256s
		return 1;
#else
		return 0;
#endif
	} else if (0 == strcasecmp(method_name, OQS_SIG_alg_slh_dsa_sha2_224_prehash_shake_256f)) {
#ifdef OQS_ENABLE_SIG_slh_dsa_sha2_224_prehash_shake_256f
		return 1;
#else
		return 0;
#endif
	} else if (0 == strcasecmp(method_name, OQS_SIG_alg_slh_dsa_sha2_256_prehash_sha2_128s)) {
#ifdef OQS_ENABLE_SIG_slh_dsa_sha2_256_prehash_sha2_128s
		return 1;
#else
		return 0;
#endif
	} else if (0 == strcasecmp(method_name, OQS_SIG_alg_slh_dsa_sha2_256_prehash_sha2_128f)) {
#ifdef OQS_ENABLE_SIG_slh_dsa_sha2_256_prehash_sha2_128f
		return 1;
#else
		return 0;
#endif
	} else if (0 == strcasecmp(method_name, OQS_SIG_alg_slh_dsa_sha2_256_prehash_sha2_192s)) {
#ifdef OQS_ENABLE_SIG_slh_dsa_sha2_256_prehash_sha2_192s
		return 1;
#else
		return 0;
#endif
	} else if (0 == strcasecmp(method_name, OQS_SIG_alg_slh_dsa_sha2_256_prehash_sha2_192f)) {
#ifdef OQS_ENABLE_SIG_slh_dsa_sha2_256_prehash_sha2_192f
		return 1;
#else
		return 0;
#endif
	} else if (0 == strcasecmp(method_name, OQS_SIG_alg_slh_dsa_sha2_256_prehash_sha2_256s)) {
#ifdef OQS_ENABLE_SIG_slh_dsa_sha2_256_prehash_sha2_256s
		return 1;
#else
		return 0;
#endif
	} else if (0 == strcasecmp(method_name, OQS_SIG_alg_slh_dsa_sha2_256_prehash_sha2_256f)) {
#ifdef OQS_ENABLE_SIG_slh_dsa_sha2_256_prehash_sha2_256f
		return 1;
#else
		return 0;
#endif
	} else if (0 == strcasecmp(method_name, OQS_SIG_alg_slh_dsa_sha2_256_prehash_shake_128s)) {
#ifdef OQS_ENABLE_SIG_slh_dsa_sha2_256_prehash_shake_128s
		return 1;
#else
		return 0;
#endif
	} else if (0 == strcasecmp(method_name, OQS_SIG_alg_slh_dsa_sha2_256_prehash_shake_128f)) {
#ifdef OQS_ENABLE_SIG_slh_dsa_sha2_256_prehash_shake_128f
		return 1;
#else
		return 0;
#endif
	} else if (0 == strcasecmp(method_name, OQS_SIG_alg_slh_dsa_sha2_256_prehash_shake_192s)) {
#ifdef OQS_ENABLE_SIG_slh_dsa_sha2_256_prehash_shake_192s
		return 1;
#else
		return 0;
#endif
	} else if (0 == strcasecmp(method_name, OQS_SIG_alg_slh_dsa_sha2_256_prehash_shake_192f)) {
#ifdef OQS_ENABLE_SIG_slh_dsa_sha2_256_prehash_shake_192f
		return 1;
#else
		return 0;
#endif
	} else if (0 == strcasecmp(method_name, OQS_SIG_alg_slh_dsa_sha2_256_prehash_shake_256s)) {
#ifdef OQS_ENABLE_SIG_slh_dsa_sha2_256_prehash_shake_256s
		return 1;
#else
		return 0;
#endif
	} else if (0 == strcasecmp(method_name, OQS_SIG_alg_slh_dsa_sha2_256_prehash_shake_256f)) {
#ifdef OQS_ENABLE_SIG_slh_dsa_sha2_256_prehash_shake_256f
		return 1;
#else
		return 0;
#endif
	} else if (0 == strcasecmp(method_name, OQS_SIG_alg_slh_dsa_sha2_384_prehash_sha2_128s)) {
#ifdef OQS_ENABLE_SIG_slh_dsa_sha2_384_prehash_sha2_128s
		return 1;
#else
		return 0;
#endif
	} else if (0 == strcasecmp(method_name, OQS_SIG_alg_slh_dsa_sha2_384_prehash_sha2_128f)) {
#ifdef OQS_ENABLE_SIG_slh_dsa_sha2_384_prehash_sha2_128f
		return 1;
#else
		return 0;
#endif
	} else if (0 == strcasecmp(method_name, OQS_SIG_alg_slh_dsa_sha2_384_prehash_sha2_192s)) {
#ifdef OQS_ENABLE_SIG_slh_dsa_sha2_384_prehash_sha2_192s
		return 1;
#else
		return 0;
#endif
	} else if (0 == strcasecmp(method_name, OQS_SIG_alg_slh_dsa_sha2_384_prehash_sha2_192f)) {
#ifdef OQS_ENABLE_SIG_slh_dsa_sha2_384_prehash_sha2_192f
		return 1;
#else
		return 0;
#endif
	} else if (0 == strcasecmp(method_name, OQS_SIG_alg_slh_dsa_sha2_384_prehash_sha2_256s)) {
#ifdef OQS_ENABLE_SIG_slh_dsa_sha2_384_prehash_sha2_256s
		return 1;
#else
		return 0;
#endif
	} else if (0 == strcasecmp(method_name, OQS_SIG_alg_slh_dsa_sha2_384_prehash_sha2_256f)) {
#ifdef OQS_ENABLE_SIG_slh_dsa_sha2_384_prehash_sha2_256f
		return 1;
#else
		return 0;
#endif
	} else if (0 == strcasecmp(method_name, OQS_SIG_alg_slh_dsa_sha2_384_prehash_shake_128s)) {
#ifdef OQS_ENABLE_SIG_slh_dsa_sha2_384_prehash_shake_128s
		return 1;
#else
		return 0;
#endif
	} else if (0 == strcasecmp(method_name, OQS_SIG_alg_slh_dsa_sha2_384_prehash_shake_128f)) {
#ifdef OQS_ENABLE_SIG_slh_dsa_sha2_384_prehash_shake_128f
		return 1;
#else
		return 0;
#endif
	} else if (0 == strcasecmp(method_name, OQS_SIG_alg_slh_dsa_sha2_384_prehash_shake_192s)) {
#ifdef OQS_ENABLE_SIG_slh_dsa_sha2_384_prehash_shake_192s
		return 1;
#else
		return 0;
#endif
	} else if (0 == strcasecmp(method_name, OQS_SIG_alg_slh_dsa_sha2_384_prehash_shake_192f)) {
#ifdef OQS_ENABLE_SIG_slh_dsa_sha2_384_prehash_shake_192f
		return 1;
#else
		return 0;
#endif
	} else if (0 == strcasecmp(method_name, OQS_SIG_alg_slh_dsa_sha2_384_prehash_shake_256s)) {
#ifdef OQS_ENABLE_SIG_slh_dsa_sha2_384_prehash_shake_256s
		return 1;
#else
		return 0;
#endif
	} else if (0 == strcasecmp(method_name, OQS_SIG_alg_slh_dsa_sha2_384_prehash_shake_256f)) {
#ifdef OQS_ENABLE_SIG_slh_dsa_sha2_384_prehash_shake_256f
		return 1;
#else
		return 0;
#endif
	} else if (0 == strcasecmp(method_name, OQS_SIG_alg_slh_dsa_sha2_512_prehash_sha2_128s)) {
#ifdef OQS_ENABLE_SIG_slh_dsa_sha2_512_prehash_sha2_128s
		return 1;
#else
		return 0;
#endif
	} else if (0 == strcasecmp(method_name, OQS_SIG_alg_slh_dsa_sha2_512_prehash_sha2_128f)) {
#ifdef OQS_ENABLE_SIG_slh_dsa_sha2_512_prehash_sha2_128f
		return 1;
#else
		return 0;
#endif
	} else if (0 == strcasecmp(method_name, OQS_SIG_alg_slh_dsa_sha2_512_prehash_sha2_192s)) {
#ifdef OQS_ENABLE_SIG_slh_dsa_sha2_512_prehash_sha2_192s
		return 1;
#else
		return 0;
#endif
	} else if (0 == strcasecmp(method_name, OQS_SIG_alg_slh_dsa_sha2_512_prehash_sha2_192f)) {
#ifdef OQS_ENABLE_SIG_slh_dsa_sha2_512_prehash_sha2_192f
		return 1;
#else
		return 0;
#endif
	} else if (0 == strcasecmp(method_name, OQS_SIG_alg_slh_dsa_sha2_512_prehash_sha2_256s)) {
#ifdef OQS_ENABLE_SIG_slh_dsa_sha2_512_prehash_sha2_256s
		return 1;
#else
		return 0;
#endif
	} else if (0 == strcasecmp(method_name, OQS_SIG_alg_slh_dsa_sha2_512_prehash_sha2_256f)) {
#ifdef OQS_ENABLE_SIG_slh_dsa_sha2_512_prehash_sha2_256f
		return 1;
#else
		return 0;
#endif
	} else if (0 == strcasecmp(method_name, OQS_SIG_alg_slh_dsa_sha2_512_prehash_shake_128s)) {
#ifdef OQS_ENABLE_SIG_slh_dsa_sha2_512_prehash_shake_128s
		return 1;
#else
		return 0;
#endif
	} else if (0 == strcasecmp(method_name, OQS_SIG_alg_slh_dsa_sha2_512_prehash_shake_128f)) {
#ifdef OQS_ENABLE_SIG_slh_dsa_sha2_512_prehash_shake_128f
		return 1;
#else
		return 0;
#endif
	} else if (0 == strcasecmp(method_name, OQS_SIG_alg_slh_dsa_sha2_512_prehash_shake_192s)) {
#ifdef OQS_ENABLE_SIG_slh_dsa_sha2_512_prehash_shake_192s
		return 1;
#else
		return 0;
#endif
	} else if (0 == strcasecmp(method_name, OQS_SIG_alg_slh_dsa_sha2_512_prehash_shake_192f)) {
#ifdef OQS_ENABLE_SIG_slh_dsa_sha2_512_prehash_shake_192f
		return 1;
#else
		return 0;
#endif
	} else if (0 == strcasecmp(method_name, OQS_SIG_alg_slh_dsa_sha2_512_prehash_shake_256s)) {
#ifdef OQS_ENABLE_SIG_slh_dsa_sha2_512_prehash_shake_256s
		return 1;
#else
		return 0;
#endif
	} else if (0 == strcasecmp(method_name, OQS_SIG_alg_slh_dsa_sha2_512_prehash_shake_256f)) {
#ifdef OQS_ENABLE_SIG_slh_dsa_sha2_512_prehash_shake_256f
		return 1;
#else
		return 0;
#endif
	} else if (0 == strcasecmp(method_name, OQS_SIG_alg_slh_dsa_sha2_512_224_prehash_sha2_128s)) {
#ifdef OQS_ENABLE_SIG_slh_dsa_sha2_512_224_prehash_sha2_128s
		return 1;
#else
		return 0;
#endif
	} else if (0 == strcasecmp(method_name, OQS_SIG_alg_slh_dsa_sha2_512_224_prehash_sha2_128f)) {
#ifdef OQS_ENABLE_SIG_slh_dsa_sha2_512_224_prehash_sha2_128f
		return 1;
#else
		return 0;
#endif
	} else if (0 == strcasecmp(method_name, OQS_SIG_alg_slh_dsa_sha2_512_224_prehash_sha2_192s)) {
#ifdef OQS_ENABLE_SIG_slh_dsa_sha2_512_224_prehash_sha2_192s
		return 1;
#else
		return 0;
#endif
	} else if (0 == strcasecmp(method_name, OQS_SIG_alg_slh_dsa_sha2_512_224_prehash_sha2_192f)) {
#ifdef OQS_ENABLE_SIG_slh_dsa_sha2_512_224_prehash_sha2_192f
		return 1;
#else
		return 0;
#endif
	} else if (0 == strcasecmp(method_name, OQS_SIG_alg_slh_dsa_sha2_512_224_prehash_sha2_256s)) {
#ifdef OQS_ENABLE_SIG_slh_dsa_sha2_512_224_prehash_sha2_256s
		return 1;
#else
		return 0;
#endif
	} else if (0 == strcasecmp(method_name, OQS_SIG_alg_slh_dsa_sha2_512_224_prehash_sha2_256f)) {
#ifdef OQS_ENABLE_SIG_slh_dsa_sha2_512_224_prehash_sha2_256f
		return 1;
#else
		return 0;
#endif
	} else if (0 == strcasecmp(method_name, OQS_SIG_alg_slh_dsa_sha2_512_224_prehash_shake_128s)) {
#ifdef OQS_ENABLE_SIG_slh_dsa_sha2_512_224_prehash_shake_128s
		return 1;
#else
		return 0;
#endif
	} else if (0 == strcasecmp(method_name, OQS_SIG_alg_slh_dsa_sha2_512_224_prehash_shake_128f)) {
#ifdef OQS_ENABLE_SIG_slh_dsa_sha2_512_224_prehash_shake_128f
		return 1;
#else
		return 0;
#endif
	} else if (0 == strcasecmp(method_name, OQS_SIG_alg_slh_dsa_sha2_512_224_prehash_shake_192s)) {
#ifdef OQS_ENABLE_SIG_slh_dsa_sha2_512_224_prehash_shake_192s
		return 1;
#else
		return 0;
#endif
	} else if (0 == strcasecmp(method_name, OQS_SIG_alg_slh_dsa_sha2_512_224_prehash_shake_192f)) {
#ifdef OQS_ENABLE_SIG_slh_dsa_sha2_512_224_prehash_shake_192f
		return 1;
#else
		return 0;
#endif
	} else if (0 == strcasecmp(method_name, OQS_SIG_alg_slh_dsa_sha2_512_224_prehash_shake_256s)) {
#ifdef OQS_ENABLE_SIG_slh_dsa_sha2_512_224_prehash_shake_256s
		return 1;
#else
		return 0;
#endif
	} else if (0 == strcasecmp(method_name, OQS_SIG_alg_slh_dsa_sha2_512_224_prehash_shake_256f)) {
#ifdef OQS_ENABLE_SIG_slh_dsa_sha2_512_224_prehash_shake_256f
		return 1;
#else
		return 0;
#endif
	} else if (0 == strcasecmp(method_name, OQS_SIG_alg_slh_dsa_sha2_512_256_prehash_sha2_128s)) {
#ifdef OQS_ENABLE_SIG_slh_dsa_sha2_512_256_prehash_sha2_128s
		return 1;
#else
		return 0;
#endif
	} else if (0 == strcasecmp(method_name, OQS_SIG_alg_slh_dsa_sha2_512_256_prehash_sha2_128f)) {
#ifdef OQS_ENABLE_SIG_slh_dsa_sha2_512_256_prehash_sha2_128f
		return 1;
#else
		return 0;
#endif
	} else if (0 == strcasecmp(method_name, OQS_SIG_alg_slh_dsa_sha2_512_256_prehash_sha2_192s)) {
#ifdef OQS_ENABLE_SIG_slh_dsa_sha2_512_256_prehash_sha2_192s
		return 1;
#else
		return 0;
#endif
	} else if (0 == strcasecmp(method_name, OQS_SIG_alg_slh_dsa_sha2_512_256_prehash_sha2_192f)) {
#ifdef OQS_ENABLE_SIG_slh_dsa_sha2_512_256_prehash_sha2_192f
		return 1;
#else
		return 0;
#endif
	} else if (0 == strcasecmp(method_name, OQS_SIG_alg_slh_dsa_sha2_512_256_prehash_sha2_256s)) {
#ifdef OQS_ENABLE_SIG_slh_dsa_sha2_512_256_prehash_sha2_256s
		return 1;
#else
		return 0;
#endif
	} else if (0 == strcasecmp(method_name, OQS_SIG_alg_slh_dsa_sha2_512_256_prehash_sha2_256f)) {
#ifdef OQS_ENABLE_SIG_slh_dsa_sha2_512_256_prehash_sha2_256f
		return 1;
#else
		return 0;
#endif
	} else if (0 == strcasecmp(method_name, OQS_SIG_alg_slh_dsa_sha2_512_256_prehash_shake_128s)) {
#ifdef OQS_ENABLE_SIG_slh_dsa_sha2_512_256_prehash_shake_128s
		return 1;
#else
		return 0;
#endif
	} else if (0 == strcasecmp(method_name, OQS_SIG_alg_slh_dsa_sha2_512_256_prehash_shake_128f)) {
#ifdef OQS_ENABLE_SIG_slh_dsa_sha2_512_256_prehash_shake_128f
		return 1;
#else
		return 0;
#endif
	} else if (0 == strcasecmp(method_name, OQS_SIG_alg_slh_dsa_sha2_512_256_prehash_shake_192s)) {
#ifdef OQS_ENABLE_SIG_slh_dsa_sha2_512_256_prehash_shake_192s
		return 1;
#else
		return 0;
#endif
	} else if (0 == strcasecmp(method_name, OQS_SIG_alg_slh_dsa_sha2_512_256_prehash_shake_192f)) {
#ifdef OQS_ENABLE_SIG_slh_dsa_sha2_512_256_prehash_shake_192f
		return 1;
#else
		return 0;
#endif
	} else if (0 == strcasecmp(method_name, OQS_SIG_alg_slh_dsa_sha2_512_256_prehash_shake_256s)) {
#ifdef OQS_ENABLE_SIG_slh_dsa_sha2_512_256_prehash_shake_256s
		return 1;
#else
		return 0;
#endif
	} else if (0 == strcasecmp(method_name, OQS_SIG_alg_slh_dsa_sha2_512_256_prehash_shake_256f)) {
#ifdef OQS_ENABLE_SIG_slh_dsa_sha2_512_256_prehash_shake_256f
		return 1;
#else
		return 0;
#endif
	} else if (0 == strcasecmp(method_name, OQS_SIG_alg_slh_dsa_sha3_224_prehash_sha2_128s)) {
#ifdef OQS_ENABLE_SIG_slh_dsa_sha3_224_prehash_sha2_128s
		return 1;
#else
		return 0;
#endif
	} else if (0 == strcasecmp(method_name, OQS_SIG_alg_slh_dsa_sha3_224_prehash_sha2_128f)) {
#ifdef OQS_ENABLE_SIG_slh_dsa_sha3_224_prehash_sha2_128f
		return 1;
#else
		return 0;
#endif
	} else if (0 == strcasecmp(method_name, OQS_SIG_alg_slh_dsa_sha3_224_prehash_sha2_192s)) {
#ifdef OQS_ENABLE_SIG_slh_dsa_sha3_224_prehash_sha2_192s
		return 1;
#else
		return 0;
#endif
	} else if (0 == strcasecmp(method_name, OQS_SIG_alg_slh_dsa_sha3_224_prehash_sha2_192f)) {
#ifdef OQS_ENABLE_SIG_slh_dsa_sha3_224_prehash_sha2_192f
		return 1;
#else
		return 0;
#endif
	} else if (0 == strcasecmp(method_name, OQS_SIG_alg_slh_dsa_sha3_224_prehash_sha2_256s)) {
#ifdef OQS_ENABLE_SIG_slh_dsa_sha3_224_prehash_sha2_256s
		return 1;
#else
		return 0;
#endif
	} else if (0 == strcasecmp(method_name, OQS_SIG_alg_slh_dsa_sha3_224_prehash_sha2_256f)) {
#ifdef OQS_ENABLE_SIG_slh_dsa_sha3_224_prehash_sha2_256f
		return 1;
#else
		return 0;
#endif
	} else if (0 == strcasecmp(method_name, OQS_SIG_alg_slh_dsa_sha3_224_prehash_shake_128s)) {
#ifdef OQS_ENABLE_SIG_slh_dsa_sha3_224_prehash_shake_128s
		return 1;
#else
		return 0;
#endif
	} else if (0 == strcasecmp(method_name, OQS_SIG_alg_slh_dsa_sha3_224_prehash_shake_128f)) {
#ifdef OQS_ENABLE_SIG_slh_dsa_sha3_224_prehash_shake_128f
		return 1;
#else
		return 0;
#endif
	} else if (0 == strcasecmp(method_name, OQS_SIG_alg_slh_dsa_sha3_224_prehash_shake_192s)) {
#ifdef OQS_ENABLE_SIG_slh_dsa_sha3_224_prehash_shake_192s
		return 1;
#else
		return 0;
#endif
	} else if (0 == strcasecmp(method_name, OQS_SIG_alg_slh_dsa_sha3_224_prehash_shake_192f)) {
#ifdef OQS_ENABLE_SIG_slh_dsa_sha3_224_prehash_shake_192f
		return 1;
#else
		return 0;
#endif
	} else if (0 == strcasecmp(method_name, OQS_SIG_alg_slh_dsa_sha3_224_prehash_shake_256s)) {
#ifdef OQS_ENABLE_SIG_slh_dsa_sha3_224_prehash_shake_256s
		return 1;
#else
		return 0;
#endif
	} else if (0 == strcasecmp(method_name, OQS_SIG_alg_slh_dsa_sha3_224_prehash_shake_256f)) {
#ifdef OQS_ENABLE_SIG_slh_dsa_sha3_224_prehash_shake_256f
		return 1;
#else
		return 0;
#endif
	} else if (0 == strcasecmp(method_name, OQS_SIG_alg_slh_dsa_sha3_256_prehash_sha2_128s)) {
#ifdef OQS_ENABLE_SIG_slh_dsa_sha3_256_prehash_sha2_128s
		return 1;
#else
		return 0;
#endif
	} else if (0 == strcasecmp(method_name, OQS_SIG_alg_slh_dsa_sha3_256_prehash_sha2_128f)) {
#ifdef OQS_ENABLE_SIG_slh_dsa_sha3_256_prehash_sha2_128f
		return 1;
#else
		return 0;
#endif
	} else if (0 == strcasecmp(method_name, OQS_SIG_alg_slh_dsa_sha3_256_prehash_sha2_192s)) {
#ifdef OQS_ENABLE_SIG_slh_dsa_sha3_256_prehash_sha2_192s
		return 1;
#else
		return 0;
#endif
	} else if (0 == strcasecmp(method_name, OQS_SIG_alg_slh_dsa_sha3_256_prehash_sha2_192f)) {
#ifdef OQS_ENABLE_SIG_slh_dsa_sha3_256_prehash_sha2_192f
		return 1;
#else
		return 0;
#endif
	} else if (0 == strcasecmp(method_name, OQS_SIG_alg_slh_dsa_sha3_256_prehash_sha2_256s)) {
#ifdef OQS_ENABLE_SIG_slh_dsa_sha3_256_prehash_sha2_256s
		return 1;
#else
		return 0;
#endif
	} else if (0 == strcasecmp(method_name, OQS_SIG_alg_slh_dsa_sha3_256_prehash_sha2_256f)) {
#ifdef OQS_ENABLE_SIG_slh_dsa_sha3_256_prehash_sha2_256f
		return 1;
#else
		return 0;
#endif
	} else if (0 == strcasecmp(method_name, OQS_SIG_alg_slh_dsa_sha3_256_prehash_shake_128s)) {
#ifdef OQS_ENABLE_SIG_slh_dsa_sha3_256_prehash_shake_128s
		return 1;
#else
		return 0;
#endif
	} else if (0 == strcasecmp(method_name, OQS_SIG_alg_slh_dsa_sha3_256_prehash_shake_128f)) {
#ifdef OQS_ENABLE_SIG_slh_dsa_sha3_256_prehash_shake_128f
		return 1;
#else
		return 0;
#endif
	} else if (0 == strcasecmp(method_name, OQS_SIG_alg_slh_dsa_sha3_256_prehash_shake_192s)) {
#ifdef OQS_ENABLE_SIG_slh_dsa_sha3_256_prehash_shake_192s
		return 1;
#else
		return 0;
#endif
	} else if (0 == strcasecmp(method_name, OQS_SIG_alg_slh_dsa_sha3_256_prehash_shake_192f)) {
#ifdef OQS_ENABLE_SIG_slh_dsa_sha3_256_prehash_shake_192f
		return 1;
#else
		return 0;
#endif
	} else if (0 == strcasecmp(method_name, OQS_SIG_alg_slh_dsa_sha3_256_prehash_shake_256s)) {
#ifdef OQS_ENABLE_SIG_slh_dsa_sha3_256_prehash_shake_256s
		return 1;
#else
		return 0;
#endif
	} else if (0 == strcasecmp(method_name, OQS_SIG_alg_slh_dsa_sha3_256_prehash_shake_256f)) {
#ifdef OQS_ENABLE_SIG_slh_dsa_sha3_256_prehash_shake_256f
		return 1;
#else
		return 0;
#endif
	} else if (0 == strcasecmp(method_name, OQS_SIG_alg_slh_dsa_sha3_384_prehash_sha2_128s)) {
#ifdef OQS_ENABLE_SIG_slh_dsa_sha3_384_prehash_sha2_128s
		return 1;
#else
		return 0;
#endif
	} else if (0 == strcasecmp(method_name, OQS_SIG_alg_slh_dsa_sha3_384_prehash_sha2_128f)) {
#ifdef OQS_ENABLE_SIG_slh_dsa_sha3_384_prehash_sha2_128f
		return 1;
#else
		return 0;
#endif
	} else if (0 == strcasecmp(method_name, OQS_SIG_alg_slh_dsa_sha3_384_prehash_sha2_192s)) {
#ifdef OQS_ENABLE_SIG_slh_dsa_sha3_384_prehash_sha2_192s
		return 1;
#else
		return 0;
#endif
	} else if (0 == strcasecmp(method_name, OQS_SIG_alg_slh_dsa_sha3_384_prehash_sha2_192f)) {
#ifdef OQS_ENABLE_SIG_slh_dsa_sha3_384_prehash_sha2_192f
		return 1;
#else
		return 0;
#endif
	} else if (0 == strcasecmp(method_name, OQS_SIG_alg_slh_dsa_sha3_384_prehash_sha2_256s)) {
#ifdef OQS_ENABLE_SIG_slh_dsa_sha3_384_prehash_sha2_256s
		return 1;
#else
		return 0;
#endif
	} else if (0 == strcasecmp(method_name, OQS_SIG_alg_slh_dsa_sha3_384_prehash_sha2_256f)) {
#ifdef OQS_ENABLE_SIG_slh_dsa_sha3_384_prehash_sha2_256f
		return 1;
#else
		return 0;
#endif
	} else if (0 == strcasecmp(method_name, OQS_SIG_alg_slh_dsa_sha3_384_prehash_shake_128s)) {
#ifdef OQS_ENABLE_SIG_slh_dsa_sha3_384_prehash_shake_128s
		return 1;
#else
		return 0;
#endif
	} else if (0 == strcasecmp(method_name, OQS_SIG_alg_slh_dsa_sha3_384_prehash_shake_128f)) {
#ifdef OQS_ENABLE_SIG_slh_dsa_sha3_384_prehash_shake_128f
		return 1;
#else
		return 0;
#endif
	} else if (0 == strcasecmp(method_name, OQS_SIG_alg_slh_dsa_sha3_384_prehash_shake_192s)) {
#ifdef OQS_ENABLE_SIG_slh_dsa_sha3_384_prehash_shake_192s
		return 1;
#else
		return 0;
#endif
	} else if (0 == strcasecmp(method_name, OQS_SIG_alg_slh_dsa_sha3_384_prehash_shake_192f)) {
#ifdef OQS_ENABLE_SIG_slh_dsa_sha3_384_prehash_shake_192f
		return 1;
#else
		return 0;
#endif
	} else if (0 == strcasecmp(method_name, OQS_SIG_alg_slh_dsa_sha3_384_prehash_shake_256s)) {
#ifdef OQS_ENABLE_SIG_slh_dsa_sha3_384_prehash_shake_256s
		return 1;
#else
		return 0;
#endif
	} else if (0 == strcasecmp(method_name, OQS_SIG_alg_slh_dsa_sha3_384_prehash_shake_256f)) {
#ifdef OQS_ENABLE_SIG_slh_dsa_sha3_384_prehash_shake_256f
		return 1;
#else
		return 0;
#endif
	} else if (0 == strcasecmp(method_name, OQS_SIG_alg_slh_dsa_sha3_512_prehash_sha2_128s)) {
#ifdef OQS_ENABLE_SIG_slh_dsa_sha3_512_prehash_sha2_128s
		return 1;
#else
		return 0;
#endif
	} else if (0 == strcasecmp(method_name, OQS_SIG_alg_slh_dsa_sha3_512_prehash_sha2_128f)) {
#ifdef OQS_ENABLE_SIG_slh_dsa_sha3_512_prehash_sha2_128f
		return 1;
#else
		return 0;
#endif
	} else if (0 == strcasecmp(method_name, OQS_SIG_alg_slh_dsa_sha3_512_prehash_sha2_192s)) {
#ifdef OQS_ENABLE_SIG_slh_dsa_sha3_512_prehash_sha2_192s
		return 1;
#else
		return 0;
#endif
	} else if (0 == strcasecmp(method_name, OQS_SIG_alg_slh_dsa_sha3_512_prehash_sha2_192f)) {
#ifdef OQS_ENABLE_SIG_slh_dsa_sha3_512_prehash_sha2_192f
		return 1;
#else
		return 0;
#endif
	} else if (0 == strcasecmp(method_name, OQS_SIG_alg_slh_dsa_sha3_512_prehash_sha2_256s)) {
#ifdef OQS_ENABLE_SIG_slh_dsa_sha3_512_prehash_sha2_256s
		return 1;
#else
		return 0;
#endif
	} else if (0 == strcasecmp(method_name, OQS_SIG_alg_slh_dsa_sha3_512_prehash_sha2_256f)) {
#ifdef OQS_ENABLE_SIG_slh_dsa_sha3_512_prehash_sha2_256f
		return 1;
#else
		return 0;
#endif
	} else if (0 == strcasecmp(method_name, OQS_SIG_alg_slh_dsa_sha3_512_prehash_shake_128s)) {
#ifdef OQS_ENABLE_SIG_slh_dsa_sha3_512_prehash_shake_128s
		return 1;
#else
		return 0;
#endif
	} else if (0 == strcasecmp(method_name, OQS_SIG_alg_slh_dsa_sha3_512_prehash_shake_128f)) {
#ifdef OQS_ENABLE_SIG_slh_dsa_sha3_512_prehash_shake_128f
		return 1;
#else
		return 0;
#endif
	} else if (0 == strcasecmp(method_name, OQS_SIG_alg_slh_dsa_sha3_512_prehash_shake_192s)) {
#ifdef OQS_ENABLE_SIG_slh_dsa_sha3_512_prehash_shake_192s
		return 1;
#else
		return 0;
#endif
	} else if (0 == strcasecmp(method_name, OQS_SIG_alg_slh_dsa_sha3_512_prehash_shake_192f)) {
#ifdef OQS_ENABLE_SIG_slh_dsa_sha3_512_prehash_shake_192f
		return 1;
#else
		return 0;
#endif
	} else if (0 == strcasecmp(method_name, OQS_SIG_alg_slh_dsa_sha3_512_prehash_shake_256s)) {
#ifdef OQS_ENABLE_SIG_slh_dsa_sha3_512_prehash_shake_256s
		return 1;
#else
		return 0;
#endif
	} else if (0 == strcasecmp(method_name, OQS_SIG_alg_slh_dsa_sha3_512_prehash_shake_256f)) {
#ifdef OQS_ENABLE_SIG_slh_dsa_sha3_512_prehash_shake_256f
		return 1;
#else
		return 0;
#endif
	} else if (0 == strcasecmp(method_name, OQS_SIG_alg_slh_dsa_shake_128_prehash_sha2_128s)) {
#ifdef OQS_ENABLE_SIG_slh_dsa_shake_128_prehash_sha2_128s
		return 1;
#else
		return 0;
#endif
	} else if (0 == strcasecmp(method_name, OQS_SIG_alg_slh_dsa_shake_128_prehash_sha2_128f)) {
#ifdef OQS_ENABLE_SIG_slh_dsa_shake_128_prehash_sha2_128f
		return 1;
#else
		return 0;
#endif
	} else if (0 == strcasecmp(method_name, OQS_SIG_alg_slh_dsa_shake_128_prehash_sha2_192s)) {
#ifdef OQS_ENABLE_SIG_slh_dsa_shake_128_prehash_sha2_192s
		return 1;
#else
		return 0;
#endif
	} else if (0 == strcasecmp(method_name, OQS_SIG_alg_slh_dsa_shake_128_prehash_sha2_192f)) {
#ifdef OQS_ENABLE_SIG_slh_dsa_shake_128_prehash_sha2_192f
		return 1;
#else
		return 0;
#endif
	} else if (0 == strcasecmp(method_name, OQS_SIG_alg_slh_dsa_shake_128_prehash_sha2_256s)) {
#ifdef OQS_ENABLE_SIG_slh_dsa_shake_128_prehash_sha2_256s
		return 1;
#else
		return 0;
#endif
	} else if (0 == strcasecmp(method_name, OQS_SIG_alg_slh_dsa_shake_128_prehash_sha2_256f)) {
#ifdef OQS_ENABLE_SIG_slh_dsa_shake_128_prehash_sha2_256f
		return 1;
#else
		return 0;
#endif
	} else if (0 == strcasecmp(method_name, OQS_SIG_alg_slh_dsa_shake_128_prehash_shake_128s)) {
#ifdef OQS_ENABLE_SIG_slh_dsa_shake_128_prehash_shake_128s
		return 1;
#else
		return 0;
#endif
	} else if (0 == strcasecmp(method_name, OQS_SIG_alg_slh_dsa_shake_128_prehash_shake_128f)) {
#ifdef OQS_ENABLE_SIG_slh_dsa_shake_128_prehash_shake_128f
		return 1;
#else
		return 0;
#endif
	} else if (0 == strcasecmp(method_name, OQS_SIG_alg_slh_dsa_shake_128_prehash_shake_192s)) {
#ifdef OQS_ENABLE_SIG_slh_dsa_shake_128_prehash_shake_192s
		return 1;
#else
		return 0;
#endif
	} else if (0 == strcasecmp(method_name, OQS_SIG_alg_slh_dsa_shake_128_prehash_shake_192f)) {
#ifdef OQS_ENABLE_SIG_slh_dsa_shake_128_prehash_shake_192f
		return 1;
#else
		return 0;
#endif
	} else if (0 == strcasecmp(method_name, OQS_SIG_alg_slh_dsa_shake_128_prehash_shake_256s)) {
#ifdef OQS_ENABLE_SIG_slh_dsa_shake_128_prehash_shake_256s
		return 1;
#else
		return 0;
#endif
	} else if (0 == strcasecmp(method_name, OQS_SIG_alg_slh_dsa_shake_128_prehash_shake_256f)) {
#ifdef OQS_ENABLE_SIG_slh_dsa_shake_128_prehash_shake_256f
		return 1;
#else
		return 0;
#endif
	} else if (0 == strcasecmp(method_name, OQS_SIG_alg_slh_dsa_shake_256_prehash_sha2_128s)) {
#ifdef OQS_ENABLE_SIG_slh_dsa_shake_256_prehash_sha2_128s
		return 1;
#else
		return 0;
#endif
	} else if (0 == strcasecmp(method_name, OQS_SIG_alg_slh_dsa_shake_256_prehash_sha2_128f)) {
#ifdef OQS_ENABLE_SIG_slh_dsa_shake_256_prehash_sha2_128f
		return 1;
#else
		return 0;
#endif
	} else if (0 == strcasecmp(method_name, OQS_SIG_alg_slh_dsa_shake_256_prehash_sha2_192s)) {
#ifdef OQS_ENABLE_SIG_slh_dsa_shake_256_prehash_sha2_192s
		return 1;
#else
		return 0;
#endif
	} else if (0 == strcasecmp(method_name, OQS_SIG_alg_slh_dsa_shake_256_prehash_sha2_192f)) {
#ifdef OQS_ENABLE_SIG_slh_dsa_shake_256_prehash_sha2_192f
		return 1;
#else
		return 0;
#endif
	} else if (0 == strcasecmp(method_name, OQS_SIG_alg_slh_dsa_shake_256_prehash_sha2_256s)) {
#ifdef OQS_ENABLE_SIG_slh_dsa_shake_256_prehash_sha2_256s
		return 1;
#else
		return 0;
#endif
	} else if (0 == strcasecmp(method_name, OQS_SIG_alg_slh_dsa_shake_256_prehash_sha2_256f)) {
#ifdef OQS_ENABLE_SIG_slh_dsa_shake_256_prehash_sha2_256f
		return 1;
#else
		return 0;
#endif
	} else if (0 == strcasecmp(method_name, OQS_SIG_alg_slh_dsa_shake_256_prehash_shake_128s)) {
#ifdef OQS_ENABLE_SIG_slh_dsa_shake_256_prehash_shake_128s
		return 1;
#else
		return 0;
#endif
	} else if (0 == strcasecmp(method_name, OQS_SIG_alg_slh_dsa_shake_256_prehash_shake_128f)) {
#ifdef OQS_ENABLE_SIG_slh_dsa_shake_256_prehash_shake_128f
		return 1;
#else
		return 0;
#endif
	} else if (0 == strcasecmp(method_name, OQS_SIG_alg_slh_dsa_shake_256_prehash_shake_192s)) {
#ifdef OQS_ENABLE_SIG_slh_dsa_shake_256_prehash_shake_192s
		return 1;
#else
		return 0;
#endif
	} else if (0 == strcasecmp(method_name, OQS_SIG_alg_slh_dsa_shake_256_prehash_shake_192f)) {
#ifdef OQS_ENABLE_SIG_slh_dsa_shake_256_prehash_shake_192f
		return 1;
#else
		return 0;
#endif
	} else if (0 == strcasecmp(method_name, OQS_SIG_alg_slh_dsa_shake_256_prehash_shake_256s)) {
#ifdef OQS_ENABLE_SIG_slh_dsa_shake_256_prehash_shake_256s
		return 1;
#else
		return 0;
#endif
	} else if (0 == strcasecmp(method_name, OQS_SIG_alg_slh_dsa_shake_256_prehash_shake_256f)) {
#ifdef OQS_ENABLE_SIG_slh_dsa_shake_256_prehash_shake_256f
		return 1;
#else
		return 0;
#endif
		///// OQS_COPY_FROM_SLH_DSA_FRAGMENT_ENABLED_END
	} else {
		return 0;
	}
}

OQS_API OQS_SIG *OQS_SIG_new(const char *method_name) {
	if (method_name == NULL) {
		return NULL;
	}
	if (0) {
		///// OQS_COPY_FROM_UPSTREAM_FRAGMENT_NEW_CASE_START
	} else if (0 == strcasecmp(method_name, OQS_SIG_alg_dilithium_2)) {
#ifdef OQS_ENABLE_SIG_dilithium_2
		return OQS_SIG_dilithium_2_new();
#else
		return NULL;
#endif

	} else if (0 == strcasecmp(method_name, OQS_SIG_alg_dilithium_3)) {
#ifdef OQS_ENABLE_SIG_dilithium_3
		return OQS_SIG_dilithium_3_new();
#else
		return NULL;
#endif

	} else if (0 == strcasecmp(method_name, OQS_SIG_alg_dilithium_5)) {
#ifdef OQS_ENABLE_SIG_dilithium_5
		return OQS_SIG_dilithium_5_new();
#else
		return NULL;
#endif

	} else if (0 == strcasecmp(method_name, OQS_SIG_alg_ml_dsa_44)) {
#ifdef OQS_ENABLE_SIG_ml_dsa_44
		return OQS_SIG_ml_dsa_44_new();
#else
		return NULL;
#endif

	} else if (0 == strcasecmp(method_name, OQS_SIG_alg_ml_dsa_65)) {
#ifdef OQS_ENABLE_SIG_ml_dsa_65
		return OQS_SIG_ml_dsa_65_new();
#else
		return NULL;
#endif

	} else if (0 == strcasecmp(method_name, OQS_SIG_alg_ml_dsa_87)) {
#ifdef OQS_ENABLE_SIG_ml_dsa_87
		return OQS_SIG_ml_dsa_87_new();
#else
		return NULL;
#endif

	} else if (0 == strcasecmp(method_name, OQS_SIG_alg_falcon_512)) {
#ifdef OQS_ENABLE_SIG_falcon_512
		return OQS_SIG_falcon_512_new();
#else
		return NULL;
#endif

	} else if (0 == strcasecmp(method_name, OQS_SIG_alg_falcon_1024)) {
#ifdef OQS_ENABLE_SIG_falcon_1024
		return OQS_SIG_falcon_1024_new();
#else
		return NULL;
#endif

	} else if (0 == strcasecmp(method_name, OQS_SIG_alg_falcon_padded_512)) {
#ifdef OQS_ENABLE_SIG_falcon_padded_512
		return OQS_SIG_falcon_padded_512_new();
#else
		return NULL;
#endif

	} else if (0 == strcasecmp(method_name, OQS_SIG_alg_falcon_padded_1024)) {
#ifdef OQS_ENABLE_SIG_falcon_padded_1024
		return OQS_SIG_falcon_padded_1024_new();
#else
		return NULL;
#endif

	} else if (0 == strcasecmp(method_name, OQS_SIG_alg_sphincs_sha2_128f_simple)) {
#ifdef OQS_ENABLE_SIG_sphincs_sha2_128f_simple
		return OQS_SIG_sphincs_sha2_128f_simple_new();
#else
		return NULL;
#endif

	} else if (0 == strcasecmp(method_name, OQS_SIG_alg_sphincs_sha2_128s_simple)) {
#ifdef OQS_ENABLE_SIG_sphincs_sha2_128s_simple
		return OQS_SIG_sphincs_sha2_128s_simple_new();
#else
		return NULL;
#endif

	} else if (0 == strcasecmp(method_name, OQS_SIG_alg_sphincs_sha2_192f_simple)) {
#ifdef OQS_ENABLE_SIG_sphincs_sha2_192f_simple
		return OQS_SIG_sphincs_sha2_192f_simple_new();
#else
		return NULL;
#endif

	} else if (0 == strcasecmp(method_name, OQS_SIG_alg_sphincs_sha2_192s_simple)) {
#ifdef OQS_ENABLE_SIG_sphincs_sha2_192s_simple
		return OQS_SIG_sphincs_sha2_192s_simple_new();
#else
		return NULL;
#endif

	} else if (0 == strcasecmp(method_name, OQS_SIG_alg_sphincs_sha2_256f_simple)) {
#ifdef OQS_ENABLE_SIG_sphincs_sha2_256f_simple
		return OQS_SIG_sphincs_sha2_256f_simple_new();
#else
		return NULL;
#endif

	} else if (0 == strcasecmp(method_name, OQS_SIG_alg_sphincs_sha2_256s_simple)) {
#ifdef OQS_ENABLE_SIG_sphincs_sha2_256s_simple
		return OQS_SIG_sphincs_sha2_256s_simple_new();
#else
		return NULL;
#endif

	} else if (0 == strcasecmp(method_name, OQS_SIG_alg_sphincs_shake_128f_simple)) {
#ifdef OQS_ENABLE_SIG_sphincs_shake_128f_simple
		return OQS_SIG_sphincs_shake_128f_simple_new();
#else
		return NULL;
#endif

	} else if (0 == strcasecmp(method_name, OQS_SIG_alg_sphincs_shake_128s_simple)) {
#ifdef OQS_ENABLE_SIG_sphincs_shake_128s_simple
		return OQS_SIG_sphincs_shake_128s_simple_new();
#else
		return NULL;
#endif

	} else if (0 == strcasecmp(method_name, OQS_SIG_alg_sphincs_shake_192f_simple)) {
#ifdef OQS_ENABLE_SIG_sphincs_shake_192f_simple
		return OQS_SIG_sphincs_shake_192f_simple_new();
#else
		return NULL;
#endif

	} else if (0 == strcasecmp(method_name, OQS_SIG_alg_sphincs_shake_192s_simple)) {
#ifdef OQS_ENABLE_SIG_sphincs_shake_192s_simple
		return OQS_SIG_sphincs_shake_192s_simple_new();
#else
		return NULL;
#endif

	} else if (0 == strcasecmp(method_name, OQS_SIG_alg_sphincs_shake_256f_simple)) {
#ifdef OQS_ENABLE_SIG_sphincs_shake_256f_simple
		return OQS_SIG_sphincs_shake_256f_simple_new();
#else
		return NULL;
#endif

	} else if (0 == strcasecmp(method_name, OQS_SIG_alg_sphincs_shake_256s_simple)) {
#ifdef OQS_ENABLE_SIG_sphincs_shake_256s_simple
		return OQS_SIG_sphincs_shake_256s_simple_new();
#else
		return NULL;
#endif

	} else if (0 == strcasecmp(method_name, OQS_SIG_alg_mayo_1)) {
#ifdef OQS_ENABLE_SIG_mayo_1
		return OQS_SIG_mayo_1_new();
#else
		return NULL;
#endif

	} else if (0 == strcasecmp(method_name, OQS_SIG_alg_mayo_2)) {
#ifdef OQS_ENABLE_SIG_mayo_2
		return OQS_SIG_mayo_2_new();
#else
		return NULL;
#endif

	} else if (0 == strcasecmp(method_name, OQS_SIG_alg_mayo_3)) {
#ifdef OQS_ENABLE_SIG_mayo_3
		return OQS_SIG_mayo_3_new();
#else
		return NULL;
#endif

	} else if (0 == strcasecmp(method_name, OQS_SIG_alg_mayo_5)) {
#ifdef OQS_ENABLE_SIG_mayo_5
		return OQS_SIG_mayo_5_new();
#else
		return NULL;
#endif

	} else if (0 == strcasecmp(method_name, OQS_SIG_alg_cross_rsdp_128_balanced)) {
#ifdef OQS_ENABLE_SIG_cross_rsdp_128_balanced
		return OQS_SIG_cross_rsdp_128_balanced_new();
#else
		return NULL;
#endif

	} else if (0 == strcasecmp(method_name, OQS_SIG_alg_cross_rsdp_128_fast)) {
#ifdef OQS_ENABLE_SIG_cross_rsdp_128_fast
		return OQS_SIG_cross_rsdp_128_fast_new();
#else
		return NULL;
#endif

	} else if (0 == strcasecmp(method_name, OQS_SIG_alg_cross_rsdp_128_small)) {
#ifdef OQS_ENABLE_SIG_cross_rsdp_128_small
		return OQS_SIG_cross_rsdp_128_small_new();
#else
		return NULL;
#endif

	} else if (0 == strcasecmp(method_name, OQS_SIG_alg_cross_rsdp_192_balanced)) {
#ifdef OQS_ENABLE_SIG_cross_rsdp_192_balanced
		return OQS_SIG_cross_rsdp_192_balanced_new();
#else
		return NULL;
#endif

	} else if (0 == strcasecmp(method_name, OQS_SIG_alg_cross_rsdp_192_fast)) {
#ifdef OQS_ENABLE_SIG_cross_rsdp_192_fast
		return OQS_SIG_cross_rsdp_192_fast_new();
#else
		return NULL;
#endif

	} else if (0 == strcasecmp(method_name, OQS_SIG_alg_cross_rsdp_192_small)) {
#ifdef OQS_ENABLE_SIG_cross_rsdp_192_small
		return OQS_SIG_cross_rsdp_192_small_new();
#else
		return NULL;
#endif

	} else if (0 == strcasecmp(method_name, OQS_SIG_alg_cross_rsdp_256_balanced)) {
#ifdef OQS_ENABLE_SIG_cross_rsdp_256_balanced
		return OQS_SIG_cross_rsdp_256_balanced_new();
#else
		return NULL;
#endif

	} else if (0 == strcasecmp(method_name, OQS_SIG_alg_cross_rsdp_256_fast)) {
#ifdef OQS_ENABLE_SIG_cross_rsdp_256_fast
		return OQS_SIG_cross_rsdp_256_fast_new();
#else
		return NULL;
#endif

	} else if (0 == strcasecmp(method_name, OQS_SIG_alg_cross_rsdp_256_small)) {
#ifdef OQS_ENABLE_SIG_cross_rsdp_256_small
		return OQS_SIG_cross_rsdp_256_small_new();
#else
		return NULL;
#endif

	} else if (0 == strcasecmp(method_name, OQS_SIG_alg_cross_rsdpg_128_balanced)) {
#ifdef OQS_ENABLE_SIG_cross_rsdpg_128_balanced
		return OQS_SIG_cross_rsdpg_128_balanced_new();
#else
		return NULL;
#endif

	} else if (0 == strcasecmp(method_name, OQS_SIG_alg_cross_rsdpg_128_fast)) {
#ifdef OQS_ENABLE_SIG_cross_rsdpg_128_fast
		return OQS_SIG_cross_rsdpg_128_fast_new();
#else
		return NULL;
#endif

	} else if (0 == strcasecmp(method_name, OQS_SIG_alg_cross_rsdpg_128_small)) {
#ifdef OQS_ENABLE_SIG_cross_rsdpg_128_small
		return OQS_SIG_cross_rsdpg_128_small_new();
#else
		return NULL;
#endif

	} else if (0 == strcasecmp(method_name, OQS_SIG_alg_cross_rsdpg_192_balanced)) {
#ifdef OQS_ENABLE_SIG_cross_rsdpg_192_balanced
		return OQS_SIG_cross_rsdpg_192_balanced_new();
#else
		return NULL;
#endif

	} else if (0 == strcasecmp(method_name, OQS_SIG_alg_cross_rsdpg_192_fast)) {
#ifdef OQS_ENABLE_SIG_cross_rsdpg_192_fast
		return OQS_SIG_cross_rsdpg_192_fast_new();
#else
		return NULL;
#endif

	} else if (0 == strcasecmp(method_name, OQS_SIG_alg_cross_rsdpg_192_small)) {
#ifdef OQS_ENABLE_SIG_cross_rsdpg_192_small
		return OQS_SIG_cross_rsdpg_192_small_new();
#else
		return NULL;
#endif

	} else if (0 == strcasecmp(method_name, OQS_SIG_alg_cross_rsdpg_256_balanced)) {
#ifdef OQS_ENABLE_SIG_cross_rsdpg_256_balanced
		return OQS_SIG_cross_rsdpg_256_balanced_new();
#else
		return NULL;
#endif

	} else if (0 == strcasecmp(method_name, OQS_SIG_alg_cross_rsdpg_256_fast)) {
#ifdef OQS_ENABLE_SIG_cross_rsdpg_256_fast
		return OQS_SIG_cross_rsdpg_256_fast_new();
#else
		return NULL;
#endif

	} else if (0 == strcasecmp(method_name, OQS_SIG_alg_cross_rsdpg_256_small)) {
#ifdef OQS_ENABLE_SIG_cross_rsdpg_256_small
		return OQS_SIG_cross_rsdpg_256_small_new();
#else
		return NULL;
#endif

	} else if (0 == strcasecmp(method_name, OQS_SIG_alg_uov_ov_Is)) {
#ifdef OQS_ENABLE_SIG_uov_ov_Is
		return OQS_SIG_uov_ov_Is_new();
#else
		return NULL;
#endif

	} else if (0 == strcasecmp(method_name, OQS_SIG_alg_uov_ov_Ip)) {
#ifdef OQS_ENABLE_SIG_uov_ov_Ip
		return OQS_SIG_uov_ov_Ip_new();
#else
		return NULL;
#endif

	} else if (0 == strcasecmp(method_name, OQS_SIG_alg_uov_ov_III)) {
#ifdef OQS_ENABLE_SIG_uov_ov_III
		return OQS_SIG_uov_ov_III_new();
#else
		return NULL;
#endif

	} else if (0 == strcasecmp(method_name, OQS_SIG_alg_uov_ov_V)) {
#ifdef OQS_ENABLE_SIG_uov_ov_V
		return OQS_SIG_uov_ov_V_new();
#else
		return NULL;
#endif

	} else if (0 == strcasecmp(method_name, OQS_SIG_alg_uov_ov_Is_pkc)) {
#ifdef OQS_ENABLE_SIG_uov_ov_Is_pkc
		return OQS_SIG_uov_ov_Is_pkc_new();
#else
		return NULL;
#endif

	} else if (0 == strcasecmp(method_name, OQS_SIG_alg_uov_ov_Ip_pkc)) {
#ifdef OQS_ENABLE_SIG_uov_ov_Ip_pkc
		return OQS_SIG_uov_ov_Ip_pkc_new();
#else
		return NULL;
#endif

	} else if (0 == strcasecmp(method_name, OQS_SIG_alg_uov_ov_III_pkc)) {
#ifdef OQS_ENABLE_SIG_uov_ov_III_pkc
		return OQS_SIG_uov_ov_III_pkc_new();
#else
		return NULL;
#endif

	} else if (0 == strcasecmp(method_name, OQS_SIG_alg_uov_ov_V_pkc)) {
#ifdef OQS_ENABLE_SIG_uov_ov_V_pkc
		return OQS_SIG_uov_ov_V_pkc_new();
#else
		return NULL;
#endif

	} else if (0 == strcasecmp(method_name, OQS_SIG_alg_uov_ov_Is_pkc_skc)) {
#ifdef OQS_ENABLE_SIG_uov_ov_Is_pkc_skc
		return OQS_SIG_uov_ov_Is_pkc_skc_new();
#else
		return NULL;
#endif

	} else if (0 == strcasecmp(method_name, OQS_SIG_alg_uov_ov_Ip_pkc_skc)) {
#ifdef OQS_ENABLE_SIG_uov_ov_Ip_pkc_skc
		return OQS_SIG_uov_ov_Ip_pkc_skc_new();
#else
		return NULL;
#endif

	} else if (0 == strcasecmp(method_name, OQS_SIG_alg_uov_ov_III_pkc_skc)) {
#ifdef OQS_ENABLE_SIG_uov_ov_III_pkc_skc
		return OQS_SIG_uov_ov_III_pkc_skc_new();
#else
		return NULL;
#endif

	} else if (0 == strcasecmp(method_name, OQS_SIG_alg_uov_ov_V_pkc_skc)) {
#ifdef OQS_ENABLE_SIG_uov_ov_V_pkc_skc
		return OQS_SIG_uov_ov_V_pkc_skc_new();
#else
		return NULL;
#endif

	} else if (0 == strcasecmp(method_name, OQS_SIG_alg_snova_SNOVA_24_5_4)) {
#ifdef OQS_ENABLE_SIG_snova_SNOVA_24_5_4
		return OQS_SIG_snova_SNOVA_24_5_4_new();
#else
		return NULL;
#endif

	} else if (0 == strcasecmp(method_name, OQS_SIG_alg_snova_SNOVA_24_5_4_SHAKE)) {
#ifdef OQS_ENABLE_SIG_snova_SNOVA_24_5_4_SHAKE
		return OQS_SIG_snova_SNOVA_24_5_4_SHAKE_new();
#else
		return NULL;
#endif

	} else if (0 == strcasecmp(method_name, OQS_SIG_alg_snova_SNOVA_24_5_4_esk)) {
#ifdef OQS_ENABLE_SIG_snova_SNOVA_24_5_4_esk
		return OQS_SIG_snova_SNOVA_24_5_4_esk_new();
#else
		return NULL;
#endif

	} else if (0 == strcasecmp(method_name, OQS_SIG_alg_snova_SNOVA_24_5_4_SHAKE_esk)) {
#ifdef OQS_ENABLE_SIG_snova_SNOVA_24_5_4_SHAKE_esk
		return OQS_SIG_snova_SNOVA_24_5_4_SHAKE_esk_new();
#else
		return NULL;
#endif

	} else if (0 == strcasecmp(method_name, OQS_SIG_alg_snova_SNOVA_37_17_2)) {
#ifdef OQS_ENABLE_SIG_snova_SNOVA_37_17_2
		return OQS_SIG_snova_SNOVA_37_17_2_new();
#else
		return NULL;
#endif

	} else if (0 == strcasecmp(method_name, OQS_SIG_alg_snova_SNOVA_25_8_3)) {
#ifdef OQS_ENABLE_SIG_snova_SNOVA_25_8_3
		return OQS_SIG_snova_SNOVA_25_8_3_new();
#else
		return NULL;
#endif

	} else if (0 == strcasecmp(method_name, OQS_SIG_alg_snova_SNOVA_56_25_2)) {
#ifdef OQS_ENABLE_SIG_snova_SNOVA_56_25_2
		return OQS_SIG_snova_SNOVA_56_25_2_new();
#else
		return NULL;
#endif

	} else if (0 == strcasecmp(method_name, OQS_SIG_alg_snova_SNOVA_49_11_3)) {
#ifdef OQS_ENABLE_SIG_snova_SNOVA_49_11_3
		return OQS_SIG_snova_SNOVA_49_11_3_new();
#else
		return NULL;
#endif

	} else if (0 == strcasecmp(method_name, OQS_SIG_alg_snova_SNOVA_37_8_4)) {
#ifdef OQS_ENABLE_SIG_snova_SNOVA_37_8_4
		return OQS_SIG_snova_SNOVA_37_8_4_new();
#else
		return NULL;
#endif

	} else if (0 == strcasecmp(method_name, OQS_SIG_alg_snova_SNOVA_24_5_5)) {
#ifdef OQS_ENABLE_SIG_snova_SNOVA_24_5_5
		return OQS_SIG_snova_SNOVA_24_5_5_new();
#else
		return NULL;
#endif

	} else if (0 == strcasecmp(method_name, OQS_SIG_alg_snova_SNOVA_60_10_4)) {
#ifdef OQS_ENABLE_SIG_snova_SNOVA_60_10_4
		return OQS_SIG_snova_SNOVA_60_10_4_new();
#else
		return NULL;
#endif

	} else if (0 == strcasecmp(method_name, OQS_SIG_alg_snova_SNOVA_29_6_5)) {
#ifdef OQS_ENABLE_SIG_snova_SNOVA_29_6_5
		return OQS_SIG_snova_SNOVA_29_6_5_new();
#else
		return NULL;
#endif
///// OQS_COPY_FROM_UPSTREAM_FRAGMENT_NEW_CASE_END
///// OQS_COPY_FROM_SLH_DSA_FRAGMENT_SIGNEW_START
	} else if (0 == strcasecmp(method_name, OQS_SIG_alg_slh_dsa_pure_sha2_128s)) {
#ifdef OQS_ENABLE_SIG_slh_dsa_pure_sha2_128s
		return OQS_SIG_slh_dsa_pure_sha2_128s_new();
#else
		return NULL;
#endif
	} else if (0 == strcasecmp(method_name, OQS_SIG_alg_slh_dsa_pure_sha2_128f)) {
#ifdef OQS_ENABLE_SIG_slh_dsa_pure_sha2_128f
		return OQS_SIG_slh_dsa_pure_sha2_128f_new();
#else
		return NULL;
#endif
	} else if (0 == strcasecmp(method_name, OQS_SIG_alg_slh_dsa_pure_sha2_192s)) {
#ifdef OQS_ENABLE_SIG_slh_dsa_pure_sha2_192s
		return OQS_SIG_slh_dsa_pure_sha2_192s_new();
#else
		return NULL;
#endif
	} else if (0 == strcasecmp(method_name, OQS_SIG_alg_slh_dsa_pure_sha2_192f)) {
#ifdef OQS_ENABLE_SIG_slh_dsa_pure_sha2_192f
		return OQS_SIG_slh_dsa_pure_sha2_192f_new();
#else
		return NULL;
#endif
	} else if (0 == strcasecmp(method_name, OQS_SIG_alg_slh_dsa_pure_sha2_256s)) {
#ifdef OQS_ENABLE_SIG_slh_dsa_pure_sha2_256s
		return OQS_SIG_slh_dsa_pure_sha2_256s_new();
#else
		return NULL;
#endif
	} else if (0 == strcasecmp(method_name, OQS_SIG_alg_slh_dsa_pure_sha2_256f)) {
#ifdef OQS_ENABLE_SIG_slh_dsa_pure_sha2_256f
		return OQS_SIG_slh_dsa_pure_sha2_256f_new();
#else
		return NULL;
#endif
	} else if (0 == strcasecmp(method_name, OQS_SIG_alg_slh_dsa_pure_shake_128s)) {
#ifdef OQS_ENABLE_SIG_slh_dsa_pure_shake_128s
		return OQS_SIG_slh_dsa_pure_shake_128s_new();
#else
		return NULL;
#endif
	} else if (0 == strcasecmp(method_name, OQS_SIG_alg_slh_dsa_pure_shake_128f)) {
#ifdef OQS_ENABLE_SIG_slh_dsa_pure_shake_128f
		return OQS_SIG_slh_dsa_pure_shake_128f_new();
#else
		return NULL;
#endif
	} else if (0 == strcasecmp(method_name, OQS_SIG_alg_slh_dsa_pure_shake_192s)) {
#ifdef OQS_ENABLE_SIG_slh_dsa_pure_shake_192s
		return OQS_SIG_slh_dsa_pure_shake_192s_new();
#else
		return NULL;
#endif
	} else if (0 == strcasecmp(method_name, OQS_SIG_alg_slh_dsa_pure_shake_192f)) {
#ifdef OQS_ENABLE_SIG_slh_dsa_pure_shake_192f
		return OQS_SIG_slh_dsa_pure_shake_192f_new();
#else
		return NULL;
#endif
	} else if (0 == strcasecmp(method_name, OQS_SIG_alg_slh_dsa_pure_shake_256s)) {
#ifdef OQS_ENABLE_SIG_slh_dsa_pure_shake_256s
		return OQS_SIG_slh_dsa_pure_shake_256s_new();
#else
		return NULL;
#endif
	} else if (0 == strcasecmp(method_name, OQS_SIG_alg_slh_dsa_pure_shake_256f)) {
#ifdef OQS_ENABLE_SIG_slh_dsa_pure_shake_256f
		return OQS_SIG_slh_dsa_pure_shake_256f_new();
#else
		return NULL;
#endif
	} else if (0 == strcasecmp(method_name, OQS_SIG_alg_slh_dsa_sha2_224_prehash_sha2_128s)) {
#ifdef OQS_ENABLE_SIG_slh_dsa_sha2_224_prehash_sha2_128s
		return OQS_SIG_slh_dsa_sha2_224_prehash_sha2_128s_new();
#else
		return NULL;
#endif
	} else if (0 == strcasecmp(method_name, OQS_SIG_alg_slh_dsa_sha2_224_prehash_sha2_128f)) {
#ifdef OQS_ENABLE_SIG_slh_dsa_sha2_224_prehash_sha2_128f
		return OQS_SIG_slh_dsa_sha2_224_prehash_sha2_128f_new();
#else
		return NULL;
#endif
	} else if (0 == strcasecmp(method_name, OQS_SIG_alg_slh_dsa_sha2_224_prehash_sha2_192s)) {
#ifdef OQS_ENABLE_SIG_slh_dsa_sha2_224_prehash_sha2_192s
		return OQS_SIG_slh_dsa_sha2_224_prehash_sha2_192s_new();
#else
		return NULL;
#endif
	} else if (0 == strcasecmp(method_name, OQS_SIG_alg_slh_dsa_sha2_224_prehash_sha2_192f)) {
#ifdef OQS_ENABLE_SIG_slh_dsa_sha2_224_prehash_sha2_192f
		return OQS_SIG_slh_dsa_sha2_224_prehash_sha2_192f_new();
#else
		return NULL;
#endif
	} else if (0 == strcasecmp(method_name, OQS_SIG_alg_slh_dsa_sha2_224_prehash_sha2_256s)) {
#ifdef OQS_ENABLE_SIG_slh_dsa_sha2_224_prehash_sha2_256s
		return OQS_SIG_slh_dsa_sha2_224_prehash_sha2_256s_new();
#else
		return NULL;
#endif
	} else if (0 == strcasecmp(method_name, OQS_SIG_alg_slh_dsa_sha2_224_prehash_sha2_256f)) {
#ifdef OQS_ENABLE_SIG_slh_dsa_sha2_224_prehash_sha2_256f
		return OQS_SIG_slh_dsa_sha2_224_prehash_sha2_256f_new();
#else
		return NULL;
#endif
	} else if (0 == strcasecmp(method_name, OQS_SIG_alg_slh_dsa_sha2_224_prehash_shake_128s)) {
#ifdef OQS_ENABLE_SIG_slh_dsa_sha2_224_prehash_shake_128s
		return OQS_SIG_slh_dsa_sha2_224_prehash_shake_128s_new();
#else
		return NULL;
#endif
	} else if (0 == strcasecmp(method_name, OQS_SIG_alg_slh_dsa_sha2_224_prehash_shake_128f)) {
#ifdef OQS_ENABLE_SIG_slh_dsa_sha2_224_prehash_shake_128f
		return OQS_SIG_slh_dsa_sha2_224_prehash_shake_128f_new();
#else
		return NULL;
#endif
	} else if (0 == strcasecmp(method_name, OQS_SIG_alg_slh_dsa_sha2_224_prehash_shake_192s)) {
#ifdef OQS_ENABLE_SIG_slh_dsa_sha2_224_prehash_shake_192s
		return OQS_SIG_slh_dsa_sha2_224_prehash_shake_192s_new();
#else
		return NULL;
#endif
	} else if (0 == strcasecmp(method_name, OQS_SIG_alg_slh_dsa_sha2_224_prehash_shake_192f)) {
#ifdef OQS_ENABLE_SIG_slh_dsa_sha2_224_prehash_shake_192f
		return OQS_SIG_slh_dsa_sha2_224_prehash_shake_192f_new();
#else
		return NULL;
#endif
	} else if (0 == strcasecmp(method_name, OQS_SIG_alg_slh_dsa_sha2_224_prehash_shake_256s)) {
#ifdef OQS_ENABLE_SIG_slh_dsa_sha2_224_prehash_shake_256s
		return OQS_SIG_slh_dsa_sha2_224_prehash_shake_256s_new();
#else
		return NULL;
#endif
	} else if (0 == strcasecmp(method_name, OQS_SIG_alg_slh_dsa_sha2_224_prehash_shake_256f)) {
#ifdef OQS_ENABLE_SIG_slh_dsa_sha2_224_prehash_shake_256f
		return OQS_SIG_slh_dsa_sha2_224_prehash_shake_256f_new();
#else
		return NULL;
#endif
	} else if (0 == strcasecmp(method_name, OQS_SIG_alg_slh_dsa_sha2_256_prehash_sha2_128s)) {
#ifdef OQS_ENABLE_SIG_slh_dsa_sha2_256_prehash_sha2_128s
		return OQS_SIG_slh_dsa_sha2_256_prehash_sha2_128s_new();
#else
		return NULL;
#endif
	} else if (0 == strcasecmp(method_name, OQS_SIG_alg_slh_dsa_sha2_256_prehash_sha2_128f)) {
#ifdef OQS_ENABLE_SIG_slh_dsa_sha2_256_prehash_sha2_128f
		return OQS_SIG_slh_dsa_sha2_256_prehash_sha2_128f_new();
#else
		return NULL;
#endif
	} else if (0 == strcasecmp(method_name, OQS_SIG_alg_slh_dsa_sha2_256_prehash_sha2_192s)) {
#ifdef OQS_ENABLE_SIG_slh_dsa_sha2_256_prehash_sha2_192s
		return OQS_SIG_slh_dsa_sha2_256_prehash_sha2_192s_new();
#else
		return NULL;
#endif
	} else if (0 == strcasecmp(method_name, OQS_SIG_alg_slh_dsa_sha2_256_prehash_sha2_192f)) {
#ifdef OQS_ENABLE_SIG_slh_dsa_sha2_256_prehash_sha2_192f
		return OQS_SIG_slh_dsa_sha2_256_prehash_sha2_192f_new();
#else
		return NULL;
#endif
	} else if (0 == strcasecmp(method_name, OQS_SIG_alg_slh_dsa_sha2_256_prehash_sha2_256s)) {
#ifdef OQS_ENABLE_SIG_slh_dsa_sha2_256_prehash_sha2_256s
		return OQS_SIG_slh_dsa_sha2_256_prehash_sha2_256s_new();
#else
		return NULL;
#endif
	} else if (0 == strcasecmp(method_name, OQS_SIG_alg_slh_dsa_sha2_256_prehash_sha2_256f)) {
#ifdef OQS_ENABLE_SIG_slh_dsa_sha2_256_prehash_sha2_256f
		return OQS_SIG_slh_dsa_sha2_256_prehash_sha2_256f_new();
#else
		return NULL;
#endif
	} else if (0 == strcasecmp(method_name, OQS_SIG_alg_slh_dsa_sha2_256_prehash_shake_128s)) {
#ifdef OQS_ENABLE_SIG_slh_dsa_sha2_256_prehash_shake_128s
		return OQS_SIG_slh_dsa_sha2_256_prehash_shake_128s_new();
#else
		return NULL;
#endif
	} else if (0 == strcasecmp(method_name, OQS_SIG_alg_slh_dsa_sha2_256_prehash_shake_128f)) {
#ifdef OQS_ENABLE_SIG_slh_dsa_sha2_256_prehash_shake_128f
		return OQS_SIG_slh_dsa_sha2_256_prehash_shake_128f_new();
#else
		return NULL;
#endif
	} else if (0 == strcasecmp(method_name, OQS_SIG_alg_slh_dsa_sha2_256_prehash_shake_192s)) {
#ifdef OQS_ENABLE_SIG_slh_dsa_sha2_256_prehash_shake_192s
		return OQS_SIG_slh_dsa_sha2_256_prehash_shake_192s_new();
#else
		return NULL;
#endif
	} else if (0 == strcasecmp(method_name, OQS_SIG_alg_slh_dsa_sha2_256_prehash_shake_192f)) {
#ifdef OQS_ENABLE_SIG_slh_dsa_sha2_256_prehash_shake_192f
		return OQS_SIG_slh_dsa_sha2_256_prehash_shake_192f_new();
#else
		return NULL;
#endif
	} else if (0 == strcasecmp(method_name, OQS_SIG_alg_slh_dsa_sha2_256_prehash_shake_256s)) {
#ifdef OQS_ENABLE_SIG_slh_dsa_sha2_256_prehash_shake_256s
		return OQS_SIG_slh_dsa_sha2_256_prehash_shake_256s_new();
#else
		return NULL;
#endif
	} else if (0 == strcasecmp(method_name, OQS_SIG_alg_slh_dsa_sha2_256_prehash_shake_256f)) {
#ifdef OQS_ENABLE_SIG_slh_dsa_sha2_256_prehash_shake_256f
		return OQS_SIG_slh_dsa_sha2_256_prehash_shake_256f_new();
#else
		return NULL;
#endif
	} else if (0 == strcasecmp(method_name, OQS_SIG_alg_slh_dsa_sha2_384_prehash_sha2_128s)) {
#ifdef OQS_ENABLE_SIG_slh_dsa_sha2_384_prehash_sha2_128s
		return OQS_SIG_slh_dsa_sha2_384_prehash_sha2_128s_new();
#else
		return NULL;
#endif
	} else if (0 == strcasecmp(method_name, OQS_SIG_alg_slh_dsa_sha2_384_prehash_sha2_128f)) {
#ifdef OQS_ENABLE_SIG_slh_dsa_sha2_384_prehash_sha2_128f
		return OQS_SIG_slh_dsa_sha2_384_prehash_sha2_128f_new();
#else
		return NULL;
#endif
	} else if (0 == strcasecmp(method_name, OQS_SIG_alg_slh_dsa_sha2_384_prehash_sha2_192s)) {
#ifdef OQS_ENABLE_SIG_slh_dsa_sha2_384_prehash_sha2_192s
		return OQS_SIG_slh_dsa_sha2_384_prehash_sha2_192s_new();
#else
		return NULL;
#endif
	} else if (0 == strcasecmp(method_name, OQS_SIG_alg_slh_dsa_sha2_384_prehash_sha2_192f)) {
#ifdef OQS_ENABLE_SIG_slh_dsa_sha2_384_prehash_sha2_192f
		return OQS_SIG_slh_dsa_sha2_384_prehash_sha2_192f_new();
#else
		return NULL;
#endif
	} else if (0 == strcasecmp(method_name, OQS_SIG_alg_slh_dsa_sha2_384_prehash_sha2_256s)) {
#ifdef OQS_ENABLE_SIG_slh_dsa_sha2_384_prehash_sha2_256s
		return OQS_SIG_slh_dsa_sha2_384_prehash_sha2_256s_new();
#else
		return NULL;
#endif
	} else if (0 == strcasecmp(method_name, OQS_SIG_alg_slh_dsa_sha2_384_prehash_sha2_256f)) {
#ifdef OQS_ENABLE_SIG_slh_dsa_sha2_384_prehash_sha2_256f
		return OQS_SIG_slh_dsa_sha2_384_prehash_sha2_256f_new();
#else
		return NULL;
#endif
	} else if (0 == strcasecmp(method_name, OQS_SIG_alg_slh_dsa_sha2_384_prehash_shake_128s)) {
#ifdef OQS_ENABLE_SIG_slh_dsa_sha2_384_prehash_shake_128s
		return OQS_SIG_slh_dsa_sha2_384_prehash_shake_128s_new();
#else
		return NULL;
#endif
	} else if (0 == strcasecmp(method_name, OQS_SIG_alg_slh_dsa_sha2_384_prehash_shake_128f)) {
#ifdef OQS_ENABLE_SIG_slh_dsa_sha2_384_prehash_shake_128f
		return OQS_SIG_slh_dsa_sha2_384_prehash_shake_128f_new();
#else
		return NULL;
#endif
	} else if (0 == strcasecmp(method_name, OQS_SIG_alg_slh_dsa_sha2_384_prehash_shake_192s)) {
#ifdef OQS_ENABLE_SIG_slh_dsa_sha2_384_prehash_shake_192s
		return OQS_SIG_slh_dsa_sha2_384_prehash_shake_192s_new();
#else
		return NULL;
#endif
	} else if (0 == strcasecmp(method_name, OQS_SIG_alg_slh_dsa_sha2_384_prehash_shake_192f)) {
#ifdef OQS_ENABLE_SIG_slh_dsa_sha2_384_prehash_shake_192f
		return OQS_SIG_slh_dsa_sha2_384_prehash_shake_192f_new();
#else
		return NULL;
#endif
	} else if (0 == strcasecmp(method_name, OQS_SIG_alg_slh_dsa_sha2_384_prehash_shake_256s)) {
#ifdef OQS_ENABLE_SIG_slh_dsa_sha2_384_prehash_shake_256s
		return OQS_SIG_slh_dsa_sha2_384_prehash_shake_256s_new();
#else
		return NULL;
#endif
	} else if (0 == strcasecmp(method_name, OQS_SIG_alg_slh_dsa_sha2_384_prehash_shake_256f)) {
#ifdef OQS_ENABLE_SIG_slh_dsa_sha2_384_prehash_shake_256f
		return OQS_SIG_slh_dsa_sha2_384_prehash_shake_256f_new();
#else
		return NULL;
#endif
	} else if (0 == strcasecmp(method_name, OQS_SIG_alg_slh_dsa_sha2_512_prehash_sha2_128s)) {
#ifdef OQS_ENABLE_SIG_slh_dsa_sha2_512_prehash_sha2_128s
		return OQS_SIG_slh_dsa_sha2_512_prehash_sha2_128s_new();
#else
		return NULL;
#endif
	} else if (0 == strcasecmp(method_name, OQS_SIG_alg_slh_dsa_sha2_512_prehash_sha2_128f)) {
#ifdef OQS_ENABLE_SIG_slh_dsa_sha2_512_prehash_sha2_128f
		return OQS_SIG_slh_dsa_sha2_512_prehash_sha2_128f_new();
#else
		return NULL;
#endif
	} else if (0 == strcasecmp(method_name, OQS_SIG_alg_slh_dsa_sha2_512_prehash_sha2_192s)) {
#ifdef OQS_ENABLE_SIG_slh_dsa_sha2_512_prehash_sha2_192s
		return OQS_SIG_slh_dsa_sha2_512_prehash_sha2_192s_new();
#else
		return NULL;
#endif
	} else if (0 == strcasecmp(method_name, OQS_SIG_alg_slh_dsa_sha2_512_prehash_sha2_192f)) {
#ifdef OQS_ENABLE_SIG_slh_dsa_sha2_512_prehash_sha2_192f
		return OQS_SIG_slh_dsa_sha2_512_prehash_sha2_192f_new();
#else
		return NULL;
#endif
	} else if (0 == strcasecmp(method_name, OQS_SIG_alg_slh_dsa_sha2_512_prehash_sha2_256s)) {
#ifdef OQS_ENABLE_SIG_slh_dsa_sha2_512_prehash_sha2_256s
		return OQS_SIG_slh_dsa_sha2_512_prehash_sha2_256s_new();
#else
		return NULL;
#endif
	} else if (0 == strcasecmp(method_name, OQS_SIG_alg_slh_dsa_sha2_512_prehash_sha2_256f)) {
#ifdef OQS_ENABLE_SIG_slh_dsa_sha2_512_prehash_sha2_256f
		return OQS_SIG_slh_dsa_sha2_512_prehash_sha2_256f_new();
#else
		return NULL;
#endif
	} else if (0 == strcasecmp(method_name, OQS_SIG_alg_slh_dsa_sha2_512_prehash_shake_128s)) {
#ifdef OQS_ENABLE_SIG_slh_dsa_sha2_512_prehash_shake_128s
		return OQS_SIG_slh_dsa_sha2_512_prehash_shake_128s_new();
#else
		return NULL;
#endif
	} else if (0 == strcasecmp(method_name, OQS_SIG_alg_slh_dsa_sha2_512_prehash_shake_128f)) {
#ifdef OQS_ENABLE_SIG_slh_dsa_sha2_512_prehash_shake_128f
		return OQS_SIG_slh_dsa_sha2_512_prehash_shake_128f_new();
#else
		return NULL;
#endif
	} else if (0 == strcasecmp(method_name, OQS_SIG_alg_slh_dsa_sha2_512_prehash_shake_192s)) {
#ifdef OQS_ENABLE_SIG_slh_dsa_sha2_512_prehash_shake_192s
		return OQS_SIG_slh_dsa_sha2_512_prehash_shake_192s_new();
#else
		return NULL;
#endif
	} else if (0 == strcasecmp(method_name, OQS_SIG_alg_slh_dsa_sha2_512_prehash_shake_192f)) {
#ifdef OQS_ENABLE_SIG_slh_dsa_sha2_512_prehash_shake_192f
		return OQS_SIG_slh_dsa_sha2_512_prehash_shake_192f_new();
#else
		return NULL;
#endif
	} else if (0 == strcasecmp(method_name, OQS_SIG_alg_slh_dsa_sha2_512_prehash_shake_256s)) {
#ifdef OQS_ENABLE_SIG_slh_dsa_sha2_512_prehash_shake_256s
		return OQS_SIG_slh_dsa_sha2_512_prehash_shake_256s_new();
#else
		return NULL;
#endif
	} else if (0 == strcasecmp(method_name, OQS_SIG_alg_slh_dsa_sha2_512_prehash_shake_256f)) {
#ifdef OQS_ENABLE_SIG_slh_dsa_sha2_512_prehash_shake_256f
		return OQS_SIG_slh_dsa_sha2_512_prehash_shake_256f_new();
#else
		return NULL;
#endif
	} else if (0 == strcasecmp(method_name, OQS_SIG_alg_slh_dsa_sha2_512_224_prehash_sha2_128s)) {
#ifdef OQS_ENABLE_SIG_slh_dsa_sha2_512_224_prehash_sha2_128s
		return OQS_SIG_slh_dsa_sha2_512_224_prehash_sha2_128s_new();
#else
		return NULL;
#endif
	} else if (0 == strcasecmp(method_name, OQS_SIG_alg_slh_dsa_sha2_512_224_prehash_sha2_128f)) {
#ifdef OQS_ENABLE_SIG_slh_dsa_sha2_512_224_prehash_sha2_128f
		return OQS_SIG_slh_dsa_sha2_512_224_prehash_sha2_128f_new();
#else
		return NULL;
#endif
	} else if (0 == strcasecmp(method_name, OQS_SIG_alg_slh_dsa_sha2_512_224_prehash_sha2_192s)) {
#ifdef OQS_ENABLE_SIG_slh_dsa_sha2_512_224_prehash_sha2_192s
		return OQS_SIG_slh_dsa_sha2_512_224_prehash_sha2_192s_new();
#else
		return NULL;
#endif
	} else if (0 == strcasecmp(method_name, OQS_SIG_alg_slh_dsa_sha2_512_224_prehash_sha2_192f)) {
#ifdef OQS_ENABLE_SIG_slh_dsa_sha2_512_224_prehash_sha2_192f
		return OQS_SIG_slh_dsa_sha2_512_224_prehash_sha2_192f_new();
#else
		return NULL;
#endif
	} else if (0 == strcasecmp(method_name, OQS_SIG_alg_slh_dsa_sha2_512_224_prehash_sha2_256s)) {
#ifdef OQS_ENABLE_SIG_slh_dsa_sha2_512_224_prehash_sha2_256s
		return OQS_SIG_slh_dsa_sha2_512_224_prehash_sha2_256s_new();
#else
		return NULL;
#endif
	} else if (0 == strcasecmp(method_name, OQS_SIG_alg_slh_dsa_sha2_512_224_prehash_sha2_256f)) {
#ifdef OQS_ENABLE_SIG_slh_dsa_sha2_512_224_prehash_sha2_256f
		return OQS_SIG_slh_dsa_sha2_512_224_prehash_sha2_256f_new();
#else
		return NULL;
#endif
	} else if (0 == strcasecmp(method_name, OQS_SIG_alg_slh_dsa_sha2_512_224_prehash_shake_128s)) {
#ifdef OQS_ENABLE_SIG_slh_dsa_sha2_512_224_prehash_shake_128s
		return OQS_SIG_slh_dsa_sha2_512_224_prehash_shake_128s_new();
#else
		return NULL;
#endif
	} else if (0 == strcasecmp(method_name, OQS_SIG_alg_slh_dsa_sha2_512_224_prehash_shake_128f)) {
#ifdef OQS_ENABLE_SIG_slh_dsa_sha2_512_224_prehash_shake_128f
		return OQS_SIG_slh_dsa_sha2_512_224_prehash_shake_128f_new();
#else
		return NULL;
#endif
	} else if (0 == strcasecmp(method_name, OQS_SIG_alg_slh_dsa_sha2_512_224_prehash_shake_192s)) {
#ifdef OQS_ENABLE_SIG_slh_dsa_sha2_512_224_prehash_shake_192s
		return OQS_SIG_slh_dsa_sha2_512_224_prehash_shake_192s_new();
#else
		return NULL;
#endif
	} else if (0 == strcasecmp(method_name, OQS_SIG_alg_slh_dsa_sha2_512_224_prehash_shake_192f)) {
#ifdef OQS_ENABLE_SIG_slh_dsa_sha2_512_224_prehash_shake_192f
		return OQS_SIG_slh_dsa_sha2_512_224_prehash_shake_192f_new();
#else
		return NULL;
#endif
	} else if (0 == strcasecmp(method_name, OQS_SIG_alg_slh_dsa_sha2_512_224_prehash_shake_256s)) {
#ifdef OQS_ENABLE_SIG_slh_dsa_sha2_512_224_prehash_shake_256s
		return OQS_SIG_slh_dsa_sha2_512_224_prehash_shake_256s_new();
#else
		return NULL;
#endif
	} else if (0 == strcasecmp(method_name, OQS_SIG_alg_slh_dsa_sha2_512_224_prehash_shake_256f)) {
#ifdef OQS_ENABLE_SIG_slh_dsa_sha2_512_224_prehash_shake_256f
		return OQS_SIG_slh_dsa_sha2_512_224_prehash_shake_256f_new();
#else
		return NULL;
#endif
	} else if (0 == strcasecmp(method_name, OQS_SIG_alg_slh_dsa_sha2_512_256_prehash_sha2_128s)) {
#ifdef OQS_ENABLE_SIG_slh_dsa_sha2_512_256_prehash_sha2_128s
		return OQS_SIG_slh_dsa_sha2_512_256_prehash_sha2_128s_new();
#else
		return NULL;
#endif
	} else if (0 == strcasecmp(method_name, OQS_SIG_alg_slh_dsa_sha2_512_256_prehash_sha2_128f)) {
#ifdef OQS_ENABLE_SIG_slh_dsa_sha2_512_256_prehash_sha2_128f
		return OQS_SIG_slh_dsa_sha2_512_256_prehash_sha2_128f_new();
#else
		return NULL;
#endif
	} else if (0 == strcasecmp(method_name, OQS_SIG_alg_slh_dsa_sha2_512_256_prehash_sha2_192s)) {
#ifdef OQS_ENABLE_SIG_slh_dsa_sha2_512_256_prehash_sha2_192s
		return OQS_SIG_slh_dsa_sha2_512_256_prehash_sha2_192s_new();
#else
		return NULL;
#endif
	} else if (0 == strcasecmp(method_name, OQS_SIG_alg_slh_dsa_sha2_512_256_prehash_sha2_192f)) {
#ifdef OQS_ENABLE_SIG_slh_dsa_sha2_512_256_prehash_sha2_192f
		return OQS_SIG_slh_dsa_sha2_512_256_prehash_sha2_192f_new();
#else
		return NULL;
#endif
	} else if (0 == strcasecmp(method_name, OQS_SIG_alg_slh_dsa_sha2_512_256_prehash_sha2_256s)) {
#ifdef OQS_ENABLE_SIG_slh_dsa_sha2_512_256_prehash_sha2_256s
		return OQS_SIG_slh_dsa_sha2_512_256_prehash_sha2_256s_new();
#else
		return NULL;
#endif
	} else if (0 == strcasecmp(method_name, OQS_SIG_alg_slh_dsa_sha2_512_256_prehash_sha2_256f)) {
#ifdef OQS_ENABLE_SIG_slh_dsa_sha2_512_256_prehash_sha2_256f
		return OQS_SIG_slh_dsa_sha2_512_256_prehash_sha2_256f_new();
#else
		return NULL;
#endif
	} else if (0 == strcasecmp(method_name, OQS_SIG_alg_slh_dsa_sha2_512_256_prehash_shake_128s)) {
#ifdef OQS_ENABLE_SIG_slh_dsa_sha2_512_256_prehash_shake_128s
		return OQS_SIG_slh_dsa_sha2_512_256_prehash_shake_128s_new();
#else
		return NULL;
#endif
	} else if (0 == strcasecmp(method_name, OQS_SIG_alg_slh_dsa_sha2_512_256_prehash_shake_128f)) {
#ifdef OQS_ENABLE_SIG_slh_dsa_sha2_512_256_prehash_shake_128f
		return OQS_SIG_slh_dsa_sha2_512_256_prehash_shake_128f_new();
#else
		return NULL;
#endif
	} else if (0 == strcasecmp(method_name, OQS_SIG_alg_slh_dsa_sha2_512_256_prehash_shake_192s)) {
#ifdef OQS_ENABLE_SIG_slh_dsa_sha2_512_256_prehash_shake_192s
		return OQS_SIG_slh_dsa_sha2_512_256_prehash_shake_192s_new();
#else
		return NULL;
#endif
	} else if (0 == strcasecmp(method_name, OQS_SIG_alg_slh_dsa_sha2_512_256_prehash_shake_192f)) {
#ifdef OQS_ENABLE_SIG_slh_dsa_sha2_512_256_prehash_shake_192f
		return OQS_SIG_slh_dsa_sha2_512_256_prehash_shake_192f_new();
#else
		return NULL;
#endif
	} else if (0 == strcasecmp(method_name, OQS_SIG_alg_slh_dsa_sha2_512_256_prehash_shake_256s)) {
#ifdef OQS_ENABLE_SIG_slh_dsa_sha2_512_256_prehash_shake_256s
		return OQS_SIG_slh_dsa_sha2_512_256_prehash_shake_256s_new();
#else
		return NULL;
#endif
	} else if (0 == strcasecmp(method_name, OQS_SIG_alg_slh_dsa_sha2_512_256_prehash_shake_256f)) {
#ifdef OQS_ENABLE_SIG_slh_dsa_sha2_512_256_prehash_shake_256f
		return OQS_SIG_slh_dsa_sha2_512_256_prehash_shake_256f_new();
#else
		return NULL;
#endif
	} else if (0 == strcasecmp(method_name, OQS_SIG_alg_slh_dsa_sha3_224_prehash_sha2_128s)) {
#ifdef OQS_ENABLE_SIG_slh_dsa_sha3_224_prehash_sha2_128s
		return OQS_SIG_slh_dsa_sha3_224_prehash_sha2_128s_new();
#else
		return NULL;
#endif
	} else if (0 == strcasecmp(method_name, OQS_SIG_alg_slh_dsa_sha3_224_prehash_sha2_128f)) {
#ifdef OQS_ENABLE_SIG_slh_dsa_sha3_224_prehash_sha2_128f
		return OQS_SIG_slh_dsa_sha3_224_prehash_sha2_128f_new();
#else
		return NULL;
#endif
	} else if (0 == strcasecmp(method_name, OQS_SIG_alg_slh_dsa_sha3_224_prehash_sha2_192s)) {
#ifdef OQS_ENABLE_SIG_slh_dsa_sha3_224_prehash_sha2_192s
		return OQS_SIG_slh_dsa_sha3_224_prehash_sha2_192s_new();
#else
		return NULL;
#endif
	} else if (0 == strcasecmp(method_name, OQS_SIG_alg_slh_dsa_sha3_224_prehash_sha2_192f)) {
#ifdef OQS_ENABLE_SIG_slh_dsa_sha3_224_prehash_sha2_192f
		return OQS_SIG_slh_dsa_sha3_224_prehash_sha2_192f_new();
#else
		return NULL;
#endif
	} else if (0 == strcasecmp(method_name, OQS_SIG_alg_slh_dsa_sha3_224_prehash_sha2_256s)) {
#ifdef OQS_ENABLE_SIG_slh_dsa_sha3_224_prehash_sha2_256s
		return OQS_SIG_slh_dsa_sha3_224_prehash_sha2_256s_new();
#else
		return NULL;
#endif
	} else if (0 == strcasecmp(method_name, OQS_SIG_alg_slh_dsa_sha3_224_prehash_sha2_256f)) {
#ifdef OQS_ENABLE_SIG_slh_dsa_sha3_224_prehash_sha2_256f
		return OQS_SIG_slh_dsa_sha3_224_prehash_sha2_256f_new();
#else
		return NULL;
#endif
	} else if (0 == strcasecmp(method_name, OQS_SIG_alg_slh_dsa_sha3_224_prehash_shake_128s)) {
#ifdef OQS_ENABLE_SIG_slh_dsa_sha3_224_prehash_shake_128s
		return OQS_SIG_slh_dsa_sha3_224_prehash_shake_128s_new();
#else
		return NULL;
#endif
	} else if (0 == strcasecmp(method_name, OQS_SIG_alg_slh_dsa_sha3_224_prehash_shake_128f)) {
#ifdef OQS_ENABLE_SIG_slh_dsa_sha3_224_prehash_shake_128f
		return OQS_SIG_slh_dsa_sha3_224_prehash_shake_128f_new();
#else
		return NULL;
#endif
	} else if (0 == strcasecmp(method_name, OQS_SIG_alg_slh_dsa_sha3_224_prehash_shake_192s)) {
#ifdef OQS_ENABLE_SIG_slh_dsa_sha3_224_prehash_shake_192s
		return OQS_SIG_slh_dsa_sha3_224_prehash_shake_192s_new();
#else
		return NULL;
#endif
	} else if (0 == strcasecmp(method_name, OQS_SIG_alg_slh_dsa_sha3_224_prehash_shake_192f)) {
#ifdef OQS_ENABLE_SIG_slh_dsa_sha3_224_prehash_shake_192f
		return OQS_SIG_slh_dsa_sha3_224_prehash_shake_192f_new();
#else
		return NULL;
#endif
	} else if (0 == strcasecmp(method_name, OQS_SIG_alg_slh_dsa_sha3_224_prehash_shake_256s)) {
#ifdef OQS_ENABLE_SIG_slh_dsa_sha3_224_prehash_shake_256s
		return OQS_SIG_slh_dsa_sha3_224_prehash_shake_256s_new();
#else
		return NULL;
#endif
	} else if (0 == strcasecmp(method_name, OQS_SIG_alg_slh_dsa_sha3_224_prehash_shake_256f)) {
#ifdef OQS_ENABLE_SIG_slh_dsa_sha3_224_prehash_shake_256f
		return OQS_SIG_slh_dsa_sha3_224_prehash_shake_256f_new();
#else
		return NULL;
#endif
	} else if (0 == strcasecmp(method_name, OQS_SIG_alg_slh_dsa_sha3_256_prehash_sha2_128s)) {
#ifdef OQS_ENABLE_SIG_slh_dsa_sha3_256_prehash_sha2_128s
		return OQS_SIG_slh_dsa_sha3_256_prehash_sha2_128s_new();
#else
		return NULL;
#endif
	} else if (0 == strcasecmp(method_name, OQS_SIG_alg_slh_dsa_sha3_256_prehash_sha2_128f)) {
#ifdef OQS_ENABLE_SIG_slh_dsa_sha3_256_prehash_sha2_128f
		return OQS_SIG_slh_dsa_sha3_256_prehash_sha2_128f_new();
#else
		return NULL;
#endif
	} else if (0 == strcasecmp(method_name, OQS_SIG_alg_slh_dsa_sha3_256_prehash_sha2_192s)) {
#ifdef OQS_ENABLE_SIG_slh_dsa_sha3_256_prehash_sha2_192s
		return OQS_SIG_slh_dsa_sha3_256_prehash_sha2_192s_new();
#else
		return NULL;
#endif
	} else if (0 == strcasecmp(method_name, OQS_SIG_alg_slh_dsa_sha3_256_prehash_sha2_192f)) {
#ifdef OQS_ENABLE_SIG_slh_dsa_sha3_256_prehash_sha2_192f
		return OQS_SIG_slh_dsa_sha3_256_prehash_sha2_192f_new();
#else
		return NULL;
#endif
	} else if (0 == strcasecmp(method_name, OQS_SIG_alg_slh_dsa_sha3_256_prehash_sha2_256s)) {
#ifdef OQS_ENABLE_SIG_slh_dsa_sha3_256_prehash_sha2_256s
		return OQS_SIG_slh_dsa_sha3_256_prehash_sha2_256s_new();
#else
		return NULL;
#endif
	} else if (0 == strcasecmp(method_name, OQS_SIG_alg_slh_dsa_sha3_256_prehash_sha2_256f)) {
#ifdef OQS_ENABLE_SIG_slh_dsa_sha3_256_prehash_sha2_256f
		return OQS_SIG_slh_dsa_sha3_256_prehash_sha2_256f_new();
#else
		return NULL;
#endif
	} else if (0 == strcasecmp(method_name, OQS_SIG_alg_slh_dsa_sha3_256_prehash_shake_128s)) {
#ifdef OQS_ENABLE_SIG_slh_dsa_sha3_256_prehash_shake_128s
		return OQS_SIG_slh_dsa_sha3_256_prehash_shake_128s_new();
#else
		return NULL;
#endif
	} else if (0 == strcasecmp(method_name, OQS_SIG_alg_slh_dsa_sha3_256_prehash_shake_128f)) {
#ifdef OQS_ENABLE_SIG_slh_dsa_sha3_256_prehash_shake_128f
		return OQS_SIG_slh_dsa_sha3_256_prehash_shake_128f_new();
#else
		return NULL;
#endif
	} else if (0 == strcasecmp(method_name, OQS_SIG_alg_slh_dsa_sha3_256_prehash_shake_192s)) {
#ifdef OQS_ENABLE_SIG_slh_dsa_sha3_256_prehash_shake_192s
		return OQS_SIG_slh_dsa_sha3_256_prehash_shake_192s_new();
#else
		return NULL;
#endif
	} else if (0 == strcasecmp(method_name, OQS_SIG_alg_slh_dsa_sha3_256_prehash_shake_192f)) {
#ifdef OQS_ENABLE_SIG_slh_dsa_sha3_256_prehash_shake_192f
		return OQS_SIG_slh_dsa_sha3_256_prehash_shake_192f_new();
#else
		return NULL;
#endif
	} else if (0 == strcasecmp(method_name, OQS_SIG_alg_slh_dsa_sha3_256_prehash_shake_256s)) {
#ifdef OQS_ENABLE_SIG_slh_dsa_sha3_256_prehash_shake_256s
		return OQS_SIG_slh_dsa_sha3_256_prehash_shake_256s_new();
#else
		return NULL;
#endif
	} else if (0 == strcasecmp(method_name, OQS_SIG_alg_slh_dsa_sha3_256_prehash_shake_256f)) {
#ifdef OQS_ENABLE_SIG_slh_dsa_sha3_256_prehash_shake_256f
		return OQS_SIG_slh_dsa_sha3_256_prehash_shake_256f_new();
#else
		return NULL;
#endif
	} else if (0 == strcasecmp(method_name, OQS_SIG_alg_slh_dsa_sha3_384_prehash_sha2_128s)) {
#ifdef OQS_ENABLE_SIG_slh_dsa_sha3_384_prehash_sha2_128s
		return OQS_SIG_slh_dsa_sha3_384_prehash_sha2_128s_new();
#else
		return NULL;
#endif
	} else if (0 == strcasecmp(method_name, OQS_SIG_alg_slh_dsa_sha3_384_prehash_sha2_128f)) {
#ifdef OQS_ENABLE_SIG_slh_dsa_sha3_384_prehash_sha2_128f
		return OQS_SIG_slh_dsa_sha3_384_prehash_sha2_128f_new();
#else
		return NULL;
#endif
	} else if (0 == strcasecmp(method_name, OQS_SIG_alg_slh_dsa_sha3_384_prehash_sha2_192s)) {
#ifdef OQS_ENABLE_SIG_slh_dsa_sha3_384_prehash_sha2_192s
		return OQS_SIG_slh_dsa_sha3_384_prehash_sha2_192s_new();
#else
		return NULL;
#endif
	} else if (0 == strcasecmp(method_name, OQS_SIG_alg_slh_dsa_sha3_384_prehash_sha2_192f)) {
#ifdef OQS_ENABLE_SIG_slh_dsa_sha3_384_prehash_sha2_192f
		return OQS_SIG_slh_dsa_sha3_384_prehash_sha2_192f_new();
#else
		return NULL;
#endif
	} else if (0 == strcasecmp(method_name, OQS_SIG_alg_slh_dsa_sha3_384_prehash_sha2_256s)) {
#ifdef OQS_ENABLE_SIG_slh_dsa_sha3_384_prehash_sha2_256s
		return OQS_SIG_slh_dsa_sha3_384_prehash_sha2_256s_new();
#else
		return NULL;
#endif
	} else if (0 == strcasecmp(method_name, OQS_SIG_alg_slh_dsa_sha3_384_prehash_sha2_256f)) {
#ifdef OQS_ENABLE_SIG_slh_dsa_sha3_384_prehash_sha2_256f
		return OQS_SIG_slh_dsa_sha3_384_prehash_sha2_256f_new();
#else
		return NULL;
#endif
	} else if (0 == strcasecmp(method_name, OQS_SIG_alg_slh_dsa_sha3_384_prehash_shake_128s)) {
#ifdef OQS_ENABLE_SIG_slh_dsa_sha3_384_prehash_shake_128s
		return OQS_SIG_slh_dsa_sha3_384_prehash_shake_128s_new();
#else
		return NULL;
#endif
	} else if (0 == strcasecmp(method_name, OQS_SIG_alg_slh_dsa_sha3_384_prehash_shake_128f)) {
#ifdef OQS_ENABLE_SIG_slh_dsa_sha3_384_prehash_shake_128f
		return OQS_SIG_slh_dsa_sha3_384_prehash_shake_128f_new();
#else
		return NULL;
#endif
	} else if (0 == strcasecmp(method_name, OQS_SIG_alg_slh_dsa_sha3_384_prehash_shake_192s)) {
#ifdef OQS_ENABLE_SIG_slh_dsa_sha3_384_prehash_shake_192s
		return OQS_SIG_slh_dsa_sha3_384_prehash_shake_192s_new();
#else
		return NULL;
#endif
	} else if (0 == strcasecmp(method_name, OQS_SIG_alg_slh_dsa_sha3_384_prehash_shake_192f)) {
#ifdef OQS_ENABLE_SIG_slh_dsa_sha3_384_prehash_shake_192f
		return OQS_SIG_slh_dsa_sha3_384_prehash_shake_192f_new();
#else
		return NULL;
#endif
	} else if (0 == strcasecmp(method_name, OQS_SIG_alg_slh_dsa_sha3_384_prehash_shake_256s)) {
#ifdef OQS_ENABLE_SIG_slh_dsa_sha3_384_prehash_shake_256s
		return OQS_SIG_slh_dsa_sha3_384_prehash_shake_256s_new();
#else
		return NULL;
#endif
	} else if (0 == strcasecmp(method_name, OQS_SIG_alg_slh_dsa_sha3_384_prehash_shake_256f)) {
#ifdef OQS_ENABLE_SIG_slh_dsa_sha3_384_prehash_shake_256f
		return OQS_SIG_slh_dsa_sha3_384_prehash_shake_256f_new();
#else
		return NULL;
#endif
	} else if (0 == strcasecmp(method_name, OQS_SIG_alg_slh_dsa_sha3_512_prehash_sha2_128s)) {
#ifdef OQS_ENABLE_SIG_slh_dsa_sha3_512_prehash_sha2_128s
		return OQS_SIG_slh_dsa_sha3_512_prehash_sha2_128s_new();
#else
		return NULL;
#endif
	} else if (0 == strcasecmp(method_name, OQS_SIG_alg_slh_dsa_sha3_512_prehash_sha2_128f)) {
#ifdef OQS_ENABLE_SIG_slh_dsa_sha3_512_prehash_sha2_128f
		return OQS_SIG_slh_dsa_sha3_512_prehash_sha2_128f_new();
#else
		return NULL;
#endif
	} else if (0 == strcasecmp(method_name, OQS_SIG_alg_slh_dsa_sha3_512_prehash_sha2_192s)) {
#ifdef OQS_ENABLE_SIG_slh_dsa_sha3_512_prehash_sha2_192s
		return OQS_SIG_slh_dsa_sha3_512_prehash_sha2_192s_new();
#else
		return NULL;
#endif
	} else if (0 == strcasecmp(method_name, OQS_SIG_alg_slh_dsa_sha3_512_prehash_sha2_192f)) {
#ifdef OQS_ENABLE_SIG_slh_dsa_sha3_512_prehash_sha2_192f
		return OQS_SIG_slh_dsa_sha3_512_prehash_sha2_192f_new();
#else
		return NULL;
#endif
	} else if (0 == strcasecmp(method_name, OQS_SIG_alg_slh_dsa_sha3_512_prehash_sha2_256s)) {
#ifdef OQS_ENABLE_SIG_slh_dsa_sha3_512_prehash_sha2_256s
		return OQS_SIG_slh_dsa_sha3_512_prehash_sha2_256s_new();
#else
		return NULL;
#endif
	} else if (0 == strcasecmp(method_name, OQS_SIG_alg_slh_dsa_sha3_512_prehash_sha2_256f)) {
#ifdef OQS_ENABLE_SIG_slh_dsa_sha3_512_prehash_sha2_256f
		return OQS_SIG_slh_dsa_sha3_512_prehash_sha2_256f_new();
#else
		return NULL;
#endif
	} else if (0 == strcasecmp(method_name, OQS_SIG_alg_slh_dsa_sha3_512_prehash_shake_128s)) {
#ifdef OQS_ENABLE_SIG_slh_dsa_sha3_512_prehash_shake_128s
		return OQS_SIG_slh_dsa_sha3_512_prehash_shake_128s_new();
#else
		return NULL;
#endif
	} else if (0 == strcasecmp(method_name, OQS_SIG_alg_slh_dsa_sha3_512_prehash_shake_128f)) {
#ifdef OQS_ENABLE_SIG_slh_dsa_sha3_512_prehash_shake_128f
		return OQS_SIG_slh_dsa_sha3_512_prehash_shake_128f_new();
#else
		return NULL;
#endif
	} else if (0 == strcasecmp(method_name, OQS_SIG_alg_slh_dsa_sha3_512_prehash_shake_192s)) {
#ifdef OQS_ENABLE_SIG_slh_dsa_sha3_512_prehash_shake_192s
		return OQS_SIG_slh_dsa_sha3_512_prehash_shake_192s_new();
#else
		return NULL;
#endif
	} else if (0 == strcasecmp(method_name, OQS_SIG_alg_slh_dsa_sha3_512_prehash_shake_192f)) {
#ifdef OQS_ENABLE_SIG_slh_dsa_sha3_512_prehash_shake_192f
		return OQS_SIG_slh_dsa_sha3_512_prehash_shake_192f_new();
#else
		return NULL;
#endif
	} else if (0 == strcasecmp(method_name, OQS_SIG_alg_slh_dsa_sha3_512_prehash_shake_256s)) {
#ifdef OQS_ENABLE_SIG_slh_dsa_sha3_512_prehash_shake_256s
		return OQS_SIG_slh_dsa_sha3_512_prehash_shake_256s_new();
#else
		return NULL;
#endif
	} else if (0 == strcasecmp(method_name, OQS_SIG_alg_slh_dsa_sha3_512_prehash_shake_256f)) {
#ifdef OQS_ENABLE_SIG_slh_dsa_sha3_512_prehash_shake_256f
		return OQS_SIG_slh_dsa_sha3_512_prehash_shake_256f_new();
#else
		return NULL;
#endif
	} else if (0 == strcasecmp(method_name, OQS_SIG_alg_slh_dsa_shake_128_prehash_sha2_128s)) {
#ifdef OQS_ENABLE_SIG_slh_dsa_shake_128_prehash_sha2_128s
		return OQS_SIG_slh_dsa_shake_128_prehash_sha2_128s_new();
#else
		return NULL;
#endif
	} else if (0 == strcasecmp(method_name, OQS_SIG_alg_slh_dsa_shake_128_prehash_sha2_128f)) {
#ifdef OQS_ENABLE_SIG_slh_dsa_shake_128_prehash_sha2_128f
		return OQS_SIG_slh_dsa_shake_128_prehash_sha2_128f_new();
#else
		return NULL;
#endif
	} else if (0 == strcasecmp(method_name, OQS_SIG_alg_slh_dsa_shake_128_prehash_sha2_192s)) {
#ifdef OQS_ENABLE_SIG_slh_dsa_shake_128_prehash_sha2_192s
		return OQS_SIG_slh_dsa_shake_128_prehash_sha2_192s_new();
#else
		return NULL;
#endif
	} else if (0 == strcasecmp(method_name, OQS_SIG_alg_slh_dsa_shake_128_prehash_sha2_192f)) {
#ifdef OQS_ENABLE_SIG_slh_dsa_shake_128_prehash_sha2_192f
		return OQS_SIG_slh_dsa_shake_128_prehash_sha2_192f_new();
#else
		return NULL;
#endif
	} else if (0 == strcasecmp(method_name, OQS_SIG_alg_slh_dsa_shake_128_prehash_sha2_256s)) {
#ifdef OQS_ENABLE_SIG_slh_dsa_shake_128_prehash_sha2_256s
		return OQS_SIG_slh_dsa_shake_128_prehash_sha2_256s_new();
#else
		return NULL;
#endif
	} else if (0 == strcasecmp(method_name, OQS_SIG_alg_slh_dsa_shake_128_prehash_sha2_256f)) {
#ifdef OQS_ENABLE_SIG_slh_dsa_shake_128_prehash_sha2_256f
		return OQS_SIG_slh_dsa_shake_128_prehash_sha2_256f_new();
#else
		return NULL;
#endif
	} else if (0 == strcasecmp(method_name, OQS_SIG_alg_slh_dsa_shake_128_prehash_shake_128s)) {
#ifdef OQS_ENABLE_SIG_slh_dsa_shake_128_prehash_shake_128s
		return OQS_SIG_slh_dsa_shake_128_prehash_shake_128s_new();
#else
		return NULL;
#endif
	} else if (0 == strcasecmp(method_name, OQS_SIG_alg_slh_dsa_shake_128_prehash_shake_128f)) {
#ifdef OQS_ENABLE_SIG_slh_dsa_shake_128_prehash_shake_128f
		return OQS_SIG_slh_dsa_shake_128_prehash_shake_128f_new();
#else
		return NULL;
#endif
	} else if (0 == strcasecmp(method_name, OQS_SIG_alg_slh_dsa_shake_128_prehash_shake_192s)) {
#ifdef OQS_ENABLE_SIG_slh_dsa_shake_128_prehash_shake_192s
		return OQS_SIG_slh_dsa_shake_128_prehash_shake_192s_new();
#else
		return NULL;
#endif
	} else if (0 == strcasecmp(method_name, OQS_SIG_alg_slh_dsa_shake_128_prehash_shake_192f)) {
#ifdef OQS_ENABLE_SIG_slh_dsa_shake_128_prehash_shake_192f
		return OQS_SIG_slh_dsa_shake_128_prehash_shake_192f_new();
#else
		return NULL;
#endif
	} else if (0 == strcasecmp(method_name, OQS_SIG_alg_slh_dsa_shake_128_prehash_shake_256s)) {
#ifdef OQS_ENABLE_SIG_slh_dsa_shake_128_prehash_shake_256s
		return OQS_SIG_slh_dsa_shake_128_prehash_shake_256s_new();
#else
		return NULL;
#endif
	} else if (0 == strcasecmp(method_name, OQS_SIG_alg_slh_dsa_shake_128_prehash_shake_256f)) {
#ifdef OQS_ENABLE_SIG_slh_dsa_shake_128_prehash_shake_256f
		return OQS_SIG_slh_dsa_shake_128_prehash_shake_256f_new();
#else
		return NULL;
#endif
	} else if (0 == strcasecmp(method_name, OQS_SIG_alg_slh_dsa_shake_256_prehash_sha2_128s)) {
#ifdef OQS_ENABLE_SIG_slh_dsa_shake_256_prehash_sha2_128s
		return OQS_SIG_slh_dsa_shake_256_prehash_sha2_128s_new();
#else
		return NULL;
#endif
	} else if (0 == strcasecmp(method_name, OQS_SIG_alg_slh_dsa_shake_256_prehash_sha2_128f)) {
#ifdef OQS_ENABLE_SIG_slh_dsa_shake_256_prehash_sha2_128f
		return OQS_SIG_slh_dsa_shake_256_prehash_sha2_128f_new();
#else
		return NULL;
#endif
	} else if (0 == strcasecmp(method_name, OQS_SIG_alg_slh_dsa_shake_256_prehash_sha2_192s)) {
#ifdef OQS_ENABLE_SIG_slh_dsa_shake_256_prehash_sha2_192s
		return OQS_SIG_slh_dsa_shake_256_prehash_sha2_192s_new();
#else
		return NULL;
#endif
	} else if (0 == strcasecmp(method_name, OQS_SIG_alg_slh_dsa_shake_256_prehash_sha2_192f)) {
#ifdef OQS_ENABLE_SIG_slh_dsa_shake_256_prehash_sha2_192f
		return OQS_SIG_slh_dsa_shake_256_prehash_sha2_192f_new();
#else
		return NULL;
#endif
	} else if (0 == strcasecmp(method_name, OQS_SIG_alg_slh_dsa_shake_256_prehash_sha2_256s)) {
#ifdef OQS_ENABLE_SIG_slh_dsa_shake_256_prehash_sha2_256s
		return OQS_SIG_slh_dsa_shake_256_prehash_sha2_256s_new();
#else
		return NULL;
#endif
	} else if (0 == strcasecmp(method_name, OQS_SIG_alg_slh_dsa_shake_256_prehash_sha2_256f)) {
#ifdef OQS_ENABLE_SIG_slh_dsa_shake_256_prehash_sha2_256f
		return OQS_SIG_slh_dsa_shake_256_prehash_sha2_256f_new();
#else
		return NULL;
#endif
	} else if (0 == strcasecmp(method_name, OQS_SIG_alg_slh_dsa_shake_256_prehash_shake_128s)) {
#ifdef OQS_ENABLE_SIG_slh_dsa_shake_256_prehash_shake_128s
		return OQS_SIG_slh_dsa_shake_256_prehash_shake_128s_new();
#else
		return NULL;
#endif
	} else if (0 == strcasecmp(method_name, OQS_SIG_alg_slh_dsa_shake_256_prehash_shake_128f)) {
#ifdef OQS_ENABLE_SIG_slh_dsa_shake_256_prehash_shake_128f
		return OQS_SIG_slh_dsa_shake_256_prehash_shake_128f_new();
#else
		return NULL;
#endif
	} else if (0 == strcasecmp(method_name, OQS_SIG_alg_slh_dsa_shake_256_prehash_shake_192s)) {
#ifdef OQS_ENABLE_SIG_slh_dsa_shake_256_prehash_shake_192s
		return OQS_SIG_slh_dsa_shake_256_prehash_shake_192s_new();
#else
		return NULL;
#endif
	} else if (0 == strcasecmp(method_name, OQS_SIG_alg_slh_dsa_shake_256_prehash_shake_192f)) {
#ifdef OQS_ENABLE_SIG_slh_dsa_shake_256_prehash_shake_192f
		return OQS_SIG_slh_dsa_shake_256_prehash_shake_192f_new();
#else
		return NULL;
#endif
	} else if (0 == strcasecmp(method_name, OQS_SIG_alg_slh_dsa_shake_256_prehash_shake_256s)) {
#ifdef OQS_ENABLE_SIG_slh_dsa_shake_256_prehash_shake_256s
		return OQS_SIG_slh_dsa_shake_256_prehash_shake_256s_new();
#else
		return NULL;
#endif
<<<<<<< HEAD

	} else if (0 == strcasecmp(method_name, OQS_SIG_alg_sqisign_lvl1)) {
#ifdef OQS_ENABLE_SIG_sqisign_lvl1
		return OQS_SIG_sqisign_lvl1_new();
#else
		return NULL;
#endif

	} else if (0 == strcasecmp(method_name, OQS_SIG_alg_sqisign_lvl3)) {
#ifdef OQS_ENABLE_SIG_sqisign_lvl3
		return OQS_SIG_sqisign_lvl3_new();
#else
		return NULL;
#endif

	} else if (0 == strcasecmp(method_name, OQS_SIG_alg_sqisign_lvl5)) {
#ifdef OQS_ENABLE_SIG_sqisign_lvl5
		return OQS_SIG_sqisign_lvl5_new();
#else
		return NULL;
#endif
///// OQS_COPY_FROM_UPSTREAM_FRAGMENT_NEW_CASE_END
=======
	} else if (0 == strcasecmp(method_name, OQS_SIG_alg_slh_dsa_shake_256_prehash_shake_256f)) {
#ifdef OQS_ENABLE_SIG_slh_dsa_shake_256_prehash_shake_256f
		return OQS_SIG_slh_dsa_shake_256_prehash_shake_256f_new();
#else
		return NULL;
#endif
		///// OQS_COPY_FROM_SLH_DSA_FRAGMENT_SIGNEW_END
>>>>>>> 16b86299
		// EDIT-WHEN-ADDING-SIG
	} else {
		return NULL;
	}
}

OQS_API OQS_STATUS OQS_SIG_keypair(const OQS_SIG *sig, uint8_t *public_key, uint8_t *secret_key) {
	if (sig == NULL || sig->keypair(public_key, secret_key) != OQS_SUCCESS) {
		return OQS_ERROR;
	} else {
		return OQS_SUCCESS;
	}
}

OQS_API OQS_STATUS OQS_SIG_sign(const OQS_SIG *sig, uint8_t *signature, size_t *signature_len, const uint8_t *message, size_t message_len, const uint8_t *secret_key) {
	if (sig == NULL || sig->sign(signature, signature_len, message, message_len, secret_key) != OQS_SUCCESS) {
		return OQS_ERROR;
	} else {
		return OQS_SUCCESS;
	}
}

OQS_API OQS_STATUS OQS_SIG_sign_with_ctx_str(const OQS_SIG *sig, uint8_t *signature, size_t *signature_len, const uint8_t *message, size_t message_len, const uint8_t *ctx_str, size_t ctx_str_len, const uint8_t *secret_key) {
	if (sig == NULL || sig->sign_with_ctx_str(signature, signature_len, message, message_len, ctx_str, ctx_str_len, secret_key) != OQS_SUCCESS) {
		return OQS_ERROR;
	} else {
		return OQS_SUCCESS;
	}
}

OQS_API OQS_STATUS OQS_SIG_verify(const OQS_SIG *sig, const uint8_t *message, size_t message_len, const uint8_t *signature, size_t signature_len, const uint8_t *public_key) {
	if (sig == NULL || sig->verify(message, message_len, signature, signature_len, public_key) != OQS_SUCCESS) {
		return OQS_ERROR;
	} else {
		return OQS_SUCCESS;
	}
}

OQS_API OQS_STATUS OQS_SIG_verify_with_ctx_str(const OQS_SIG *sig, const uint8_t *message, size_t message_len, const uint8_t *signature, size_t signature_len, const uint8_t *ctx_str, size_t ctx_str_len, const uint8_t *public_key) {
	if (sig == NULL || sig->verify_with_ctx_str(message, message_len, signature, signature_len, ctx_str, ctx_str_len, public_key) != OQS_SUCCESS) {
		return OQS_ERROR;
	} else {
		return OQS_SUCCESS;
	}
}

OQS_API bool OQS_SIG_supports_ctx_str(const char *alg_name) {
	OQS_SIG *sig = OQS_SIG_new(alg_name);
	if (sig == NULL) {
		return false;
	}
	bool result = sig->sig_with_ctx_support;
	OQS_SIG_free(sig);
	return result;
}

OQS_API void OQS_SIG_free(OQS_SIG *sig) {
	OQS_MEM_insecure_free(sig);
}<|MERGE_RESOLUTION|>--- conflicted
+++ resolved
@@ -82,12 +82,11 @@
 		OQS_SIG_alg_snova_SNOVA_37_8_4,
 		OQS_SIG_alg_snova_SNOVA_24_5_5,
 		OQS_SIG_alg_snova_SNOVA_60_10_4,
-<<<<<<< HEAD
+		OQS_SIG_alg_snova_SNOVA_29_6_5,
 		OQS_SIG_alg_snova_SNOVA_29_6_5,
 		OQS_SIG_alg_sqisign_lvl1,
 		OQS_SIG_alg_sqisign_lvl3,
 		OQS_SIG_alg_sqisign_lvl5,///// OQS_COPY_FROM_UPSTREAM_FRAGMENT_ALG_IDENTIFIER_END
-=======
 		OQS_SIG_alg_snova_SNOVA_29_6_5,///// OQS_COPY_FROM_UPSTREAM_FRAGMENT_ALG_IDENTIFIER_END
 		///// OQS_COPY_FROM_SLH_DSA_FRAGMENT_ALGID_START
 		OQS_SIG_alg_slh_dsa_pure_sha2_128s,
@@ -247,7 +246,6 @@
 		OQS_SIG_alg_slh_dsa_shake_256_prehash_shake_256s,
 		OQS_SIG_alg_slh_dsa_shake_256_prehash_shake_256f,
 		///// OQS_COPY_FROM_SLH_DSA_FRAGMENT_ALGID_END
->>>>>>> 16b86299
 	};
 	if (i >= OQS_SIG_algs_length) {
 		return NULL;
@@ -2187,6 +2185,27 @@
 #else
 		return NULL;
 #endif
+
+	} else if (0 == strcasecmp(method_name, OQS_SIG_alg_sqisign_lvl1)) {
+#ifdef OQS_ENABLE_SIG_sqisign_lvl1
+		return OQS_SIG_sqisign_lvl1_new();
+#else
+		return NULL;
+#endif
+
+	} else if (0 == strcasecmp(method_name, OQS_SIG_alg_sqisign_lvl3)) {
+#ifdef OQS_ENABLE_SIG_sqisign_lvl3
+		return OQS_SIG_sqisign_lvl3_new();
+#else
+		return NULL;
+#endif
+
+	} else if (0 == strcasecmp(method_name, OQS_SIG_alg_sqisign_lvl5)) {
+#ifdef OQS_ENABLE_SIG_sqisign_lvl5
+		return OQS_SIG_sqisign_lvl5_new();
+#else
+		return NULL;
+#endif
 ///// OQS_COPY_FROM_UPSTREAM_FRAGMENT_NEW_CASE_END
 ///// OQS_COPY_FROM_SLH_DSA_FRAGMENT_SIGNEW_START
 	} else if (0 == strcasecmp(method_name, OQS_SIG_alg_slh_dsa_pure_sha2_128s)) {
@@ -3119,30 +3138,6 @@
 #else
 		return NULL;
 #endif
-<<<<<<< HEAD
-
-	} else if (0 == strcasecmp(method_name, OQS_SIG_alg_sqisign_lvl1)) {
-#ifdef OQS_ENABLE_SIG_sqisign_lvl1
-		return OQS_SIG_sqisign_lvl1_new();
-#else
-		return NULL;
-#endif
-
-	} else if (0 == strcasecmp(method_name, OQS_SIG_alg_sqisign_lvl3)) {
-#ifdef OQS_ENABLE_SIG_sqisign_lvl3
-		return OQS_SIG_sqisign_lvl3_new();
-#else
-		return NULL;
-#endif
-
-	} else if (0 == strcasecmp(method_name, OQS_SIG_alg_sqisign_lvl5)) {
-#ifdef OQS_ENABLE_SIG_sqisign_lvl5
-		return OQS_SIG_sqisign_lvl5_new();
-#else
-		return NULL;
-#endif
-///// OQS_COPY_FROM_UPSTREAM_FRAGMENT_NEW_CASE_END
-=======
 	} else if (0 == strcasecmp(method_name, OQS_SIG_alg_slh_dsa_shake_256_prehash_shake_256f)) {
 #ifdef OQS_ENABLE_SIG_slh_dsa_shake_256_prehash_shake_256f
 		return OQS_SIG_slh_dsa_shake_256_prehash_shake_256f_new();
@@ -3150,7 +3145,6 @@
 		return NULL;
 #endif
 		///// OQS_COPY_FROM_SLH_DSA_FRAGMENT_SIGNEW_END
->>>>>>> 16b86299
 		// EDIT-WHEN-ADDING-SIG
 	} else {
 		return NULL;
