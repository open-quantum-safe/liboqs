#include <assert.h>

#include <oqs/kex.h>
#include <oqs/kex_lwe_frodo.h>
#include <oqs/kex_rlwe_bcns15.h>
#include <oqs/kex_rlwe_msrln16.h>
#include <oqs/kex_rlwe_newhope.h>
#include <oqs/kex_sidh_cln16.h>
<<<<<<< HEAD

=======
#ifdef ENABLE_SIDH_IQC_REF
#include <oqs/kex_sidh_iqc_ref.h>
#endif
>>>>>>> ff1a302c
#ifdef ENABLE_CODE_MCBITS
#include <oqs/kex_code_mcbits.h>
#endif

#ifdef ENABLE_NTRU
#include <oqs/kex_ntru.h>
#endif

OQS_KEX *OQS_KEX_new(OQS_RAND *rand, enum OQS_KEX_alg_name alg_name, const uint8_t *seed, const size_t seed_len, const char *named_parameters) {
	switch (alg_name) {
	case OQS_KEX_alg_default:
			return OQS_KEX_rlwe_bcns15_new(rand);
	case OQS_KEX_alg_rlwe_bcns15:
		return OQS_KEX_rlwe_bcns15_new(rand);
	case OQS_KEX_alg_rlwe_msrln16:
		return OQS_KEX_rlwe_msrln16_new(rand);
	case OQS_KEX_alg_rlwe_newhope:
		return OQS_KEX_rlwe_newhope_new(rand);
	case OQS_KEX_alg_lwe_frodo:
		return OQS_KEX_lwe_frodo_new_recommended(rand, seed, seed_len, named_parameters);
	case OQS_KEX_alg_sidh_cln16:
		return OQS_KEX_sidh_cln16_new(rand);

	case OQS_KEX_alg_code_mcbits:
#ifdef ENABLE_CODE_MCBITS
		return OQS_KEX_code_mcbits_new(rand);
#else
		assert(0);
#endif
<<<<<<< HEAD

	case OQS_KEX_alg_ntru:
#ifdef ENABLE_NTRU
		return OQS_KEX_ntru_new(rand);
#else
		assert(0);
#endif

=======
#ifdef ENABLE_SIDH_IQC_REF
	case OQS_KEX_alg_sidh_iqc_ref:
		return OQS_KEX_sidh_iqc_ref_new(rand);
#endif
>>>>>>> ff1a302c
	default:
		assert(0);
		return NULL;
	}
}

int OQS_KEX_alice_0(OQS_KEX *k, void **alice_priv, uint8_t **alice_msg, size_t *alice_msg_len) {
	if (k == NULL) {
		return 0;
	} else {
		return k->alice_0(k, alice_priv, alice_msg, alice_msg_len);
	}
}

int OQS_KEX_bob(OQS_KEX *k, const uint8_t *alice_msg, const size_t alice_msg_len, uint8_t **bob_msg, size_t *bob_msg_len, uint8_t **key, size_t *key_len) {
	if (k == NULL) {
		return 0;
	} else {
		return k->bob(k, alice_msg, alice_msg_len, bob_msg, bob_msg_len, key, key_len);
	}
}

int OQS_KEX_alice_1(OQS_KEX *k, const void *alice_priv, const uint8_t *bob_msg, const size_t bob_msg_len, uint8_t **key, size_t *key_len) {
	if (k == NULL) {
		return 0;
	} else {
		return k->alice_1(k, alice_priv, bob_msg, bob_msg_len, key, key_len);
	}
}

void OQS_KEX_alice_priv_free(OQS_KEX *k, void *alice_priv) {
	if (k) {
		k->alice_priv_free(k, alice_priv);
	}
}

void OQS_KEX_free(OQS_KEX *k) {
	if (k) {
		k->free(k);
	}
}<|MERGE_RESOLUTION|>--- conflicted
+++ resolved
@@ -6,13 +6,10 @@
 #include <oqs/kex_rlwe_msrln16.h>
 #include <oqs/kex_rlwe_newhope.h>
 #include <oqs/kex_sidh_cln16.h>
-<<<<<<< HEAD
 
-=======
 #ifdef ENABLE_SIDH_IQC_REF
 #include <oqs/kex_sidh_iqc_ref.h>
 #endif
->>>>>>> ff1a302c
 #ifdef ENABLE_CODE_MCBITS
 #include <oqs/kex_code_mcbits.h>
 #endif
@@ -35,28 +32,24 @@
 		return OQS_KEX_lwe_frodo_new_recommended(rand, seed, seed_len, named_parameters);
 	case OQS_KEX_alg_sidh_cln16:
 		return OQS_KEX_sidh_cln16_new(rand);
-
 	case OQS_KEX_alg_code_mcbits:
 #ifdef ENABLE_CODE_MCBITS
 		return OQS_KEX_code_mcbits_new(rand);
 #else
 		assert(0);
 #endif
-<<<<<<< HEAD
-
 	case OQS_KEX_alg_ntru:
 #ifdef ENABLE_NTRU
 		return OQS_KEX_ntru_new(rand);
 #else
 		assert(0);
 #endif
-
-=======
+	case OQS_KEX_alg_sidh_iqc_ref:
 #ifdef ENABLE_SIDH_IQC_REF
-	case OQS_KEX_alg_sidh_iqc_ref:
 		return OQS_KEX_sidh_iqc_ref_new(rand);
+#else
+		assert(0);
 #endif
->>>>>>> ff1a302c
 	default:
 		assert(0);
 		return NULL;
