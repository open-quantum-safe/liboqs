--- conflicted
+++ resolved
@@ -3,14 +3,6 @@
 #include <oqs/kex.h>
 
 #include <oqs/kex_ntru.h>
-<<<<<<< HEAD
-#include <oqs/kex_sidh_msr.h>
-
-#ifdef ENABLE_CODE_MCBITS
-#include <oqs/kex_code_mcbits.h>
-#endif
-=======
->>>>>>> 76538fde
 
 #define UNUSED_KEX(expr) \
 	do {                 \
@@ -28,16 +20,6 @@
 	switch (alg_name) {
 	case OQS_KEX_alg_default:
 		return NULL;
-<<<<<<< HEAD
-	case OQS_KEX_alg_code_mcbits:
-#ifdef ENABLE_CODE_MCBITS
-		return OQS_KEX_code_mcbits_new(rand);
-#else
-		assert(0);
-#endif
-=======
-
->>>>>>> 76538fde
 #ifndef DISABLE_NTRU_ON_WINDOWS_BY_DEFAULT
 	case OQS_KEX_alg_ntru:
 #ifdef ENABLE_KEX_NTRU
@@ -46,25 +28,6 @@
 		assert(0);
 #endif
 #endif
-<<<<<<< HEAD
-#ifdef ENABLE_KEX_SIDH_MSR
-	case OQS_KEX_alg_sidh_msr_503:
-		return OQS_KEX_sidh_msr_new(rand, OQS_KEX_SIDH_503_params);
-	case OQS_KEX_alg_sidh_msr_751:
-		return OQS_KEX_sidh_msr_new(rand, OQS_KEX_SIDH_751_params);
-	case OQS_KEX_alg_sike_msr_503:
-		return OQS_KEX_sidh_msr_new(rand, OQS_KEX_SIKE_503_params);
-	case OQS_KEX_alg_sike_msr_751:
-		return OQS_KEX_sidh_msr_new(rand, OQS_KEX_SIKE_751_params);
-#else
-	case OQS_KEX_alg_sidh_msr_503:
-	case OQS_KEX_alg_sidh_msr_751:
-	case OQS_KEX_alg_sike_msr_503:
-	case OQS_KEX_alg_sike_msr_751:
-		assert(0);
-#endif
-=======
->>>>>>> 76538fde
 
 	default:
 		assert(0);
