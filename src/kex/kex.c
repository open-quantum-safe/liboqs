--- conflicted
+++ resolved
@@ -1,10 +1,3 @@
-<<<<<<< HEAD
-#include "oqs/kex.h"
-#include "oqs/kex_rlwe_bcns15.h"
-
-OQS_KEX *OQS_KEX_new(OQS_RAND *rand, const uint8_t *seed, const size_t seed_len, const char *named_parameters, enum KEX_ALGO_NAMES alg_name) {
-	return OQS_KEX_rlwe_bcns15_new(rand, seed, seed_len, named_parameters);
-=======
 #if defined(WINDOWS)
 #define UNUSED
 // FIXME: __attribute__ fails in VS, is there something else I should define?
@@ -25,7 +18,6 @@
 	default:
 		assert(0);
 	}
->>>>>>> 962eaae2
 }
 
 int OQS_KEX_alice_0(OQS_KEX *k, void **alice_priv, uint8_t **alice_msg, size_t *alice_msg_len) {
