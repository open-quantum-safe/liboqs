/**
 * \file kex.h
 * \brief Header defining the API for generic OQS Key exchange
 */

#ifndef __OQS_KEX_H
#define __OQS_KEX_H

#include <stddef.h>
#include <stdint.h>

#include <oqs/rand.h>

enum OQS_KEX_alg_name {
<<<<<<< HEAD
	OQS_KEX_alg_default,
	OQS_KEX_alg_rlwe_bcns15,
	OQS_KEX_alg_rlwe_newhope,
	OQS_KEX_alg_rlwe_msrln16,
	OQS_KEX_alg_lwe_frodo,
	OQS_KEX_alg_sidh_cln16,
	OQS_KEX_alg_code_mcbits,
	OQS_KEX_alg_ntru,
=======
    OQS_KEX_alg_default,
    OQS_KEX_alg_rlwe_bcns15,
    OQS_KEX_alg_rlwe_newhope,
    OQS_KEX_alg_rlwe_msrln16,
    OQS_KEX_alg_lwe_frodo,
    OQS_KEX_alg_sidh_cln16,
    OQS_KEX_alg_code_mcbits,
    OQS_KEX_alg_sidh_iqc_ref,
>>>>>>> ff1a302c
};

typedef struct OQS_KEX OQS_KEX;

/**
 * OQS key exchange object
 */
typedef struct OQS_KEX {

	/**
	 * PRNG
	 */
	OQS_RAND *rand;

	/**
	 * Specifies the name of the key exchange method
	 */
	char *method_name;

	/**
	 * Classical security in terms of the number of bits provided by the key
	 * exchange method.
	 */
	uint16_t estimated_classical_security;

	/**
	 *  Equivalent quantum security in terms of the number of bits provided by the key
	 *  exchange method.
	 */
	uint16_t estimated_quantum_security;

	/**
	 * An instance-specific seed, if any.
	 */
	uint8_t *seed;

	/**
	 * Size of instance-specific seed, if any.
	 */
	size_t seed_len;

	/**
	 * Named parameters for this key exchange method instance, if any.
	 */
	char *named_parameters;

	/**
	 * Opaque pointer for passing around instance-specific data
	 */
	void *params;

	/**
	 * Opaque pointer for passing around any computation context
	 */
	void *ctx;

	/**
	 * Pointer to a function for public and private key generation by Alice.
	 *
	 * @param k                Key exchange structure
	 * @param alice_priv       Alice's private key
	 * @param alice_msg        Alice's message (public key + optional additional data)
	 * @param alice_msg_len    Alice's message length
	 * @return                 1 on success, or 0 on failure
	 */
	int (*alice_0)(OQS_KEX *k, void **alive_priv, uint8_t **alice_msg, size_t *alice_msg_len);

	/**
	 * Pointer to a function for shared key generation by Bob.
	 *
	 * @param k                Key exchange structure
	 * @param alice_msg        Alice's message (public key + optional additional data)
	 * @param alice_msg_len    Alice's message length
	 * @param bob_msg          Bob's message (public key / encryption of shared key + optional additional data)
	 * @param bob_msg_len      Bob's message length
	 * @param key              Shared key
	 * @param key_len          Shared key length
	 * @return                 1 on success, or 0 on failure
	 */
	int (*bob)(OQS_KEX *k, const uint8_t *alice_msg, const size_t alice_msg_len, uint8_t **bob_msg, size_t *bob_msg_len, uint8_t **key, size_t *key_len);

	/**
	 * Pointer to a function for shared key generation by Alice.
	 *
	 * @param k                Key exchange structure
	 * @param alice_priv       Alice's private key
	 * @param bob_msg          Bob's message (public key / encryption of shared key + optional additional data)
	 * @param bob_msg_len      Bob's message length
	 * @param key              Shared key
	 * @param key_len          Shared key length
	 * @return                 1 on success, or 0 on failure
	 */
	int (*alice_1)(OQS_KEX *k, const void *alice_priv, const uint8_t *bob_msg, const size_t bob_msg_len, uint8_t **key, size_t *key_len);

	/**
	 * Pointer to a function for freeing Alice's private key
	 *
	 * @param k                Key exchange structure
	 * @param alice_priv       Alice's private key
	 */
	void (*alice_priv_free)(OQS_KEX *k, void *alice_priv);

	/**
	 * Pointer to a function for freeing the allocated key exchange structure
	 *
	 * @param k                Key exchange structure
	 */
	void (*free)(OQS_KEX *k);

} OQS_KEX;

/**
 * Allocate a new key exchange object.
 *
 * @param rand               Random number generator.
 * @param alg_name           Algorithm to be instantiated
 * @param seed               An instance-specific seed, if any, or NULL.
 * @param seed_len           The length of seed, or 0.
 * @param named_parameters   Name or description of method-specific parameters
 *                           to use for this instance (as a NULL-terminated C string),
 *                           if any, or NULL.
 * @return                   The object on success, or NULL on failure.
 */
OQS_KEX *OQS_KEX_new(OQS_RAND *rand, enum OQS_KEX_alg_name alg_name, const uint8_t *seed, const size_t seed_len, const char *named_parameters);

int OQS_KEX_alice_0(OQS_KEX *k, void **alice_priv, uint8_t **alice_msg, size_t *alice_msg_len);
int OQS_KEX_bob(OQS_KEX *k, const uint8_t *alice_msg, const size_t alice_msg_len, uint8_t **bob_msg, size_t *bob_msg_len, uint8_t **key, size_t *key_len);
int OQS_KEX_alice_1(OQS_KEX *k, const void *alice_priv, const uint8_t *bob_msg, const size_t bob_msg_len, uint8_t **key, size_t *key_len);

void OQS_KEX_alice_priv_free(OQS_KEX *k, void *alice_priv);
void OQS_KEX_free(OQS_KEX *k);

#endif<|MERGE_RESOLUTION|>--- conflicted
+++ resolved
@@ -12,7 +12,6 @@
 #include <oqs/rand.h>
 
 enum OQS_KEX_alg_name {
-<<<<<<< HEAD
 	OQS_KEX_alg_default,
 	OQS_KEX_alg_rlwe_bcns15,
 	OQS_KEX_alg_rlwe_newhope,
@@ -21,16 +20,7 @@
 	OQS_KEX_alg_sidh_cln16,
 	OQS_KEX_alg_code_mcbits,
 	OQS_KEX_alg_ntru,
-=======
-    OQS_KEX_alg_default,
-    OQS_KEX_alg_rlwe_bcns15,
-    OQS_KEX_alg_rlwe_newhope,
-    OQS_KEX_alg_rlwe_msrln16,
-    OQS_KEX_alg_lwe_frodo,
-    OQS_KEX_alg_sidh_cln16,
-    OQS_KEX_alg_code_mcbits,
-    OQS_KEX_alg_sidh_iqc_ref,
->>>>>>> ff1a302c
+  OQS_KEX_alg_sidh_iqc_ref,
 };
 
 typedef struct OQS_KEX OQS_KEX;
