--- conflicted
+++ resolved
@@ -54,11 +54,7 @@
 - x86_64/amd64/x64 for Windows 2022
 - armeabi-v7a, arm64-v8a, x86, x86_64 for Android
 - aarch64 for Apple iOS and tvOS (CMake `-DPLATFORM=OS64` and `TVOS`)
-<<<<<<< HEAD
-- arm64, armv7, x86, riscv32, riscv64 for Zephyr
-=======
-- arm64, arm (32 bit), x86, x86_64 for Zephyr
->>>>>>> eb4b71d2
+- arm64, arm (32 bit), x86, x86_64, riscv32, riscv64 for Zephyr
 
 ### Tier 3
 
