--- conflicted
+++ resolved
@@ -7,13 +7,10 @@
 			   bike2_l1 bike2_l3 bike2_l5 \
 			   bike3_l1 bike3_l3 bike3_l5 \
 			   sike_p503, sike_p751 \
-<<<<<<< HEAD
-			   BIG_QUAKE_1 BIG_QUAKE_3 BIG_QUAKE_5 ledakem_C1_N02 ledakem_C1_N03 ledakem_C1_N04 \
-				 ledakem_C3_N02 ledakem_C3_N03 ledakem_C3_N04 ledakem_C5_N02 ledakem_C5_N03 ledakem_C5_N04 # EDIT-WHEN-ADDING-KEM
-=======
-			   BIG_QUAKE_1 BIG_QUAKE_3 BIG_QUAKE_5 # EDIT-WHEN-ADDING-KEM
-
->>>>>>> 6431c8ac
+			   BIG_QUAKE_1 BIG_QUAKE_3 BIG_QUAKE_5 \
+			   ledakem_C1_N02 ledakem_C1_N03 ledakem_C1_N04 \
+			   ledakem_C3_N02 ledakem_C3_N03 ledakem_C3_N04 \
+			   ledakem_C5_N02 ledakem_C5_N03 ledakem_C5_N04 # EDIT-WHEN-ADDING-KEM
 KEM_DEFAULT=newhope_1024_cca_kem
 
 ARCH=x64
