# THESE SHOULD BE THE ONLY OPTIONS TO BE CONFIGURED BY THE PERSON COMPILING

KEMS_TO_ENABLE?=frodokem_640_aes frodokem_640_cshake frodokem_976_aes frodokem_976_cshake \
			   newhope_512_cca_kem newhope_1024_cca_kem \
			   kyber512 kyber768 kyber1024 \
			   bike1_l1 bike1_l3 bike1_l5 \
			   bike2_l1 bike2_l3 bike2_l5 \
			   bike3_l1 bike3_l3 bike3_l5 \
			   sike_p503, sike_p751 \
			   BIG_QUAKE_1 BIG_QUAKE_3 BIG_QUAKE_5 \
			   ledakem_C1_N02 ledakem_C1_N03 ledakem_C1_N04 \
			   ledakem_C3_N02 ledakem_C3_N03 ledakem_C3_N04 \
			   ledakem_C5_N02 ledakem_C5_N03 ledakem_C5_N04 \
			   saber_light_saber_kem saber_saber_kem saber_fire_saber_kem \
			   lima_2p_1024_cca_kem lima_2p_2048_cca_kem lima_sp_1018_cca_kem lima_sp_1306_cca_kem lima_sp_1822_cca_kem lima_sp_2062_cca_kem \
			   titanium_cca_std_kem titanium_cca_hi_kem titanium_cca_med_kem titanium_cca_super_kem
			   # EDIT-WHEN-ADDING-KEM

KEM_DEFAULT?=newhope_1024_cca_kem

SIGS_TO_ENABLE?=qTESLA_I qTESLA_III_size qTESLA_III_speed qTESLA_p_I qTESLA_p_III \
                picnic_L1_FS picnic_L1_UR picnic_L3_FS picnic_L3_UR picnic_L5_FS picnic_L5_UR \
                Dilithium_II_medium Dilithium_III_recommended Dilithium_IV_very_high # EDIT-WHEN-ADDING-SIG

SIG_DEFAULT?=qTESLA_I

ARCH?=x64
# x64 OR x86

#Currently checking CPUID only on Linux machines this
#Should be extended to other system in the future.
DETECTED_OS = $(shell uname -s)
ifeq ($(DETECTED_OS), Linux)
  AVX_SUPPORT = $(shell grep avx /proc/cpuinfo)
  AVX2_SUPPORT = $(shell grep avx2 /proc/cpuinfo)
  AVX512_SUPPORT = $(shell grep avx512 /proc/cpuinfo)

  export AVX_SUPPORT
  export AVX2_SUPPORT
  export AVX512_SUPPORT
endif

PREFIX?=usr_local
PREFIX_INCLUDE?=$(PREFIX)/include
PREFIX_LIB?=$(PREFIX)/lib

CC?=gcc
OPENSSL_INCLUDE_DIR?=/usr/local/opt/openssl/include
OPENSSL_LIB_DIR?=/usr/local/opt/openssl/lib
CFLAGS+= -fPIC
LDFLAGS?=
CLANGFORMAT?=clang-format

# NOTHING AFTER THIS SHOULD NEED TO BE CHANGED BY THE PERSON COMPILING

ENABLE_KEMS= # THIS WILL BE FILLED IN BY INDIVIDUAL KEMS' MAKEFILES IN COMBINATION WITH THE ARCHITECTURE

ENABLE_SIGS= # THIS WILL BE FILLED IN BY INDIVIDUAL SIGS' MAKEFILES IN COMBINATION WITH THE ARCHITECTURE

CFLAGS+=-O2 -std=c99 -Iinclude -I$(OPENSSL_INCLUDE_DIR) -Wno-unused-function -Werror -Wpedantic -Wall -Wextra
ifeq ($(arch), "x64")
  CFLAGS+= -arch x86_64
endif

ifeq ($(DETECTED_OS), Linux)
  ifneq (,$(AVX512_SUPPORT))
    CFLAGS+=-DAVX512
  else ifneq (,$(AVX2_SUPPORT))
    CFLAGS+=-DAVX2
  else ifneq (,$(AVX_SUPPORT))
    CFLAGS+=-DAVX
  endif
endif

LDFLAGS+=-Wl,-rpath,${OPENSSL_LIB_DIR}
ifeq ($(DETECTED_OS), Linux)
LDFLAGS+=-Wl,--enable-new-dtags
endif
LDFLAGS+=-L$(OPENSSL_LIB_DIR) -lcrypto -lm

KECCAK_INCLUDE_DIR=vendor/XKCP-master/bin/generic64
KECCAK_LIB_DIR=vendor/XKCP-master/bin/generic64

all: liboqs tests speeds kats examples

OBJECT_DIRS=
TO_CLEAN=liboqs.a

include src/common/Makefile
include src/kem/Makefile
include src/sig/Makefile

HEADERS=src/oqs.h $(HEADERS_COMMON) $(HEADERS_KEM) $(HEADERS_SIG)
OBJECTS=$(OBJECTS_COMMON) $(OBJECTS_KEM) $(OBJECTS_SIG)

mkdirs:
	mkdir -p $(OBJECT_DIRS)
	mkdir -p .objs_upstream

DATE=`date`
UNAME=`uname -a`
CC_VERSION=`$(CC) --version | tr '\n' ' '`
config_h:
	$(RM) -r src/oqsconfig.h
	touch src/oqsconfig.h
	echo "/**" >> src/oqsconfig.h
	echo " * @file config.h" >> src/oqsconfig.h
	echo " * @brief Pre-processor macros indicating compile-time options." >> src/oqsconfig.h
	echo " */" >> src/oqsconfig.h
	# Numeric release version identifier:
	# MYYYYMMS: major year month status
	# The status nibble has one of the values 0 for development, 1 to e for release candidates 1 to 4, and f for release
	# For example:
<<<<<<< HEAD
	# 2018-11-dev      0x02018110
	# 2018-11-rc1      0x02018111
	# 2018-11-rc2-dev  0x02018112
	# 2018-11-rc2      0x02018112 (same as ...rc2-dev)
	# 2018-11          0x0201811f
	echo "#define OQS_VERSION_NUMBER 0x0201811fL" >> src/oqsconfig.h
	echo "#define OQS_VERSION_TEXT \"2018-11\"" >> src/oqsconfig.h
=======
	# 1.2.3-dev      0x10203000
	# 1.2.3-rc1      0x10203001
	# 1.2.3-rc2-dev  0x10203002
	# 1.2.3-rc2      0x10203002 (same as ...rc2-dev)
	# 1.2.3          0x1020300f
	# 1.2.3a         0x1020301f
	echo "#define OQS_VERSION_NUMBER 0x00100003L" >> src/oqsconfig.h
	echo "#define OQS_VERSION_TEXT \"0.1.0 RC3\"" >> src/oqsconfig.h
>>>>>>> d7596cba
	echo "/** liboqs branch. */" >> src/oqsconfig.h
	echo "#define OQS_NIST_BRANCH" >> src/oqsconfig.h
	$(foreach ENABLE_KEM, $(ENABLE_KEMS), echo "/** Preprocessor macro indicating KEM $(ENABLE_KEM) is enabled. */" >> src/oqsconfig.h; echo "#define OQS_ENABLE_KEM_$(ENABLE_KEM)" >> src/oqsconfig.h;)
	$(foreach ENABLE_SIG, $(ENABLE_SIGS), echo "/** Preprocessor macro indicating SIG $(ENABLE_SIG) is enabled. */" >> src/oqsconfig.h; echo "#define OQS_ENABLE_SIG_$(ENABLE_SIG)" >> src/oqsconfig.h;)
	echo "/** Preprocessor macro setting the default KEM to $(KEM_DEFAULT). */" >> src/oqsconfig.h
	echo "#define OQS_KEM_DEFAULT OQS_KEM_alg_$(KEM_DEFAULT)" >> src/oqsconfig.h
	echo "/** Preprocessor macro setting the default SIG to $(SIG_DEFAULT). */" >> src/oqsconfig.h
	echo "#define OQS_SIG_DEFAULT OQS_SIG_alg_$(SIG_DEFAULT)" >> src/oqsconfig.h
	echo "/** Date on which liboqs was compiled. */" >> src/oqsconfig.h
	echo "#define OQS_COMPILE_DATE \"$(DATE)\"" >> src/oqsconfig.h
	echo "/** Compiler command used to compile liboqs. */" >> src/oqsconfig.h
	echo "#define OQS_COMPILE_CC \"$(CC)\"" >> src/oqsconfig.h
	echo "/** Compiler version used to compile liboqs. */" >> src/oqsconfig.h
	echo "#define OQS_COMPILE_CC_VERSION \"$(CC_VERSION)\"" >> src/oqsconfig.h
	echo "/** CFLAGS version used to compile liboqs. */" >> src/oqsconfig.h
	echo "#define OQS_COMPILE_CFLAGS \"$(CFLAGS)\"" >> src/oqsconfig.h
	echo "/** LDFLAGS version used to compile liboqs. */" >> src/oqsconfig.h
	echo "#define OQS_COMPILE_LDFLAGS \"$(LDFLAGS)\"" >> src/oqsconfig.h
	echo "/** List of KEMs enabled at compile time. */" >> src/oqsconfig.h
	echo "#define OQS_COMPILE_ENABLE_KEMS \"$(ENABLE_KEMS)\"" >> src/oqsconfig.h
	echo "/** List of SIGs enabled at compile time. */" >> src/oqsconfig.h
	echo "#define OQS_COMPILE_ENABLE_SIGS \"$(ENABLE_SIGS)\"" >> src/oqsconfig.h
	echo "/** Which KEM is mapped to the default (OQS_KEM_alg_default). */" >> src/oqsconfig.h
	echo "#define OQS_COMPILE_KEM_DEFAULT \"$(KEM_DEFAULT)\"" >> src/oqsconfig.h
	echo "/** Which SIG is mapped to the default (OQS_SIG_alg_default). */" >> src/oqsconfig.h
	echo "#define OQS_COMPILE_SIG_DEFAULT \"$(SIG_DEFAULT)\"" >> src/oqsconfig.h
	echo "/** Platform on which liboqs was compiled. */" >> src/oqsconfig.h
	echo "#define OQS_COMPILE_UNAME \"$(UNAME)\"" >> src/oqsconfig.h

headers: config_h mkdirs
	$(RM) -r include
	mkdir -p include/oqs
	cp $(HEADERS) src/oqsconfig.h include/oqs

libkeccak:
	bash scripts/build-keccak-code-package.sh
	$(RM) -rf .objs/keccak
	mkdir -p .objs/keccak
	cd .objs/keccak && ar x ../../vendor/XKCP-master/bin/generic64/libkeccak.a

liboqs: libkeccak headers $(OBJECTS) $(UPSTREAMS)
	$(RM) -f liboqs.a
	ar rcs liboqs.a `find .objs -name '*.a'` `find .objs -name '*.o'`
	gcc -shared -o liboqs.so `find .objs -name '*.a'` `find .objs -name '*.o'` ${LDFLAGS}

TEST_PROGRAMS=test_kem test_kem_shared test_sig test_sig_shared
$(TEST_PROGRAMS): liboqs
tests: $(TEST_PROGRAMS)

KAT_PROGRAMS=kat_kem kat_sig
$(KAT_PROGRAMS): liboqs
kats: $(KAT_PROGRAMS)

test: tests
	./test_kem
	./test_sig

kat: kats
	./kat_kem
	./kat_sig
	scripts/check_kats.sh

SPEED_PROGRAMS=speed_kem speed_sig
$(SPEED_PROGRAMS): liboqs
speeds: $(SPEED_PROGRAMS)

speed: speeds
	./speed_kem --info
	./speed_sig --info

EXAMPLE_PROGRAMS=example_kem example_sig
$(EXAMPLE_PROGRAMS): liboqs
examples: $(EXAMPLE_PROGRAMS)

docs: headers
	mkdir -p docs/doxygen
	doxygen docs/.Doxyfile

install-noshared:
	@if [[ $(PREFIX) == "usr_local" ]] ; then echo "Installing to `pwd`/$(PREFIX). Override by running 'make install PREFIX=<destination>'."; fi
	mkdir -p $(PREFIX_INCLUDE)
	mkdir -p $(PREFIX_LIB)
	$(RM) -r $(PREFIX_INCLUDE)/oqs
	$(RM) $(PREFIX_LIB)/liboqs.a
	$(RM) $(PREFIX_LIB)/liboqs.so
	cp -r include/oqs $(PREFIX_INCLUDE)
	cp liboqs.a $(PREFIX_LIB)

install: install-noshared
	cp liboqs.so $(PREFIX_LIB)

clean:
	$(RM) -r includes
	$(RM) -r .objs
	$(RM) -r *.dSYM
	$(RM) -r kat_kem_rsp kat_sig_rsp
	$(RM) -r .objs_upstream
	$(RM) liboqs.a liboqs.so
	$(RM) $(TO_CLEAN)
	$(RM) $(TEST_PROGRAMS)
	$(RM) $(KAT_PROGRAMS)
	$(RM) $(SPEED_PROGRAMS)
	$(RM) $(EXAMPLE_PROGRAMS)
	$(RM) -r docs/doxygen
	$(RM) -r vendor/XKCP-master

check_namespacing: all
	.travis/global-namespace-check.sh

prettyprint:
	find src -name '*.c' -o -name '*.h' | grep -v upstream | xargs $(CLANGFORMAT) -style=file -i

pre-push:
	ARCH=x64 CC_OVERRIDE=gcc .travis/all-tests.sh<|MERGE_RESOLUTION|>--- conflicted
+++ resolved
@@ -111,7 +111,6 @@
 	# MYYYYMMS: major year month status
 	# The status nibble has one of the values 0 for development, 1 to e for release candidates 1 to 4, and f for release
 	# For example:
-<<<<<<< HEAD
 	# 2018-11-dev      0x02018110
 	# 2018-11-rc1      0x02018111
 	# 2018-11-rc2-dev  0x02018112
@@ -119,16 +118,6 @@
 	# 2018-11          0x0201811f
 	echo "#define OQS_VERSION_NUMBER 0x0201811fL" >> src/oqsconfig.h
 	echo "#define OQS_VERSION_TEXT \"2018-11\"" >> src/oqsconfig.h
-=======
-	# 1.2.3-dev      0x10203000
-	# 1.2.3-rc1      0x10203001
-	# 1.2.3-rc2-dev  0x10203002
-	# 1.2.3-rc2      0x10203002 (same as ...rc2-dev)
-	# 1.2.3          0x1020300f
-	# 1.2.3a         0x1020301f
-	echo "#define OQS_VERSION_NUMBER 0x00100003L" >> src/oqsconfig.h
-	echo "#define OQS_VERSION_TEXT \"0.1.0 RC3\"" >> src/oqsconfig.h
->>>>>>> d7596cba
 	echo "/** liboqs branch. */" >> src/oqsconfig.h
 	echo "#define OQS_NIST_BRANCH" >> src/oqsconfig.h
 	$(foreach ENABLE_KEM, $(ENABLE_KEMS), echo "/** Preprocessor macro indicating KEM $(ENABLE_KEM) is enabled. */" >> src/oqsconfig.h; echo "#define OQS_ENABLE_KEM_$(ENABLE_KEM)" >> src/oqsconfig.h;)
