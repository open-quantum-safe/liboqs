# THESE SHOULD BE THE ONLY OPTIONS TO BE CONFIGURED BY THE PERSON COMPILING

KEMS_TO_ENABLE=frodokem_640_aes frodokem_640_cshake frodokem_976_aes frodokem_976_cshake \
			   newhope_512_cca_kem newhope_1024_cca_kem \
<<<<<<< HEAD
			   kyber512 kyber768 kyber1024 \
			   sike_p503, sike_p751
=======
			   kyber512 kyber768 kyber1024 # EDIT-WHEN-ADDING-KEM
>>>>>>> 437a1873
KEM_DEFAULT=newhope_1024_cca_kem

ARCH=x64
# x64 OR x86

PREFIX=usr_local
PREFIX_INCLUDE=$(PREFIX)/include
PREFIX_LIB=$(PREFIX)/lib

CC=gcc
OPENSSL_INCLUDE_DIR=/usr/local/opt/openssl/include
OPENSSL_LIB_DIR=/usr/local/opt/openssl/lib
CFLAGS+= -fPIC
LDFLAGS=
CLANGFORMAT=clang-format

# NOTHING AFTER THIS SHOULD NEED TO BE CHANGED BY THE PERSON COMPILING

ENABLE_KEMS= # THIS WILL BE FILLED IN BY INDIVIDUAL KEMS' MAKEFILES IN COMBINATION WITH THE ARCHITECTURE

CFLAGS+=-O2 -std=c99 -Iinclude -I$(OPENSSL_INCLUDE_DIR) -Wno-unused-function -Werror -Wpedantic -Wall -Wextra
LDFLAGS+=-L$(OPENSSL_LIB_DIR) -lcrypto -lm

all: mkdirs headers liboqs tests speeds kats examples

OBJECT_DIRS=
TO_CLEAN=liboqs.a

include src/common/Makefile
include src/kem/Makefile

HEADERS=src/oqs.h $(HEADERS_COMMON) $(HEADERS_KEM)
OBJECTS=$(OBJECTS_COMMON) $(OBJECTS_KEM)

mkdirs:
	mkdir -p $(OBJECT_DIRS)

DATE=`date`
UNAME=`uname -a`
CC_VERSION=`$(CC) --version | tr '\n' ' '`
config_h:
	$(RM) -r src/config.h
	touch src/config.h
	echo "/**" >> src/config.h
	echo " * @file config.h" >> src/config.h
	echo " * @brief Pre-processor macros indicating compile-time options." >> src/config.h
	echo " */" >> src/config.h
	$(foreach ENABLE_KEM, $(ENABLE_KEMS), echo "/** Preprocessor macro indicating KEM $(ENABLE_KEM) is enabled. */" >> src/config.h; echo "#define OQS_ENABLE_KEM_$(ENABLE_KEM)" >> src/config.h;)
	echo "/** Preprocessor macro setting the default KEM to $(KEM_DEFAULT). */" >> src/config.h
	echo "#define OQS_KEM_DEFAULT OQS_KEM_alg_$(KEM_DEFAULT)" >> src/config.h
	echo "/** Date on which liboqs was compiled. */" >> src/config.h
	echo "#define OQS_COMPILE_DATE \"$(DATE)\"" >> src/config.h
	echo "/** Compiler command used to compile liboqs. */" >> src/config.h
	echo "#define OQS_COMPILE_CC \"$(CC)\"" >> src/config.h
	echo "/** Compiler version used to compile liboqs. */" >> src/config.h
	echo "#define OQS_COMPILE_CC_VERSION \"$(CC_VERSION)\"" >> src/config.h
	echo "/** CFLAGS version used to compile liboqs. */" >> src/config.h
	echo "#define OQS_COMPILE_CFLAGS \"$(CFLAGS)\"" >> src/config.h
	echo "/** LDFLAGS version used to compile liboqs. */" >> src/config.h
	echo "#define OQS_COMPILE_LDFLAGS \"$(LDFLAGS)\"" >> src/config.h
	echo "/** List of KEMs enabled at compile time. */" >> src/config.h
	echo "#define OQS_COMPILE_ENABLE_KEMS \"$(ENABLE_KEMS)\"" >> src/config.h
	echo "/** Which KEM is mapped to the default (OQS_KEM_alg_default). */" >> src/config.h
	echo "#define OQS_COMPILE_KEM_DEFAULT \"$(KEM_DEFAULT)\"" >> src/config.h
	echo "/** Platform on which liboqs was compiled. */" >> src/config.h
	echo "#define OQS_COMPILE_UNAME \"$(UNAME)\"" >> src/config.h


headers: config_h $(HEADERS)
	$(RM) -r include
	mkdir -p include/oqs
	cp $(HEADERS) src/config.h include/oqs

liboqs: mkdirs headers $(OBJECTS) $(UPSTREAMS)
	$(RM) -f liboqs.a
	ar rcs liboqs.a `find .objs -name '*.a'` `find .objs -name '*.o'`
	gcc -shared -o liboqs.so liboqs.a

TEST_PROGRAMS=test_kem
tests: $(TEST_PROGRAMS)

KAT_PROGRAMS=kat_kem
kats: $(KAT_PROGRAMS)

test: tests
	./test_kem

kat: kats
	./kat_kem
	scripts/check_kats.sh

SPEED_PROGRAMS=speed_kem
speeds: $(SPEED_PROGRAMS)

speed: speeds
	./speed_kem --info

EXAMPLE_PROGRAMS=example_kem
examples: $(EXAMPLE_PROGRAMS)

docs: headers
	mkdir -p docs/doxygen
	doxygen docs/.Doxyfile

install:
	@if [[ $(PREFIX) == "usr_local" ]] ; then echo "Installing to `pwd`/$(PREFIX). Override by running 'make install PREFIX=<destination>'."; fi
	mkdir -p $(PREFIX_INCLUDE)
	mkdir -p $(PREFIX_LIB)
	$(RM) -r $(PREFIX_INCLUDE)/oqs
	$(RM) $(PREFIX_LIB)/liboqs.a
	$(RM) $(PREFIX_LIB)/liboqs.so
	cp -r include/oqs $(PREFIX_INCLUDE)
	cp liboqs.a $(PREFIX_LIB)
	cp liboqs.so $(PREFIX_LIB)

clean:
	$(RM) -r includes
	$(RM) -r .objs
	$(RM) liboqs.a liboqs.so
	$(RM) $(TO_CLEAN)
	$(RM) $(TEST_PROGRAMS)
	$(RM) $(KAT_PROGRAMS)
	$(RM) $(SPEED_PROGRAMS)
	$(RM) $(EXAMPLE_PROGRAMS)
	$(RM) -r docs/doxygen

check_namespacing: all
	.travis/global-namespace-check.sh

prettyprint:
	find src -name '*.c' -o -name '*.h' | grep -v upstream | xargs $(CLANGFORMAT) -style=file -i

pre-push:
	ARCH=x64 CC_OVERRIDE=gcc .travis/all-tests.sh<|MERGE_RESOLUTION|>--- conflicted
+++ resolved
@@ -2,12 +2,8 @@
 
 KEMS_TO_ENABLE=frodokem_640_aes frodokem_640_cshake frodokem_976_aes frodokem_976_cshake \
 			   newhope_512_cca_kem newhope_1024_cca_kem \
-<<<<<<< HEAD
 			   kyber512 kyber768 kyber1024 \
-			   sike_p503, sike_p751
-=======
-			   kyber512 kyber768 kyber1024 # EDIT-WHEN-ADDING-KEM
->>>>>>> 437a1873
+			   sike_p503, sike_p751 # EDIT-WHEN-ADDING-KEM
 KEM_DEFAULT=newhope_1024_cca_kem
 
 ARCH=x64
