--- conflicted
+++ resolved
@@ -8,11 +8,6 @@
 			   bike3_l1 bike3_l3 bike3_l5 \
 			   sike_p503, sike_p751 \
 			   BIG_QUAKE_1 BIG_QUAKE_3 BIG_QUAKE_5 # EDIT-WHEN-ADDING-KEM
-<<<<<<< HEAD
-
-KEM_DEFAULT=newhope_1024_cca_kem
-=======
->>>>>>> 4b18e8ef
 
 KEM_DEFAULT?=newhope_1024_cca_kem
 
