--- conflicted
+++ resolved
@@ -52,7 +52,26 @@
 		enable_disable_str+=" --disable-sig-picnic"
 	fi
 
-<<<<<<< HEAD
+	# build and run
+	autoreconf -i
+	./configure --enable-silent-rules ${enable_disable_str}
+	make clean
+	make
+	make docs
+	make test
+
+	for f in $(ls .travis/*-check.sh); do
+		bash $f;
+	done
+) # the end of the "try...catch" block
+ERROR_CODE=$?
+if [ ${ERROR_CODE} -ne 0 ]; then
+	${PRINT_RED}
+	echo "An error occurred while running all-tests.sh.  If the previous line is a green success message, that is likely what the *last* successful command, and the next command is what caused the error.";
+	${PRINT_RESET}
+	exit 1;
+fi
+
 # build and run
 autoreconf -i
 ./configure --enable-silent-rules ${enable_disable_str}
@@ -65,24 +84,7 @@
 make
 make docs
 make test
-=======
-	# build and run
-	autoreconf -i
-	./configure --enable-silent-rules ${enable_disable_str}
-	make clean
-	make
-	make docs
-	make test
->>>>>>> 76538fde
 
-	for f in $(ls .travis/*-check.sh); do
-		bash $f;
-	done
-) # the end of the "try...catch" block
-ERROR_CODE=$?
-if [ ${ERROR_CODE} -ne 0 ]; then
-	${PRINT_RED}
-	echo "An error occurred while running all-tests.sh.  If the previous line is a green success message, that is likely what the *last* successful command, and the next command is what caused the error.";
-	${PRINT_RESET}
-	exit 1;
-fi+for f in $(ls .travis/*-check.sh); do
+	bash $f;
+done