#!/bin/bash

###
# Run all tests for Travis
#
# Need to set the following environment variables:
# - CC_OVERRIDE: whatever compiler you want to use
###

source $(dirname $0)/defs.sh

( # this is like the start of a "try...catch" block, see https://stackoverflow.com/questions/22009364/is-there-a-try-catch-command-in-bash#22010339
	set -e

	# See what has been modified (ignoring submodules because they are likely patched)
	MODIFIED=$(git status -s)
	if [[ ! -z "${MODIFIED}" ]];
	then
		${PRINT_RED}
		echo "There are modified files present in the directory prior to .travis/all-tests.sh. This may indicate that some files should be added to .gitignore or need to be committed.  Travis tests will not yield correct results if modified files are present.  Please fix and try again.";
		${PRINT_RESET}
		git status -s
		exit 1;
	fi;

	if [ -z ${CC_OVERRIDE+x} ]; then
		echo "CC_OVERRIDE environment variable not set."
		exit 1
	fi

	export CC=$CC_OVERRIDE

	# construct configure arguments
	enable_disable_str=

	if [[ ${USE_OPENSSL} == 1 ]];then
		enable_disable_str=" --enable-openssl"
		if [[ ! -z "${OPENSSL_DIR// }" ]];then
			enable_disable_str+=" --with-openssl-dir=${OPENSSL_DIR}"
		fi
	fi

	if [[ ${AES_NI} == 0 ]];then
		enable_disable_str+=" --disable-aes-ni"
	fi

<<<<<<< HEAD
if [[ ${ENABLE_SIG_PICNIC} == 0 ]];then
	enable_disable_str+=" --disable-sig-picnic"
fi
=======
	if [[ ${ENABLE_KEX_NTRU} == 0 ]];then
		enable_disable_str+=" --disable-kex-ntru"
	fi

	if [[ ${ENABLE_SIG_PICNIC} == 0 ]];then
		enable_disable_str+=" --disable-sig-picnic"
	fi

	# build and run
	autoreconf -i
	./configure --enable-silent-rules ${enable_disable_str}
	make clean
	make
	make docs
	make test
>>>>>>> d6bfc738

	# Excercise static build of liboqs too
	./configure --enable-shared=no --enable-silent-rules ${enable_disable_str}
	make clean
	make
	make docs
	make test

	for f in $(ls .travis/*-check.sh); do
		bash $f;
	done
) # the end of the "try...catch" block
ERROR_CODE=$?
if [ ${ERROR_CODE} -ne 0 ]; then
	${PRINT_RED}
	echo "An error occurred while running all-tests.sh.  If the previous line is a green success message, that is likely what the *last* successful command, and the next command is what caused the error.";
	${PRINT_RESET}
	exit 1;
fi<|MERGE_RESOLUTION|>--- conflicted
+++ resolved
@@ -44,15 +44,6 @@
 		enable_disable_str+=" --disable-aes-ni"
 	fi
 
-<<<<<<< HEAD
-if [[ ${ENABLE_SIG_PICNIC} == 0 ]];then
-	enable_disable_str+=" --disable-sig-picnic"
-fi
-=======
-	if [[ ${ENABLE_KEX_NTRU} == 0 ]];then
-		enable_disable_str+=" --disable-kex-ntru"
-	fi
-
 	if [[ ${ENABLE_SIG_PICNIC} == 0 ]];then
 		enable_disable_str+=" --disable-sig-picnic"
 	fi
@@ -64,7 +55,6 @@
 	make
 	make docs
 	make test
->>>>>>> d6bfc738
 
 	# Excercise static build of liboqs too
 	./configure --enable-shared=no --enable-silent-rules ${enable_disable_str}
