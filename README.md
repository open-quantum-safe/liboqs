[![Build Status](https://travis-ci.org/open-quantum-safe/liboqs.svg?branch=master)](https://travis-ci.org/open-quantum-safe/liboqs)

liboqs
======

liboqs is a C library for quantum-resistant cryptographic algorithms.

Overview
--------

The **Open Quantum Safe (OQS) project** has the goal of developing and prototyping quantum-resistant cryptography.

**liboqs** is an open source C library for quantum-resistant cryptographic algorithms.  liboqs initially focuses on key exchange algorithms.  liboqs provides a common API suitable for post-quantum key exchange algorithms, and will collect together various implementations.  liboqs will also include a test harness and benchmarking routines to compare performance of post-quantum implementations.

OQS will also include integrations into application-level protocols to provide easy prototyping of quantum-resistant cryptography.  Our first integration is in OpenSSL:

- **open-quantum-safe/openssl** is an integration of liboqs into OpenSSL 1.0.2.  The goal of this integration is to provide easy prototyping of quantum-resistant cryptography.  The integration should not be considered "production quality".  See more about this integration in its GitHub repository [open-quantum-safe/openssl/](https://github.com/open-quantum-safe/openssl/).

More information on OQS can be found on our website: [https://openquantumsafe.org/](https://openquantumsafe.org/).

Contents
--------

liboqs currently contains:

- `kex_rlwe_bcns15`: key exchange from the ring learning with errors problem (Bos, Costello, Naehrig, Stebila, *IEEE Symposium on Security & Privacy 2015*, [https://eprint.iacr.org/2014/599](https://eprint.iacr.org/2014/599))
- `kex_rlwe_newhope`: "NewHope": key exchange from the ring learning with errors problem (Alkim, Ducas, Pöppelmann, Schwabe, *USENIX Security 2016*, [https://eprint.iacr.org/2015/1092](https://eprint.iacr.org/2015/1092)) (using the reference C implementation of NewHope from [https://github.com/tpoeppelmann/newhope](https://github.com/tpoeppelmann/newhope))
- `kex_rlwe_msrln16`: Microsoft Research implementation of Peikert's ring-LWE key exchange (Longa, Naehrig, *CANS 2016*, [https://eprint.iacr.org/2016/504](https://eprint.iacr.org/2016/504)) (based on the implementation of Alkim, Ducas, Pöppelmann, and Schwabe, with improvements from Longa and Naehrig, see [https://www.microsoft.com/en-us/research/project/lattice-cryptography-library/](https://www.microsoft.com/en-us/research/project/lattice-cryptography-library/))
- `kex_lwe_frodo`: "Frodo": key exchange from the learning with errors problem (Bos, Costello, Ducas, Mironov, Naehrig, Nikolaenko, Raghunathan, Stebila, *ACM Conference on Computer and Communications Security 2016*, [http://eprint.iacr.org/2016/659](http://eprint.iacr.org/2016/659))
- `kex_sidh_cln16`: key exchange from the supersingular isogeny Diffie-Hellman problem (Costello, Naehrig, Longa, *CRYPTO 2016*, [https://eprint.iacr.org/2016/413](https://eprint.iacr.org/2016/413)), using the implementation of Microsoft Research [https://www.microsoft.com/en-us/research/project/sidh-library/](https://www.microsoft.com/en-us/research/project/sidh-library/)
- `kex_sidh_iqc_ref`: key exchange from the supersingular isogeny Diffie-Hellman problem (De Feo, Jao, Plût, *J. Math. Cryptol.* 8(3):209, 2014, [https://eprint.iacr.org/2011/506](https://eprint.iacr.org/2011/506)), using a reference implementation by Javad Doliskani
- `kex_code_mcbits`: "McBits": key exchange from the error correcting codes, specifically Niederreiter's form of McEliece public key encryption using hidden Goppa codes (Bernstein, Chou, Schwabe, *CHES 2013*, [https://eprint.iacr.org/2015/610](https://eprint.iacr.org/2015/610)), using the implementation of McBits from [https://www.win.tue.nl/~tchou/mcbits/](https://www.win.tue.nl/~tchou/mcbits/))
- `kex_ntru`: NTRU: key transport using NTRU public key encryption (Hoffstein, Pipher, Silverman, *ANTS 1998*) with the EES743EP1 parameter set, wrapper around the implementation from the NTRU Open Source project [https://github.com/NTRUOpenSourceProject/NTRUEncrypt](https://github.com/NTRUOpenSourceProject/NTRUEncrypt))
- `sig_picnic`: signature based on zero-knowledge proof as specified in Post-Quantum Zero-Knowledge and Signatures from Symmetric-Key Primitives (Melissa Chase and David Derler and Steven Goldfeder and Claudio Orlandi and Sebastian Ramacher and Christian Rechberger and Daniel Slamanig and Greg Zaverucha, [http://eprint.iacr.org/2017/279.pdf](http://eprint.iacr.org/2017/279.pdf))

Building and Running on Linux and macOS
---------------------------------------

Builds have been tested on Mac OS X 10.11.6, macOS 10.12, Ubuntu 16.04.1.

### Install dependencies for macOS

You need to install autoconf, automake and libtool:

	brew install autoconf automake libtool
	
### Install dependencies for Ubuntu

You need to install autoconf, automake and libtool:

	sudo apt install autoconf automake libtool
	
### Building	

To build, clone or download the source from GitHub, then simply type:

	autoreconf -i
	./configure
	make clean
	make

This will generate:

- `liboqs.a`: A static library with implementations for the algorithms listed in "Contents" above.
- `test_rand`: A simple test harness for the random number generator.  This will test the distance of PRNG output from uniform using statistical distance.
- `test_aes`: A simple test harness for AES.  This will test the correctness of the C implementation (and of the AES-NI implementation, if not disabled) of AES, and will compare the speed of these implementations against OpenSSL's AES implementation.
- `test_kex`: A simple test harness for the default key exchange algorithm.  This will output key exchange messages; indicate whether the parties agree on the session key or not over a large number of trials; and measure the distance of the sessions keys from uniform using statistical distance.
- `test_sig`: A simple test harness for the signature algorithms.

### Running

To run the tests, simply type:

	make test

To run benchmarks, run

	./test_kex --bench
	
To run benchmark only on some ciphers, run

	./test_kex --help
	
to list the available ciphers and then run e.g.
	
	./test_kex --bench rlwe_bcns15 rlwe_newhope

	
### Additional build options

#### Building with OpenSSL algorithms enabled:

OpenSSL can be used for some symmetric crypto algorithms, which may result in better performance.

To build with OpenSSL enabled:

	./configure --enable-openssl
	make clean
	make

You may need to specify the path to your OpenSSL directory:

	./configure --enable-openssl --with-openssl-dir=/path/to/openssl/directory
	make clean
	make
	
### Building with `kex_sidh_iqc_ref` enabled

The `kex_sidh_iqc_ref ` key exchange method is not enabled by default since it requires an external library (libgmp).

To install the library on macOS:

	brew install gmp

To build with `kex_sidh_iqc_ref ` enabled:

	./configure --enable-sidhiqc
	make clean
	make
	
You may need to specify the path to your libgmp directory:

	./configure --enable-sidhiqc --with-gmp-dir=/path/to/gmp/directory
	make clean
	make

### Building with `kex_code_mcbits` enabled

The `kex_code_mcbits` key exchange method is not enabled by default since it requires an external library (libsodium).

To install the library on macOS:

	brew install libsodium

To install the library on Ubuntu:

	sudo apt install libsodium-dev

To build with `kex_code_mcbits ` enabled:

	./configure --enable-mcbits
	make clean
	make
	
### Building with `kex_ntru` enabled

The `kex_ntru` key exchange method is not enabled by default since the NTRU source code is not distributed with liboqs.  

To download and build the NTRU source code:

	./download-and-build-ntru.sh

To build with `kex_ntru` enabled:

	./configure --enable-ntru
	make clean
	make

### Building with sig_picnic enabled

The `sig_picnic` signature algorithm is not enabled by default since it requires external libraries (libssl-dev and libm4ri-dev) and a parameters generation preprocessing step.

To download and setup (pregenerate parameters and set their path as an env variable) the Picnic source code:

	./download-and-setup-picnic.sh
        source set-picnic-var.sh

To build with `kex_picnic` enabled:

	./configure --enable-openssl --enable-picnic
	make clean
	make

Building and running on Windows
-------------------------------

Windows binaries can be generated using the Visual Studio solution in the VisualStudio folder.  Builds have been tested on Windows 10.

McBits is disabled by default in the Visual Studio build; follow these steps to enable it:

- Obtain the [libsodium library](https://libsodium.org); compile the static library from the Visual Studio projects.
- Add `ENABLE_CODE_MCBITS` and `SODIUM_STATIC` to the preprocessor definitions of the `oqs` and `test_kex` projects.
- Add the sodium "src/include" location to the "Additional Include Directories" in the oqs project C properties.
- Add the libsodium library to the "Additional Dependencies" in the `test_kex` project Linker properties.

NTRU is disabled by default in the Visual Studio build; follow these steps to enable it:

- Obtain the [NTRU library](https://github.com/NTRUOpenSourceProject/NTRUEncrypt); compile the NtruEncrypt_DLL from the Visual Studio projects.
- Add `ENABLE_NTRU` to the preprocessor definitions of the `oqs` and `test_kex` projects.
- Add the "NTRUEncrypt-master/include" location to the "Additional Include Directories" in the oqs project C properties.
- Add the NtruEncrypt_DLL.lib library to the "Additional Dependencies" in the `test_kex` project Linker properties.

TODO: enable support for Picnic on Windows

Documentation
-------------

The director `docs/Algorithm data sheets` contains information about some of the algorithms supported by liboqs.

### Doxygen documentation

Some source files contain inline Doxygen-formatted comments which can be used to generate additional documentation.

On macOS, you may need to install several dependencies first:

	brew install doxygen graphviz

The documentation can be generated by running:

	make docs

This will generate the `docs/doxygen/html` directory.  Check `./configure --help` for generating other formats.

Contributing and using
----------------------

We hope OQS will provide a framework for many post-quantum implementations.

<<<<<<< HEAD
In the immediate term, if you have feedback on our API ([kex.h](https://github.com/open-quantum-safe/liboqs/blob/master/src/kex/kex.h) or [rand.h](https://github.com/open-quantum-safe/liboqs/blob/master/src/crypto/rand/rand.h)), please contact us so we can ensure our API covers a wide range of implementation needs.
=======
In the immediate term, if you have feedback on our API ([kex.h](https://github.com/open-quantum-safe/liboqs/blob/master/src/kex/kex.h), [sig.h](https://github.com/open-quantum-safe/liboqs/blob/master/src/sig/sig.h) or [rand.h](https://github.com/open-quantum-safe/liboqs/blob/master/src/rand/rand.h)), please contact us so we can ensure our API covers a wide range of implementation needs.
>>>>>>> 5fc41f76

If you have or are writing an implementation of a post-quantum key exchange algorithm, we hope you will consider making an implementation that meets our API so that others may use it and would be happy to discuss including it directly in liboqs.  Please take a look at our [coding conventions](https://github.com/open-quantum-safe/liboqs/wiki/Coding-conventions).

If you would like to use liboqs in an application-level protocol, please get in touch and we can provide some guidance on options for using liboqs.

We are also interested in assistance from code reviewers.

Please contact Douglas Stebila <[stebilad@mcmaster.ca](mailto:stebilad@mcmaster.ca)>.

License
-------

liboqs is licensed under the MIT License; see [LICENSE.txt](https://github.com/open-quantum-safe/liboqs/blob/master/LICENSE.txt) for details.  liboqs includes some third party libraries or modules that are licensed differently; the corresponding subfolder contains the license that applies in that case.  In particular:

- `src/crypto/aes/aes_c.c`: public domain
- `src/kex_rlwe_bcns15`: public domain ([Unlicense](http://unlicense.org))
- `src/kex_rlwe_msrln16`: MIT License
- `src/kex_rlwe_msrln16/external`: public domain ([CC0](http://creativecommons.org/publicdomain/zero/1.0/))
- `src/kex_rlwe_newhope`: public domain
- `src/kex_sidh_cln16`: MIT License
- `src/kex_sidh_iqc_ref`: MIT License
- `src/kex_code_mcbits`: public domain
- `src/sig_picnic`: MIT License
- `src/crypto/rand_urandom_chacha20/external`: public domain

Team
----

The Open Quantum Safe project is lead by [Michele Mosca](http://faculty.iqc.uwaterloo.ca/mmosca/) (University of Waterloo) and [Douglas Stebila](https://www.douglas.stebila.ca/research/) (McMaster University).

### Contributors

- Javad Doliskani (University of Waterloo)
- Tancrède Lepoint (SRI)
- Shravan Mishra (University of Waterloo)
- Christian Paquin (Microsoft Research)
- Alex Parent (University of Waterloo)
- Sebastian Verschoor (University of Waterloo)

### Support

Development of Open Quantum Safe has been supported in part by the Tutte Institute for Mathematics and Computing.  Research projects which developed specific components of Open Quantum Safe have been supported by various research grants; see the source papers for funding acknowledgments.<|MERGE_RESOLUTION|>--- conflicted
+++ resolved
@@ -216,11 +216,7 @@
 
 We hope OQS will provide a framework for many post-quantum implementations.
 
-<<<<<<< HEAD
-In the immediate term, if you have feedback on our API ([kex.h](https://github.com/open-quantum-safe/liboqs/blob/master/src/kex/kex.h) or [rand.h](https://github.com/open-quantum-safe/liboqs/blob/master/src/crypto/rand/rand.h)), please contact us so we can ensure our API covers a wide range of implementation needs.
-=======
 In the immediate term, if you have feedback on our API ([kex.h](https://github.com/open-quantum-safe/liboqs/blob/master/src/kex/kex.h), [sig.h](https://github.com/open-quantum-safe/liboqs/blob/master/src/sig/sig.h) or [rand.h](https://github.com/open-quantum-safe/liboqs/blob/master/src/rand/rand.h)), please contact us so we can ensure our API covers a wide range of implementation needs.
->>>>>>> 5fc41f76
 
 If you have or are writing an implementation of a post-quantum key exchange algorithm, we hope you will consider making an implementation that meets our API so that others may use it and would be happy to discuss including it directly in liboqs.  Please take a look at our [coding conventions](https://github.com/open-quantum-safe/liboqs/wiki/Coding-conventions).
 
