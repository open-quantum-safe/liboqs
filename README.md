--- conflicted
+++ resolved
@@ -122,6 +122,16 @@
 	make clean
 	make
 	
+### Building with `kex_rlwe_vscrypto` enabled
+
+The `kex_rlwe_vscrypto` key exchange method is not enabled by default.
+
+To build with `kex_rlwe_vscrypto ` enabled:
+
+	./configure --enable-vscrypto
+	make clean
+	make
+	
 ### Building with `kex_ntru` enabled
 
 The `kex_ntru` key exchange method is not enabled by default since the NTRU source code is not distributed with liboqs.  
@@ -189,33 +199,6 @@
 
 Please contact Douglas Stebila <[stebilad@mcmaster.ca](mailto:stebilad@mcmaster.ca)>.
 
-<<<<<<< HEAD
-Current status and plans
-------------------------
-
-Our initial launch was on August 11, 2016, containing a single key exchange algorithm (`kex_rlwe_bcns15`) with a basic test harness.
-
-Since our initial launch, we have made the following updates:
-
-- Test harness for key exchange algorithms and random number generator
-- Integration of liboqs into OpenSSL ([open-quantum-safe/openssl/](https://github.com/open-quantum-safe/openssl/))
-- Licensing liboqs under the MIT license (see below)
-- `kex_lwe_frodo` implementation
-- Building on Windows
-- Use of travis continuous integration system for testing
-- `kex_rlwe_newhope` wrapper
-- `kex_rlwe_msrln16` implementation contributed by Christian Paquin (Microsoft Research)
-- `kex_sidh_cln16` implementation contributed by Christian Paquin (Microsoft Research)
-- `kex_code_mcbits` wrapper
-- `kex_ntru` wrapper
-- `kex_rlwe_vscrypto` wrapper + code cleanups
-
-Our plans for the next few months can be found in [Milestone 1 - Key exchange](https://github.com/open-quantum-safe/liboqs/projects/2).
-
-In the long term, we are also interested in including post-quantum signature schemes.
-
-=======
->>>>>>> 4631daaa
 License
 -------
 
@@ -229,12 +212,8 @@
 - `src/kex_sidh_cln16`: MIT License
 - `src/kex_sidh_iqc_ref`: MIT License
 - `src/kex_code_mcbits`: public domain
-<<<<<<< HEAD
 - `src/kex_rlwe_vscrypto`: public domain
-- `src/rand_urandom_chacha20/external`: public domain
-=======
 - `src/crypto/rand_urandom_chacha20/external`: public domain
->>>>>>> 4631daaa
 
 Team
 ----
