[![Build Status](https://travis-ci.org/open-quantum-safe/liboqs.svg?branch=master)](https://travis-ci.org/open-quantum-safe/liboqs)
[![Build status](https://ci.appveyor.com/api/projects/status/9d2ts78x88r8wnii/branch/master?svg=true)](https://ci.appveyor.com/project/dstebila/liboqs/branch/master)

liboqs
======

liboqs is a C library for quantum-resistant cryptographic algorithms.

Overview
--------

The **Open Quantum Safe (OQS) project** has the goal of developing and prototyping quantum-resistant cryptography.

**liboqs** is an open source C library for quantum-resistant cryptographic algorithms.  liboqs initially focuses on key exchange algorithms.  liboqs provides a common API suitable for post-quantum key exchange algorithms, and will collect together various implementations.  liboqs will also include a test harness and benchmarking routines to compare performance of post-quantum implementations.

OQS will also include integrations into application-level protocols to provide easy prototyping of quantum-resistant cryptography.  Our first integration is in OpenSSL:

- **open-quantum-safe/openssl** is an integration of liboqs into OpenSSL 1.0.2.  The goal of this integration is to provide easy prototyping of quantum-resistant cryptography.  The integration should not be considered "production quality".  See more about this integration in its GitHub repository [open-quantum-safe/openssl/](https://github.com/open-quantum-safe/openssl/).

More information on OQS can be found on our website: [https://openquantumsafe.org/](https://openquantumsafe.org/).

Contents
--------

liboqs currently contains:

- `kex_rlwe_bcns15`: key exchange from the ring learning with errors problem (Bos, Costello, Naehrig, Stebila, *IEEE Symposium on Security & Privacy 2015*, [https://eprint.iacr.org/2014/599](https://eprint.iacr.org/2014/599))
- `kex_rlwe_newhope`: "NewHope": key exchange from the ring learning with errors problem (Alkim, Ducas, Pöppelmann, Schwabe, *USENIX Security 2016*, [https://eprint.iacr.org/2015/1092](https://eprint.iacr.org/2015/1092)) (using the reference C implementation of NewHope from [https://github.com/tpoeppelmann/newhope](https://github.com/tpoeppelmann/newhope))
- `kex_rlwe_msrln16`: Microsoft Research implementation of Peikert's ring-LWE key exchange (Longa, Naehrig, *CANS 2016*, [https://eprint.iacr.org/2016/504](https://eprint.iacr.org/2016/504)) (based on the implementation of Alkim, Ducas, Pöppelmann, and Schwabe, with improvements from Longa and Naehrig, see [https://www.microsoft.com/en-us/research/project/lattice-cryptography-library/](https://www.microsoft.com/en-us/research/project/lattice-cryptography-library/))
- `kex_lwe_frodo`: "Frodo": key exchange from the learning with errors problem (Bos, Costello, Ducas, Mironov, Naehrig, Nikolaenko, Raghunathan, Stebila, *ACM Conference on Computer and Communications Security 2016*, [https://eprint.iacr.org/2016/659](https://eprint.iacr.org/2016/659))
- `kex_sidh_cln16`: key exchange from the supersingular isogeny Diffie-Hellman problem (Costello, Naehrig, Longa, *CRYPTO 2016*, [https://eprint.iacr.org/2016/413](https://eprint.iacr.org/2016/413)), using the implementation of Microsoft Research [https://www.microsoft.com/en-us/research/project/sidh-library/](https://www.microsoft.com/en-us/research/project/sidh-library/)
- `kex_sidh_iqc_ref`: key exchange from the supersingular isogeny Diffie-Hellman problem (De Feo, Jao, Plût, *J. Math. Cryptol.* 8(3):209, 2014, [https://eprint.iacr.org/2011/506](https://eprint.iacr.org/2011/506)), using a reference implementation by Javad Doliskani
- `kex_code_mcbits`: "McBits": key exchange from the error correcting codes, specifically Niederreiter's form of McEliece public key encryption using hidden Goppa codes (Bernstein, Chou, Schwabe, *CHES 2013*, [https://eprint.iacr.org/2015/610](https://eprint.iacr.org/2015/610)), using the implementation of McBits from [https://www.win.tue.nl/~tchou/mcbits/](https://www.win.tue.nl/~tchou/mcbits/))
- `kex_ntru`: NTRU: key transport using NTRU public key encryption (Hoffstein, Pipher, Silverman, *ANTS 1998*) with the EES743EP1 parameter set, wrapper around the implementation from the NTRU Open Source project [https://github.com/NTRUOpenSourceProject/NTRUEncrypt](https://github.com/NTRUOpenSourceProject/NTRUEncrypt))
- `kex_mlwe_kyber`: Kyber: a CCA-secure module-lattice-based key exchange mechanism (Bos, Ducas, Kiltz, Lepoint, Lyubashevsky, Schwabe, Shanck, Stehlé, *Real World Crypto 2017*, [https://eprint.iacr.org/2017/634](https://eprint.iacr.org/2017/634)), using the reference C implementation of Kyber from [pq-crystals/kyber](https://github.com/pq-crystals/kyber)
- `sig_picnic`: signature based on zero-knowledge proof as specified in Post-Quantum Zero-Knowledge and Signatures from Symmetric-Key Primitives (Melissa Chase and David Derler and Steven Goldfeder and Claudio Orlandi and Sebastian Ramacher and Christian Rechberger and Daniel Slamanig and Greg Zaverucha, [https://eprint.iacr.org/2017/279.pdf](https://eprint.iacr.org/2017/279.pdf))

Detailed information about each algorithm and implementations can be found in the [docs/Algorithm data sheets](https://github.com/open-quantum-safe/liboqs/tree/master/docs/Algorithm%20data%20sheets) directory.

Building and Running on Linux and macOS
---------------------------------------

Builds have been tested on Mac OS X 10.11.6, macOS 10.12.5, Ubuntu 16.04.1.

### Install dependencies for macOS

You need to install `autoconf`, `automake` and `libtool`:

	brew install autoconf automake libtool

### Install dependencies for Ubuntu

You need to install autoconf, automake and libtool:

	sudo apt install autoconf automake libtool

### Building

To build, first clone or download the source from GitHub, then simply type:

	autoreconf -i
	./configure
	make clean
	make

This will generate:

- `liboqs.a`: A static library with implementations for the algorithms listed in "Contents" above.
- `test_rand`: A simple test harness for the random number generator.  This will test the distance of PRNG output from uniform using statistical distance.
- `test_aes`: A simple test harness for AES.  This will test the correctness of the C implementation (and of the AES-NI implementation, if not disabled) of AES, and will compare the speed of these implementations against OpenSSL's AES implementation.
- `test_kex`: A simple test harness for the default key exchange algorithm.  This will output key exchange messages; indicate whether the parties agree on the session key or not over a large number of trials; and measure the distance of the sessions keys from uniform using statistical distance.
- `test_sig`: A simple test harness for the signature algorithms.

### Running

To run the tests, simply type:

	make test

To run benchmarks, run

	./test_kex --bench

To run benchmark only on some ciphers, run

	./test_kex --help

to list the available ciphers and then run e.g.

	./test_kex --bench rlwe_bcns15 rlwe_newhope


#### Memory benchmarks

To run one or more ciphers only once use `--mem-bench`, which is suitable for memory usage profiling:

	./test_kex --mem-bench ntru

You may also get instant memory usage results of an algorithm (e.g. ntru) by running [valgrind's massif tool](http://valgrind.org/docs/manual/ms-manual.html) by running

	./kex_bench_memory.sh ntru


### Additional build options

#### Building with OpenSSL algorithms enabled:

OpenSSL can be used for some symmetric crypto algorithms, which may result in better performance.

To build with OpenSSL enabled:

	./configure --enable-openssl
	make clean
	make

You may need to specify the path to your OpenSSL directory:

	./configure --enable-openssl --with-openssl-dir=/path/to/openssl/directory
	make clean
	make

### Building with `kex_sidh_iqc_ref` enabled

The `kex_sidh_iqc_ref ` key exchange method is not enabled by default since it requires an external library (libgmp).

To install the library on macOS:

	brew install gmp

To build with `kex_sidh_iqc_ref ` enabled:

	./configure --enable-sidhiqc
	make clean
	make

You may need to specify the path to your libgmp directory:

	./configure --enable-sidhiqc --with-gmp-dir=/path/to/gmp/directory
	make clean
	make

### Building with `kex_code_mcbits` enabled

The `kex_code_mcbits` key exchange method is not enabled by default since it requires an external library (libsodium).

To install the library on macOS:

	brew install libsodium

To install the library on Ubuntu:

	sudo apt install libsodium-dev

To build with `kex_code_mcbits ` enabled:

	./configure --enable-mcbits
	make clean
	make

### Building with the following KEX algorithms disabled

  ./configure --disable-kex-ntru --disable-kex-lwe-frodo --disable-kex-mlwe-kyber --disable-kex-rlwe-msrln16  --disable-kex-rlwe-newhope --disable-kex-sidh-cln16
  make clean
  make

### Building with `sig_picnic` enabled

The `sig_picnic` signature algorithm is not enabled by default since it requires:

- external libraries (`openssl` and `m4ri`);
- to download and setup Picnic;
- a parameters generation preprocessing step.

To install the libraries on macOS:

	brew install openssl homebrew/science/m4ri

To install the libraries on Ubuntu:

	sudo apt install libssl-dev libm4ri-dev

To download the Picnic source code:

	./download-and-setup-picnic.sh

To build with `sig_picnic` enabled:

	./configure --enable-picnic --enable-openssl [--with-openssl-dir=<..> --with-m4r-dir=<..>]
	make clean
	make
	make test   (this generates data needed by the Picnic library)

Building and running on Windows
-------------------------------

Windows binaries can be generated using the Visual Studio solution in the VisualStudio folder.  Builds have been tested on Windows 10.

McBits is disabled by default in the Visual Studio build; follow these steps to enable it:

- Obtain the [libsodium library](https://libsodium.org); compile the static library from the Visual Studio projects.
- Add `ENABLE_CODE_MCBITS` and `SODIUM_STATIC` to the preprocessor definitions of the `oqs` and `test_kex` projects.
- Add the sodium "src/include" location to the "Additional Include Directories" in the oqs project C properties.
- Add the libsodium library to the "Additional Dependencies" in the `test_kex` project Linker properties.

Picnic is disabled by default in the Visual Studio build; follow these steps to enable it:
- Download the [Picnic library](https://github.com/Microsoft/Picnic/archive/master.zip), unzip it into src\sig\sig_picnic\external.
- Open src\sig_picnic\external\Picnic-master\VisualStudio\picnic.sln, build the library for the desired target.
- Add "ENABLE_PICNIC" the oqs and test_picnic projects' C/C++ Preprocessor Definitions.
- Add "libeay32.lib" and "picnic.lib" to the test_picnic project's Linker Input.
Picnic requires pre-generated parameters to run. They cannot be generated on Windows due to some lib dependencies. They must therefore
be generated externally and imported on the Windows machine; see the Picnic library documentation. Once this is done, before running
the OQS unit tests or other programs using OQS with Picnic enabled, follow this step:
- Add an environment variable PICNIC_PARAMS_PATH containing the path of the pregenerated parameters.

Building for Android
--------------------

Install Android NDK

Create a standalone toolchain for the platform that you wish to cross compile for (e.g. NDK_BUNDLE="~/Android/Sdk/ndk-bundle" ARCH=arm64 INSTALL_DIR="/tmp/ndk-toolchain"):

	$NDK_BUNDLE/build/tools/make_standalone_toolchain.py --arch $ARCH --install-dir $INSTALL_DIR

Configure and build for Android after running `autoreconf -i` (e.g. HOST=aarch64-linux-android TOOLCHAIN_DIR=$INSTALL_DIR):

	./configure-android --host=$HOST --toolchain=$TOOLCHAIN_DIR
	make

Run it from your Android device:

	adb push test_kex  /data/local/tmp/
	adb shell "/data/local/tmp/test_kex"

Tested on SM-930F

<<<<<<< HEAD
Building for ARM
----------------

To build on ARM (such as a Raspberry Pi), certain ciphers must be disabled when running configure:

	./configure --disable-aes-ni

=======
>>>>>>> 581fbbb2
Documentation
-------------

The directory `docs/Algorithm data sheets` contains information about some of the algorithms supported by liboqs.

### Doxygen documentation

Some source files contain inline Doxygen-formatted comments which can be used to generate additional documentation.

On macOS, you may need to install several dependencies first:

	brew install doxygen graphviz

The documentation can be generated by running:

	make docs

This will generate the `docs/doxygen/html` directory.  Check `./configure --help` for generating other formats.

Contributing and using
----------------------

We hope OQS will provide a framework for many post-quantum implementations.

In the immediate term, if you have feedback on our API ([kex.h](https://github.com/open-quantum-safe/liboqs/blob/master/src/kex/kex.h), [sig.h](https://github.com/open-quantum-safe/liboqs/blob/master/src/sig/sig.h) or [rand.h](https://github.com/open-quantum-safe/liboqs/blob/master/src/rand/rand.h)), please contact us so we can ensure our API covers a wide range of implementation needs.

If you have or are writing an implementation of a post-quantum key exchange algorithm, we hope you will consider making an implementation that meets our API so that others may use it and would be happy to discuss including it directly in liboqs.  Please take a look at our [coding conventions](https://github.com/open-quantum-safe/liboqs/wiki/Coding-conventions).

If you would like to use liboqs in an application-level protocol, please get in touch and we can provide some guidance on options for using liboqs.

We are also interested in assistance from code reviewers.

Please contact Douglas Stebila <[stebilad@mcmaster.ca](mailto:stebilad@mcmaster.ca)>.

License
-------

liboqs is licensed under the MIT License; see [LICENSE.txt](https://github.com/open-quantum-safe/liboqs/blob/master/LICENSE.txt) for details.  liboqs includes some third party libraries or modules that are licensed differently; the corresponding subfolder contains the license that applies in that case.  In particular:

- `src/crypto/aes/aes_c.c`: public domain
- `src/crypto/rand_urandom_chacha20/external`: public domain
- `src/kex_code_mcbits`: public domain
- `src/kex_mlwe_kyber`: public domain
- `src/kex_rlwe_bcns15`: public domain ([Unlicense](http://unlicense.org))
- `src/kex_rlwe_msrln16`: MIT License
- `src/kex_rlwe_msrln16/external`: public domain ([CC0](http://creativecommons.org/publicdomain/zero/1.0/))
- `src/kex_rlwe_newhope`: public domain
- `src/kex_sidh_cln16`: MIT License
- `src/kex_sidh_iqc_ref`: MIT License
- `src/sig_picnic`: MIT License

Team
----

The Open Quantum Safe project is lead by [Michele Mosca](http://faculty.iqc.uwaterloo.ca/mmosca/) (University of Waterloo) and [Douglas Stebila](https://www.douglas.stebila.ca/research/) (McMaster University).

### Contributors

- Javad Doliskani (University of Waterloo)
- Vlad Gheorghiu (evolutionQ / University of Waterloo)
- Tancrède Lepoint (SRI International)
- Shravan Mishra (University of Waterloo)
- Christian Paquin (Microsoft Research)
- Alex Parent (University of Waterloo)
- Sebastian Verschoor (University of Waterloo)

### Support

Development of Open Quantum Safe has been supported in part by the Tutte Institute for Mathematics and Computing.  Research projects which developed specific components of Open Quantum Safe have been supported by various research grants; see the source papers for funding acknowledgments.<|MERGE_RESOLUTION|>--- conflicted
+++ resolved
@@ -233,7 +233,6 @@
 
 Tested on SM-930F
 
-<<<<<<< HEAD
 Building for ARM
 ----------------
 
@@ -241,8 +240,6 @@
 
 	./configure --disable-aes-ni
 
-=======
->>>>>>> 581fbbb2
 Documentation
 -------------
 
