#                                               -*- Autoconf -*-
# Process this file with autoconf to produce a configure script.

#AC_PREREQ([2.69])
AC_INIT([liboqs], [1.0.0], [])
AC_CONFIG_HEADERS([config.h])

# Checks for programs.
AC_PROG_CXX
AC_PROG_AWK
AC_PROG_CC
AC_PROG_CPP
AC_PROG_INSTALL
AC_PROG_LN_S
AC_PROG_MAKE_SET
AC_PROG_MKDIR_P
AM_PROG_AS
AM_INIT_AUTOMAKE([subdir-objects no-dependencies])
m4_include(m4/macros/enable-disable.m4)
m4_include(m4/macros/with.m4)
LT_INIT([disable-shared])
AC_CHECK_SIZEOF([size_t])
# Checks for libraries.

# Checks for header files.
AC_CHECK_HEADERS([fcntl.h inttypes.h limits.h stddef.h stdint.h stdlib.h string.h strings.h unistd.h])

# Checks for typedefs, structures, and compiler characteristics.
AC_C_INLINE
AC_TYPE_INT32_T
AC_TYPE_SIZE_T
AC_TYPE_UINT16_T
AC_TYPE_UINT32_T
AC_TYPE_UINT64_T
AC_TYPE_UINT8_T

# Checks for library functions.
AC_FUNC_MALLOC
AC_CHECK_FUNCS([memset strdup])

# Silent rules
m4_ifdef([AM_SILENT_RULES], [AM_SILENT_RULES([yes])])

######################################################################
# DOXYGEN SUPPORT
######################################################################

DX_HTML_FEATURE(ON)
DX_CHM_FEATURE(OFF)
DX_CHI_FEATURE(OFF)
DX_MAN_FEATURE(OFF)
DX_RTF_FEATURE(OFF)
DX_XML_FEATURE(OFF)
DX_PDF_FEATURE(OFF)
DX_PS_FEATURE(OFF)

DX_INIT_DOXYGEN([$PACKAGE_NAME],[doxygen.cfg])
######################################################################

ARG_DISBL_SET([aes-ni], [enable AES-NI.])
AM_CONDITIONAL([aes_ni], [test "x$aes_ni" = xtrue])
AM_CONDITIONAL([USE_AES_NI], [test "x$aes_ni" = xtrue])

ARG_ENABL_SET([openssl], [enable OPENSSL.])
AM_CONDITIONAL([openssl], [test "x$openssl" = xtrue])
AM_CONDITIONAL([USE_OPENSSL], [test "x$openssl" = xtrue])

ARG_ENABL_SET([kex-code-mcbits], [enable KEX-CODE-MCBITS.])
AM_CONDITIONAL([kex_code_mcbits], [test "x$kex_code_mcbits" = xtrue])
AM_CONDITIONAL([USE_MCBITS], [test "x$kex_code_mcbits" = xtrue])

ARG_ENABL_SET([kex-ntru], [enable KEX-NTRU.])
AM_CONDITIONAL([ntru], [test "x$kex_ntru" = xtrue])
AM_CONDITIONAL([USE_NTRU], [test "x$kex_ntru" = xtrue])

ARG_ENABL_SET([kex-sidh-iqc-ref], [enable KEX-SIDH-IQC-REF.])
AM_CONDITIONAL([kex_sidh_iqc_ref], [test "x$kex_sidh_iqc_ref" = xtrue])
AM_CONDITIONAL([USE_SIDH_IQC], [test "x$kex_sidh_iqc_ref" = xtrue])

<<<<<<< HEAD
ARG_ENABL_SET([avx-sig-picnic-msr], [enable AVX-SIG-PICNIC-MSR])
AM_CONDITIONAL([avx_sig_picnic_msr], [test "x$avx_sig_picnic_msr" = xtrue])
AM_CONDITIONAL([USE_AVX_PICNIC_MSR], [test "x$avx_sig_picnic_msr" = xtrue])
=======
ARG_ENABL_SET([picnic], [enable PICNIC.])
AM_CONDITIONAL([picnic], [test "x$picnic" = xtrue])
AM_CONDITIONAL([USE_PICNIC], [test "x$picnic" = xtrue])
>>>>>>> 5fc41f76


AM_CPPFLAGS="-g -std=gnu11 -Wno-unused-function -Werror -Wpedantic -Wall -Wextra -DCONSTANT_TIME"
AC_CANONICAL_HOST
# Check for which host we are on and setup a few things
# specifically based on the host
case $host_os in
  darwin* )
        AM_CONDITIONAL([ON_DARWIN], [test xtrue = xtrue])
        ;;
  linux*)
        if test x"${ac_cv_sizeof_size_t}" = x"8";then
          AM_CPPFLAGS=${AM_CPPFLAGS}" -DSIDH_ASM -march=x86-64 -D__LINUX__"
        fi
        AM_CONDITIONAL([ON_DARWIN], [test xtrue = xfalse])
        ;;
    *)
        #Default Case
        AC_MSG_ERROR([Your platform is not currently supported])
        ;;
esac

<<<<<<< HEAD
AC_ARG_WITH(
  [openssl-dir],
  AS_HELP_STRING([--with-openssl-dir=dir],[openssl dir used locally (default /usr).]),
  [AC_DEFINE_UNQUOTED(OPENSSLDIR, [$withval], [OPENSSL DIR used locally])
   AC_SUBST(OPENSSL_DIR, [$withval])],
  [AC_SUBST(OPENSSL_DIR, /usr)]
)
AC_ARG_WITH(
  [gmp-dir],
  AS_HELP_STRING([--with-gmp-dir=dir],[gmp dir used locally (default /usr).]),
  [AC_DEFINE_UNQUOTED(GMPDIR, [$withval], [GMP DIR used locally])
   AC_SUBST(GMP_DIR, [$withval])],
  [AC_SUBST(GMP_DIR, /usr)]
)
AC_ARG_WITH(
  [sodium-dir],
  AS_HELP_STRING([--with-sodium-dir=dir],[sodium dir used locally (default /usr).]),
  [AC_DEFINE_UNQUOTED(SODIUMDIR, [$withval], [SODIUM DIR used locally])
   AC_SUBST(SODIUM_DIR, [$withval])],
  [AC_SUBST(SODIUM_DIR, /usr)]
)

SRCDIR=" src/common src/crypto/aes src/kex src/crypto/rand src/crypto/sha3"
=======
SRCDIR=" src/common src/crypto/aes src/kex src/sig src/crypto/rand src/crypto/sha3"
>>>>>>> 5fc41f76
SRCDIR=${SRCDIR}" src/crypto/rand_urandom_aesctr src/crypto/rand_urandom_chacha20"
SRCDIR=${SRCDIR}" src/kex_rlwe_bcns15/"
SRCDIR=${SRCDIR}" src/kex_rlwe_newhope"
SRCDIR=${SRCDIR}" src/kex_lwe_frodo"
SRCDIR=${SRCDIR}" src/kex_rlwe_msrln16"
SRCDIR=${SRCDIR}" src/kex_sidh_cln16"
SRCDIR=${SRCDIR}" src/sig_picnic_msr"

if test x"$kex_ntru" = x"true"; then
  AM_CPPFLAGS=${AM_CPPFLAGS}" -DENABLE_NTRU"
  SRCDIR=${SRCDIR}" src/kex_ntru"
fi

if test x"$kex_code_mcbits" = x"true"; then
  AM_CPPFLAGS=${AM_CPPFLAGS}" -DENABLE_CODE_MCBITS"
  SRCDIR=${SRCDIR}" src/kex_code_mcbits"
fi

if test x"$aes_ni" = x"true"; then
  AM_CPPFLAGS=${AM_CPPFLAGS}" -DAES_ENABLE_NI"
fi

if test x"$openssl" = x"true"; then
  AM_CPPFLAGS=${AM_CPPFLAGS}" -DUSE_OPENSSL"
fi

if test x"$kex_sidh_iqc_ref" = x"true"; then
  AM_CPPFLAGS=${AM_CPPFLAGS}" -DENABLE_SIDH_IQC_REF"
  SRCDIR=${SRCDIR}" src/kex_sidh_iqc_ref"
fi

<<<<<<< HEAD
if test x"avx_sig_picnic_msr" = x"true"; then
  AM_CPPFLAGS=${AM_CPPFLAGS}" -DWITH_AVX -mavx2" 
fi

=======
if test x"$picnic" = x"true"; then
  AM_CPPFLAGS=${AM_CPPFLAGS}" -DENABLE_PICNIC"
  SRCDIR=${SRCDIR}" src/sig_picnic"
fi
>>>>>>> 5fc41f76

AC_SUBST(AM_CPPFLAGS)
AC_SUBST(SRCDIR)
AC_SUBST(USE_OPENSSL)
AC_SUBST(USE_AES_NI)
AC_SUBST(USE_NTRU)
AC_SUBST(USE_MCBITS)
AC_SUBST(USE_SIDH_IQC)
AC_SUBST(USE_PICNIC)
AC_SUBST(ON_DARWIN)


AC_CONFIG_FILES([Makefile
                 src/common/Makefile
                 src/kex/Makefile
                 src/crypto/sha3/Makefile
                 src/crypto/rand/Makefile
                 src/crypto/rand_urandom_chacha20/Makefile
                 src/crypto/rand_urandom_aesctr/Makefile
                 src/crypto/aes/Makefile
                 src/kex_rlwe_bcns15/Makefile
                 src/kex_rlwe_newhope/Makefile
                 src/kex_rlwe_msrln16/Makefile
                 src/kex_sidh_cln16/Makefile
                 src/kex_code_mcbits/Makefile
                 src/kex_ntru/Makefile
                 src/kex_sidh_iqc_ref/Makefile
<<<<<<< HEAD
                 src/kex_lwe_frodo/Makefile
                 src/sig_picnic_msr/Makefile])
=======
		 src/sig/Makefile
		 src/sig_picnic/Makefile
                 src/kex_lwe_frodo/Makefile])
>>>>>>> 5fc41f76

AC_OUTPUT<|MERGE_RESOLUTION|>--- conflicted
+++ resolved
@@ -77,15 +77,9 @@
 AM_CONDITIONAL([kex_sidh_iqc_ref], [test "x$kex_sidh_iqc_ref" = xtrue])
 AM_CONDITIONAL([USE_SIDH_IQC], [test "x$kex_sidh_iqc_ref" = xtrue])
 
-<<<<<<< HEAD
-ARG_ENABL_SET([avx-sig-picnic-msr], [enable AVX-SIG-PICNIC-MSR])
-AM_CONDITIONAL([avx_sig_picnic_msr], [test "x$avx_sig_picnic_msr" = xtrue])
-AM_CONDITIONAL([USE_AVX_PICNIC_MSR], [test "x$avx_sig_picnic_msr" = xtrue])
-=======
 ARG_ENABL_SET([picnic], [enable PICNIC.])
 AM_CONDITIONAL([picnic], [test "x$picnic" = xtrue])
 AM_CONDITIONAL([USE_PICNIC], [test "x$picnic" = xtrue])
->>>>>>> 5fc41f76
 
 
 AM_CPPFLAGS="-g -std=gnu11 -Wno-unused-function -Werror -Wpedantic -Wall -Wextra -DCONSTANT_TIME"
@@ -108,7 +102,6 @@
         ;;
 esac
 
-<<<<<<< HEAD
 AC_ARG_WITH(
   [openssl-dir],
   AS_HELP_STRING([--with-openssl-dir=dir],[openssl dir used locally (default /usr).]),
@@ -131,17 +124,13 @@
   [AC_SUBST(SODIUM_DIR, /usr)]
 )
 
-SRCDIR=" src/common src/crypto/aes src/kex src/crypto/rand src/crypto/sha3"
-=======
 SRCDIR=" src/common src/crypto/aes src/kex src/sig src/crypto/rand src/crypto/sha3"
->>>>>>> 5fc41f76
 SRCDIR=${SRCDIR}" src/crypto/rand_urandom_aesctr src/crypto/rand_urandom_chacha20"
 SRCDIR=${SRCDIR}" src/kex_rlwe_bcns15/"
 SRCDIR=${SRCDIR}" src/kex_rlwe_newhope"
 SRCDIR=${SRCDIR}" src/kex_lwe_frodo"
 SRCDIR=${SRCDIR}" src/kex_rlwe_msrln16"
 SRCDIR=${SRCDIR}" src/kex_sidh_cln16"
-SRCDIR=${SRCDIR}" src/sig_picnic_msr"
 
 if test x"$kex_ntru" = x"true"; then
   AM_CPPFLAGS=${AM_CPPFLAGS}" -DENABLE_NTRU"
@@ -166,17 +155,10 @@
   SRCDIR=${SRCDIR}" src/kex_sidh_iqc_ref"
 fi
 
-<<<<<<< HEAD
-if test x"avx_sig_picnic_msr" = x"true"; then
-  AM_CPPFLAGS=${AM_CPPFLAGS}" -DWITH_AVX -mavx2" 
-fi
-
-=======
 if test x"$picnic" = x"true"; then
   AM_CPPFLAGS=${AM_CPPFLAGS}" -DENABLE_PICNIC"
   SRCDIR=${SRCDIR}" src/sig_picnic"
 fi
->>>>>>> 5fc41f76
 
 AC_SUBST(AM_CPPFLAGS)
 AC_SUBST(SRCDIR)
@@ -204,13 +186,8 @@
                  src/kex_code_mcbits/Makefile
                  src/kex_ntru/Makefile
                  src/kex_sidh_iqc_ref/Makefile
-<<<<<<< HEAD
-                 src/kex_lwe_frodo/Makefile
-                 src/sig_picnic_msr/Makefile])
-=======
-		 src/sig/Makefile
-		 src/sig_picnic/Makefile
+            		 src/sig/Makefile
+		             src/sig_picnic/Makefile
                  src/kex_lwe_frodo/Makefile])
->>>>>>> 5fc41f76
 
 AC_OUTPUT