#                                               -*- Autoconf -*-
# Process this file with autoconf to produce a configure script.

# Init
AC_INIT([liboqs], [1.0.0], [])
LT_INIT([disable-shared])
AM_INIT_AUTOMAKE([subdir-objects no-dependencies])

# Configure
AC_CONFIG_HEADERS([config.h])
AC_CONFIG_SRCDIR([src/ds_benchmark.h])
AC_CONFIG_MACRO_DIRS([config])

# Checks for programs.
AC_PROG_CXX
AC_PROG_CC
AC_PROG_INSTALL
AC_PROG_LN_S
AC_PROG_MAKE_SET
AM_PROG_AS

# Checks for libraries.
AC_ARG_WITH(
  [openssl-dir],
  AS_HELP_STRING([--with-openssl-dir=dir],[openssl dir used locally (default /usr).]),
  [AC_DEFINE_UNQUOTED(OPENSSLDIR, [$withval], [OPENSSL DIR used locally])
   AC_SUBST(OPENSSL_DIR, [$withval])],
  [AC_SUBST(OPENSSL_DIR, /usr)]
)
AC_ARG_WITH(
  [gmp-dir],
  AS_HELP_STRING([--with-gmp-dir=dir],[gmp dir used locally (default /usr).]),
  [AC_DEFINE_UNQUOTED(GMPDIR, [$withval], [GMP DIR used locally])
   AC_SUBST(GMP_DIR, [$withval])],
  [AC_SUBST(GMP_DIR, /usr)]
)
AC_ARG_WITH(
  [sodium-dir],
  AS_HELP_STRING([--with-sodium-dir=dir],[sodium dir used locally (default /usr).]),
  [AC_DEFINE_UNQUOTED(SODIUMDIR, [$withval], [SODIUM DIR used locally])
   AC_SUBST(SODIUM_DIR, [$withval])],
  [AC_SUBST(SODIUM_DIR, /usr)]
)

# Checks for header files.
AC_CHECK_HEADERS([fcntl.h inttypes.h limits.h stddef.h stdint.h stdlib.h string.h strings.h sys/time.h unistd.h])

# Checks for typedefs, structures, and compiler characteristics.
AC_CHECK_HEADER_STDBOOL
AC_C_INLINE
AC_TYPE_INT16_T
AC_TYPE_INT32_T
AC_TYPE_INT64_T
AC_TYPE_INT8_T
AC_TYPE_SIZE_T
AC_TYPE_UINT16_T
AC_TYPE_UINT32_T
AC_TYPE_UINT64_T
AC_TYPE_UINT8_T

# Checks for library functions.
AC_FUNC_MALLOC
AC_CHECK_FUNCS([gettimeofday memmove memset pow sqrt strdup])
AC_CHECK_SIZEOF([size_t])

# Silent rules
m4_ifdef([AM_SILENT_RULES], [AM_SILENT_RULES([yes])])

######################################################################
# DOXYGEN SUPPORT
######################################################################
DX_HTML_FEATURE(ON)
DX_CHM_FEATURE(OFF)
DX_CHI_FEATURE(OFF)
DX_MAN_FEATURE(OFF)
DX_RTF_FEATURE(OFF)
DX_XML_FEATURE(OFF)
DX_PDF_FEATURE(OFF)
DX_PS_FEATURE(OFF)
DX_INIT_DOXYGEN([$PACKAGE_NAME],[doxygen.cfg])
######################################################################

ARG_DISBL_SET([aes-ni], [enable AES-NI.])
AM_CONDITIONAL([aes_ni], [test "x$aes_ni" = xtrue])
AM_CONDITIONAL([USE_AES_NI], [test "x$aes_ni" = xtrue])

ARG_ENABL_SET([openssl], [enable OPENSSL.])
AM_CONDITIONAL([openssl], [test "x$openssl" = xtrue])
AM_CONDITIONAL([USE_OPENSSL], [test "x$openssl" = xtrue])

ARG_ENABL_SET([kex-code-mcbits], [enable KEX-CODE-MCBITS.])
AM_CONDITIONAL([kex_code_mcbits], [test "x$kex_code_mcbits" = xtrue])
AM_CONDITIONAL([USE_MCBITS], [test "x$kex_code_mcbits" = xtrue])

ARG_ENABL_SET([kex-ntru], [enable KEX-NTRU.])
AM_CONDITIONAL([ntru], [test "x$kex_ntru" = xtrue])
AM_CONDITIONAL([USE_NTRU], [test "x$kex_ntru" = xtrue])

ARG_ENABL_SET([picnic], [enable PICNIC.])
AM_CONDITIONAL([picnic], [test "x$picnic" = xtrue])
AM_CONDITIONAL([USE_PICNIC], [test "x$picnic" = xtrue])

ARG_ENABL_SET([kex-sidh-iqc-ref], [enable KEX-SIDH-IQC-REF.])
AM_CONDITIONAL([kex_sidh_iqc_ref], [test "x$kex_sidh_iqc_ref" = xtrue])
AM_CONDITIONAL([USE_SIDH_IQC], [test "x$kex_sidh_iqc_ref" = xtrue])

ARG_ENABL_SET([picnic], [enable PICNIC.])
AM_CONDITIONAL([picnic], [test "x$picnic" = xtrue])
AM_CONDITIONAL([USE_PICNIC], [test "x$picnic" = xtrue])


AM_CPPFLAGS="-g -std=gnu11 -Wno-unused-function -Werror -Wpedantic -Wall -Wextra -DCONSTANT_TIME"
AC_CANONICAL_HOST

# Check for which host we are on and setup a few things
# specifically based on the host
case $host_os in
  darwin* )
        AM_CONDITIONAL([ON_DARWIN], [test xtrue = xtrue])
        ;;
  linux*)
        if test x"${ac_cv_sizeof_size_t}" = x"8";then
          AM_CPPFLAGS=${AM_CPPFLAGS}" -DSIDH_ASM -march=x86-64 -D__LINUX__"
        fi
        AM_CONDITIONAL([ON_DARWIN], [test xtrue = xfalse])
        ;;
    *)
        #Default Case
        AC_MSG_ERROR([Your platform is not currently supported])
        ;;
esac

<<<<<<< HEAD

# Common sources
SRCDIR=" src/common"

# Crypto sources
SRCDIR=${SRCDIR}" src/crypto/aes src/crypto/rand src/crypto/sha3 src/crypto/rand_urandom_aesctr src/crypto/rand_urandom_chacha20"

# KEX
SRCDIR=${SRCDIR}" src/kex"
=======
AC_ARG_WITH(
  [openssl-dir],
  AS_HELP_STRING([--with-openssl-dir=dir],[openssl dir used locally (default /usr).]),
  [AC_DEFINE_UNQUOTED(OPENSSLDIR, [$withval], [OPENSSL DIR used locally])
   AC_SUBST(OPENSSL_DIR, [$withval])],
  [AC_SUBST(OPENSSL_DIR, /usr)]
)
AC_ARG_WITH(
  [gmp-dir],
  AS_HELP_STRING([--with-gmp-dir=dir],[gmp dir used locally (default /usr).]),
  [AC_DEFINE_UNQUOTED(GMPDIR, [$withval], [GMP DIR used locally])
   AC_SUBST(GMP_DIR, [$withval])],
  [AC_SUBST(GMP_DIR, /usr)]
)
AC_ARG_WITH(
  [sodium-dir],
  AS_HELP_STRING([--with-sodium-dir=dir],[sodium dir used locally (default /usr).]),
  [AC_DEFINE_UNQUOTED(SODIUMDIR, [$withval], [SODIUM DIR used locally])
   AC_SUBST(SODIUM_DIR, [$withval])],
  [AC_SUBST(SODIUM_DIR, /usr)]
)
AC_ARG_WITH(
  [m4ri-dir],
  AS_HELP_STRING([--with-m4ri-dir=dir],[m4ri dir used locally (default /usr).]),
  [AC_DEFINE_UNQUOTED(M4RIDIR, [$withval], [M4RI DIR used locally])
   AC_SUBST(M4RI_DIR, [$withval])],
  [AC_SUBST(M4RI_DIR, /usr)]
)


SRCDIR=" src/common src/crypto/aes src/kex src/sig src/crypto/rand src/crypto/sha3"
SRCDIR=${SRCDIR}" src/crypto/rand_urandom_aesctr src/crypto/rand_urandom_chacha20"
SRCDIR=${SRCDIR}" src/kex_rlwe_bcns15/"
SRCDIR=${SRCDIR}" src/kex_rlwe_newhope"
>>>>>>> 77098f4c
SRCDIR=${SRCDIR}" src/kex_lwe_frodo"
SRCDIR=${SRCDIR}" src/kex_mlwe_kyber"
SRCDIR=${SRCDIR}" src/kex_ntru"
SRCDIR=${SRCDIR}" src/kex_rlwe_bcns15"
SRCDIR=${SRCDIR}" src/kex_rlwe_msrln16"
SRCDIR=${SRCDIR}" src/kex_rlwe_newhope"
SRCDIR=${SRCDIR}" src/kex_sidh_cln16"

if test x"$kex_ntru" = x"true"; then
  AM_CPPFLAGS=${AM_CPPFLAGS}" -DENABLE_NTRU"
  SRCDIR=${SRCDIR}" src/kex_ntru"
fi

# Conditional KEX
if test x"$kex_code_mcbits" = x"true"; then
  SRCDIR=${SRCDIR}" src/kex_code_mcbits"
fi
if test x"$kex_sidh_iqc_ref" = x"true"; then
  SRCDIR=${SRCDIR}" src/kex_sidh_iqc_ref"
fi

# Flags
AM_CPPFLAGS="-g -std=gnu11 -Wno-unused-function -Werror -Wpedantic -Wall -Wextra -DCONSTANT_TIME"
if test x"$aes_ni" = x"true"; then
  AM_CPPFLAGS=${AM_CPPFLAGS}" -DAES_ENABLE_NI"
fi
if test x"$openssl" = x"true"; then
  AM_CPPFLAGS=${AM_CPPFLAGS}" -DUSE_OPENSSL"
fi
if test x"$kex_code_mcbits" = x"true"; then
  AM_CPPFLAGS=${AM_CPPFLAGS}" -DENABLE_CODE_MCBITS"
fi
if test x"$kex_sidh_iqc_ref" = x"true"; then
  AM_CPPFLAGS=${AM_CPPFLAGS}" -DENABLE_SIDH_IQC_REF"
  SRCDIR=${SRCDIR}" src/kex_sidh_iqc_ref"
fi

if test x"$picnic" = x"true"; then
  AM_CPPFLAGS=${AM_CPPFLAGS}" -DENABLE_PICNIC"
  SRCDIR=${SRCDIR}" src/sig_picnic"
fi

AC_SUBST(AM_CPPFLAGS)
AC_SUBST(SRCDIR)
AC_SUBST(USE_OPENSSL)
AC_SUBST(USE_AES_NI)
AC_SUBST(USE_NTRU)
AC_SUBST(USE_MCBITS)
AC_SUBST(USE_SIDH_IQC)
AC_SUBST(USE_PICNIC)
AC_SUBST(ON_DARWIN)


AC_CONFIG_FILES([Makefile
                 src/common/Makefile
                 src/kex/Makefile
                 src/crypto/sha3/Makefile
                 src/crypto/rand/Makefile
                 src/crypto/rand_urandom_chacha20/Makefile
                 src/crypto/rand_urandom_aesctr/Makefile
                 src/crypto/aes/Makefile
                 src/kex_rlwe_bcns15/Makefile
                 src/kex_rlwe_newhope/Makefile
                 src/kex_rlwe_msrln16/Makefile
                 src/kex_sidh_cln16/Makefile
                 src/kex_code_mcbits/Makefile
                 src/kex_ntru/Makefile
                 src/kex_sidh_iqc_ref/Makefile
            		 src/sig/Makefile
		             src/sig_picnic/Makefile
                 src/kex_lwe_frodo/Makefile
		             src/sig/Makefile
		             src/sig_picnic/Makefile
                 src/kex_mlwe_kyber/Makefile])

AC_OUTPUT<|MERGE_RESOLUTION|>--- conflicted
+++ resolved
@@ -103,10 +103,6 @@
 ARG_ENABL_SET([kex-sidh-iqc-ref], [enable KEX-SIDH-IQC-REF.])
 AM_CONDITIONAL([kex_sidh_iqc_ref], [test "x$kex_sidh_iqc_ref" = xtrue])
 AM_CONDITIONAL([USE_SIDH_IQC], [test "x$kex_sidh_iqc_ref" = xtrue])
-
-ARG_ENABL_SET([picnic], [enable PICNIC.])
-AM_CONDITIONAL([picnic], [test "x$picnic" = xtrue])
-AM_CONDITIONAL([USE_PICNIC], [test "x$picnic" = xtrue])
 
 
 AM_CPPFLAGS="-g -std=gnu11 -Wno-unused-function -Werror -Wpedantic -Wall -Wextra -DCONSTANT_TIME"
@@ -130,17 +126,6 @@
         ;;
 esac
 
-<<<<<<< HEAD
-
-# Common sources
-SRCDIR=" src/common"
-
-# Crypto sources
-SRCDIR=${SRCDIR}" src/crypto/aes src/crypto/rand src/crypto/sha3 src/crypto/rand_urandom_aesctr src/crypto/rand_urandom_chacha20"
-
-# KEX
-SRCDIR=${SRCDIR}" src/kex"
-=======
 AC_ARG_WITH(
   [openssl-dir],
   AS_HELP_STRING([--with-openssl-dir=dir],[openssl dir used locally (default /usr).]),
@@ -171,11 +156,16 @@
 )
 
 
+# Common sources
+SRCDIR=" src/common"
+
+# Crypto sources
+SRCDIR=${SRCDIR}" src/crypto/aes src/crypto/rand src/crypto/sha3 src/crypto/rand_urandom_aesctr src/crypto/rand_urandom_chacha20"
+
+# KEX
+SRCDIR=${SRCDIR}" src/kex"
 SRCDIR=" src/common src/crypto/aes src/kex src/sig src/crypto/rand src/crypto/sha3"
 SRCDIR=${SRCDIR}" src/crypto/rand_urandom_aesctr src/crypto/rand_urandom_chacha20"
-SRCDIR=${SRCDIR}" src/kex_rlwe_bcns15/"
-SRCDIR=${SRCDIR}" src/kex_rlwe_newhope"
->>>>>>> 77098f4c
 SRCDIR=${SRCDIR}" src/kex_lwe_frodo"
 SRCDIR=${SRCDIR}" src/kex_mlwe_kyber"
 SRCDIR=${SRCDIR}" src/kex_ntru"
@@ -244,8 +234,6 @@
                  src/kex_code_mcbits/Makefile
                  src/kex_ntru/Makefile
                  src/kex_sidh_iqc_ref/Makefile
-            		 src/sig/Makefile
-		             src/sig_picnic/Makefile
                  src/kex_lwe_frodo/Makefile
 		             src/sig/Makefile
 		             src/sig_picnic/Makefile
