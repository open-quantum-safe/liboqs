--- conflicted
+++ resolved
@@ -60,19 +60,10 @@
                  src/crypto/rand_urandom_chacha20/Makefile
                  src/crypto/rand_urandom_aesctr/Makefile
                  src/crypto/aes/Makefile
-<<<<<<< HEAD
-                 src/kex_sidh_msr/Makefile
-                 src/kex_code_mcbits/Makefile
-                 src/kex_ntru/Makefile
-                 src/sig/Makefile
-                 src/sig_picnic/Makefile
-                 src/sig_qtesla/Makefile
-=======
                  src/kex_ntru/Makefile
                  src/sig/Makefile
                  src/sig/picnic/Makefile
                  src/sig/qtesla/Makefile
->>>>>>> 76538fde
                  src/kem/bike/Makefile
                  src/kem/frodokem/Makefile
                  src/kem/sike/Makefile
