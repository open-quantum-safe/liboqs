#                                               -*- Autoconf -*-
# Process this file with autoconf to produce a configure script.

# Init
AC_INIT([liboqs], [1.0.0], [])
LT_INIT([disable-shared])
AM_INIT_AUTOMAKE([subdir-objects no-dependencies])

# Configure
AC_CONFIG_HEADERS([config.h])
AC_CONFIG_SRCDIR([src/ds_benchmark.h])
AC_CONFIG_MACRO_DIRS([config])

# Checks for programs.
AC_PROG_CXX
AC_PROG_CC
AC_PROG_INSTALL
AC_PROG_LN_S
AC_PROG_MAKE_SET
AM_PROG_AS

# Checks for libraries.
AC_ARG_WITH(
  [openssl-dir],
  AS_HELP_STRING([--with-openssl-dir=dir],[openssl dir used locally (default /usr).]),
  [AC_DEFINE_UNQUOTED(OPENSSLDIR, [$withval], [OPENSSL DIR used locally])
   AC_SUBST(OPENSSL_DIR, [$withval])],
  [AC_SUBST(OPENSSL_DIR, /usr)]
)
AC_ARG_WITH(
  [gmp-dir],
  AS_HELP_STRING([--with-gmp-dir=dir],[gmp dir used locally (default /usr).]),
  [AC_DEFINE_UNQUOTED(GMPDIR, [$withval], [GMP DIR used locally])
   AC_SUBST(GMP_DIR, [$withval])],
  [AC_SUBST(GMP_DIR, /usr)]
)
AC_ARG_WITH(
  [sodium-dir],
  AS_HELP_STRING([--with-sodium-dir=dir],[sodium dir used locally (default /usr).]),
  [AC_DEFINE_UNQUOTED(SODIUMDIR, [$withval], [SODIUM DIR used locally])
   AC_SUBST(SODIUM_DIR, [$withval])],
  [AC_SUBST(SODIUM_DIR, /usr)]
)

# Checks for header files.
AC_CHECK_HEADERS([fcntl.h inttypes.h limits.h stddef.h stdint.h stdlib.h string.h strings.h sys/time.h unistd.h])

# Checks for typedefs, structures, and compiler characteristics.
AC_CHECK_HEADER_STDBOOL
AC_C_INLINE
AC_TYPE_INT16_T
AC_TYPE_INT32_T
AC_TYPE_INT64_T
AC_TYPE_INT8_T
AC_TYPE_SIZE_T
AC_TYPE_UINT16_T
AC_TYPE_UINT32_T
AC_TYPE_UINT64_T
AC_TYPE_UINT8_T

# Checks for library functions.
AC_FUNC_MALLOC
AC_CHECK_FUNCS([gettimeofday memmove memset pow sqrt strdup])
AC_CHECK_SIZEOF([size_t])

# Silent rules
m4_ifdef([AM_SILENT_RULES], [AM_SILENT_RULES([yes])])

######################################################################
# DOXYGEN SUPPORT
######################################################################
DX_HTML_FEATURE(ON)
DX_CHM_FEATURE(OFF)
DX_CHI_FEATURE(OFF)
DX_MAN_FEATURE(OFF)
DX_RTF_FEATURE(OFF)
DX_XML_FEATURE(OFF)
DX_PDF_FEATURE(OFF)
DX_PS_FEATURE(OFF)
DX_INIT_DOXYGEN([$PACKAGE_NAME],[doxygen.cfg])
######################################################################

ARG_DISBL_SET([aes-ni], [enable AES-NI.])
AM_CONDITIONAL([aes_ni], [test "x$aes_ni" = xtrue])
AM_CONDITIONAL([USE_AES_NI], [test "x$aes_ni" = xtrue])

ARG_ENABL_SET([openssl], [enable OPENSSL.])
AM_CONDITIONAL([openssl], [test "x$openssl" = xtrue])
AM_CONDITIONAL([USE_OPENSSL], [test "x$openssl" = xtrue])

ARG_ENABL_SET([kex-code-mcbits], [enable KEX-CODE-MCBITS.])
AM_CONDITIONAL([kex_code_mcbits], [test "x$kex_code_mcbits" = xtrue])
AM_CONDITIONAL([USE_MCBITS], [test "x$kex_code_mcbits" = xtrue])

ARG_ENABL_SET([kex-ntru], [enable KEX-NTRU.])
AM_CONDITIONAL([ntru], [test "x$kex_ntru" = xtrue])
AM_CONDITIONAL([USE_NTRU], [test "x$kex_ntru" = xtrue])

ARG_ENABL_SET([kex-sidh-iqc-ref], [enable KEX-SIDH-IQC-REF.])
AM_CONDITIONAL([kex_sidh_iqc_ref], [test "x$kex_sidh_iqc_ref" = xtrue])
AM_CONDITIONAL([USE_SIDH_IQC], [test "x$kex_sidh_iqc_ref" = xtrue])

<<<<<<< HEAD
ARG_ENABL_SET([picnic], [enable PICNIC.])
AM_CONDITIONAL([picnic], [test "x$picnic" = xtrue])
AM_CONDITIONAL([USE_PICNIC], [test "x$picnic" = xtrue])


AM_CPPFLAGS="-g -std=gnu11 -Wno-unused-function -Werror -Wpedantic -Wall -Wextra -DCONSTANT_TIME"
=======
>>>>>>> f6962072
AC_CANONICAL_HOST

# Check for which host we are on and setup a few things
# specifically based on the host
case $host_os in
  darwin* )
        AM_CONDITIONAL([ON_DARWIN], [test xtrue = xtrue])
        ;;
  linux*)
        if test x"${ac_cv_sizeof_size_t}" = x"8";then
          AM_CPPFLAGS=${AM_CPPFLAGS}" -DSIDH_ASM -march=x86-64 -D__LINUX__"
        fi
        AM_CONDITIONAL([ON_DARWIN], [test xtrue = xfalse])
        ;;
    *)
        #Default Case
        AC_MSG_ERROR([Your platform is not currently supported])
        ;;
esac


<<<<<<< HEAD
SRCDIR=" src/common src/crypto/aes src/kex src/sig src/crypto/rand src/crypto/sha3"
SRCDIR=${SRCDIR}" src/crypto/rand_urandom_aesctr src/crypto/rand_urandom_chacha20"
SRCDIR=${SRCDIR}" src/kex_rlwe_bcns15/"
SRCDIR=${SRCDIR}" src/kex_rlwe_newhope"
=======
# Common sources
SRCDIR=" src/common"

# Crypto sources
SRCDIR=${SRCDIR}" src/crypto/aes src/crypto/rand src/crypto/sha3 src/crypto/rand_urandom_aesctr src/crypto/rand_urandom_chacha20"

# KEX
SRCDIR=${SRCDIR}" src/kex"
>>>>>>> f6962072
SRCDIR=${SRCDIR}" src/kex_lwe_frodo"
SRCDIR=${SRCDIR}" src/kex_mlwe_kyber"
SRCDIR=${SRCDIR}" src/kex_ntru"
SRCDIR=${SRCDIR}" src/kex_rlwe_bcns15"
SRCDIR=${SRCDIR}" src/kex_rlwe_msrln16"
SRCDIR=${SRCDIR}" src/kex_rlwe_newhope"
SRCDIR=${SRCDIR}" src/kex_sidh_cln16"
<<<<<<< HEAD

if test x"$kex_ntru" = x"true"; then
  AM_CPPFLAGS=${AM_CPPFLAGS}" -DENABLE_NTRU"
  SRCDIR=${SRCDIR}" src/kex_ntru"
fi
=======
>>>>>>> f6962072

# Conditional KEX
if test x"$kex_code_mcbits" = x"true"; then
  SRCDIR=${SRCDIR}" src/kex_code_mcbits"
fi
if test x"$kex_sidh_iqc_ref" = x"true"; then
  SRCDIR=${SRCDIR}" src/kex_sidh_iqc_ref"
fi

# Flags
AM_CPPFLAGS="-g -std=gnu11 -Wno-unused-function -Werror -Wpedantic -Wall -Wextra -DCONSTANT_TIME"
if test x"$aes_ni" = x"true"; then
  AM_CPPFLAGS=${AM_CPPFLAGS}" -DAES_ENABLE_NI"
fi
if test x"$openssl" = x"true"; then
  AM_CPPFLAGS=${AM_CPPFLAGS}" -DUSE_OPENSSL"
fi
if test x"$kex_code_mcbits" = x"true"; then
  AM_CPPFLAGS=${AM_CPPFLAGS}" -DENABLE_CODE_MCBITS"
fi
if test x"$kex_sidh_iqc_ref" = x"true"; then
  AM_CPPFLAGS=${AM_CPPFLAGS}" -DENABLE_SIDH_IQC_REF"
<<<<<<< HEAD
  SRCDIR=${SRCDIR}" src/kex_sidh_iqc_ref"
fi

if test x"$picnic" = x"true"; then
  AM_CPPFLAGS=${AM_CPPFLAGS}" -DENABLE_PICNIC"
  SRCDIR=${SRCDIR}" src/sig_picnic"
=======
>>>>>>> f6962072
fi

AC_SUBST(AM_CPPFLAGS)
AC_SUBST(SRCDIR)
AC_SUBST(USE_OPENSSL)
AC_SUBST(USE_AES_NI)
AC_SUBST(USE_NTRU)
AC_SUBST(USE_MCBITS)
AC_SUBST(USE_SIDH_IQC)
AC_SUBST(USE_PICNIC)
AC_SUBST(ON_DARWIN)


AC_CONFIG_FILES([Makefile
                 src/common/Makefile
                 src/kex/Makefile
                 src/crypto/sha3/Makefile
                 src/crypto/rand/Makefile
                 src/crypto/rand_urandom_chacha20/Makefile
                 src/crypto/rand_urandom_aesctr/Makefile
                 src/crypto/aes/Makefile
                 src/kex_rlwe_bcns15/Makefile
                 src/kex_rlwe_newhope/Makefile
                 src/kex_rlwe_msrln16/Makefile
                 src/kex_sidh_cln16/Makefile
                 src/kex_code_mcbits/Makefile
                 src/kex_ntru/Makefile
                 src/kex_sidh_iqc_ref/Makefile
<<<<<<< HEAD
            		 src/sig/Makefile
		             src/sig_picnic/Makefile
                 src/kex_lwe_frodo/Makefile])
=======
                 src/kex_lwe_frodo/Makefile
                 src/kex_mlwe_kyber/Makefile])
>>>>>>> f6962072

AC_OUTPUT<|MERGE_RESOLUTION|>--- conflicted
+++ resolved
@@ -100,15 +100,12 @@
 AM_CONDITIONAL([kex_sidh_iqc_ref], [test "x$kex_sidh_iqc_ref" = xtrue])
 AM_CONDITIONAL([USE_SIDH_IQC], [test "x$kex_sidh_iqc_ref" = xtrue])
 
-<<<<<<< HEAD
 ARG_ENABL_SET([picnic], [enable PICNIC.])
 AM_CONDITIONAL([picnic], [test "x$picnic" = xtrue])
 AM_CONDITIONAL([USE_PICNIC], [test "x$picnic" = xtrue])
 
 
 AM_CPPFLAGS="-g -std=gnu11 -Wno-unused-function -Werror -Wpedantic -Wall -Wextra -DCONSTANT_TIME"
-=======
->>>>>>> f6962072
 AC_CANONICAL_HOST
 
 # Check for which host we are on and setup a few things
@@ -130,12 +127,6 @@
 esac
 
 
-<<<<<<< HEAD
-SRCDIR=" src/common src/crypto/aes src/kex src/sig src/crypto/rand src/crypto/sha3"
-SRCDIR=${SRCDIR}" src/crypto/rand_urandom_aesctr src/crypto/rand_urandom_chacha20"
-SRCDIR=${SRCDIR}" src/kex_rlwe_bcns15/"
-SRCDIR=${SRCDIR}" src/kex_rlwe_newhope"
-=======
 # Common sources
 SRCDIR=" src/common"
 
@@ -144,7 +135,6 @@
 
 # KEX
 SRCDIR=${SRCDIR}" src/kex"
->>>>>>> f6962072
 SRCDIR=${SRCDIR}" src/kex_lwe_frodo"
 SRCDIR=${SRCDIR}" src/kex_mlwe_kyber"
 SRCDIR=${SRCDIR}" src/kex_ntru"
@@ -152,14 +142,11 @@
 SRCDIR=${SRCDIR}" src/kex_rlwe_msrln16"
 SRCDIR=${SRCDIR}" src/kex_rlwe_newhope"
 SRCDIR=${SRCDIR}" src/kex_sidh_cln16"
-<<<<<<< HEAD
 
 if test x"$kex_ntru" = x"true"; then
   AM_CPPFLAGS=${AM_CPPFLAGS}" -DENABLE_NTRU"
   SRCDIR=${SRCDIR}" src/kex_ntru"
 fi
-=======
->>>>>>> f6962072
 
 # Conditional KEX
 if test x"$kex_code_mcbits" = x"true"; then
@@ -182,15 +169,12 @@
 fi
 if test x"$kex_sidh_iqc_ref" = x"true"; then
   AM_CPPFLAGS=${AM_CPPFLAGS}" -DENABLE_SIDH_IQC_REF"
-<<<<<<< HEAD
   SRCDIR=${SRCDIR}" src/kex_sidh_iqc_ref"
 fi
 
 if test x"$picnic" = x"true"; then
   AM_CPPFLAGS=${AM_CPPFLAGS}" -DENABLE_PICNIC"
   SRCDIR=${SRCDIR}" src/sig_picnic"
-=======
->>>>>>> f6962072
 fi
 
 AC_SUBST(AM_CPPFLAGS)
@@ -219,13 +203,9 @@
                  src/kex_code_mcbits/Makefile
                  src/kex_ntru/Makefile
                  src/kex_sidh_iqc_ref/Makefile
-<<<<<<< HEAD
             		 src/sig/Makefile
 		             src/sig_picnic/Makefile
-                 src/kex_lwe_frodo/Makefile])
-=======
                  src/kex_lwe_frodo/Makefile
                  src/kex_mlwe_kyber/Makefile])
->>>>>>> f6962072
 
 AC_OUTPUT