--- conflicted
+++ resolved
@@ -184,11 +184,7 @@
       - name: Checkout code
         uses: actions/checkout@692973e3d937129bcbf40652eb9f2f61becf3332 # pin@v4
       - name: Configure
-<<<<<<< HEAD
-        run: mkdir build && cd build && cmake -GNinja ${{ matrix.CMAKE_ARGS }} ${{ matrix.libjade-build }} .. && cmake -LA ..
-=======
-        run: mkdir build && cd build && cmake -GNinja ${{ matrix.CMAKE_ARGS }} .. && cmake -LA -N ..
->>>>>>> 4f8c9e2c
+        run: mkdir build && cd build && cmake -GNinja ${{ matrix.CMAKE_ARGS }} ${{ matrix.libjade-build }} .. && cmake -LA -N ..
       - name: Build
         run: ninja
         working-directory: build
@@ -319,11 +315,7 @@
       - name: Get system information
         run: sysctl -a | grep machdep.cpu
       - name: Configure
-<<<<<<< HEAD
-        run: mkdir -p build && cd build && source ~/.bashrc && cmake -GNinja -DOQS_STRICT_WARNINGS=ON ${{ matrix.CMAKE_ARGS }} ${{ matrix.libjade-build }} .. && cmake -LA ..
-=======
-        run: mkdir -p build && cd build && source ~/.bashrc && cmake -GNinja -DOQS_STRICT_WARNINGS=ON ${{ matrix.CMAKE_ARGS }} .. && cmake -LA -N ..
->>>>>>> 4f8c9e2c
+        run: mkdir -p build && cd build && source ~/.bashrc && cmake -GNinja -DOQS_STRICT_WARNINGS=ON ${{ matrix.CMAKE_ARGS }} ${{ matrix.libjade-build }} .. && cmake -LA -N ..
       - name: Build
         run: ninja
         working-directory: build
