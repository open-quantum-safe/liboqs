--- conflicted
+++ resolved
@@ -174,54 +174,6 @@
         run: 'tests/dump_alg_info | grep -zoP "ML-DSA-44:\n    isnull: false" && tests/dump_alg_info | grep -zoP "ML-KEM-512:\n    isnull: false"'
         working-directory: build
 
-<<<<<<< HEAD
-=======
-  linux_arm_emulated:
-    runs-on: ubuntu-latest
-    timeout-minutes: 85 # max + 3*std over the last thousands of successful runs
-    strategy:
-      fail-fast: false
-      matrix:
-        include:
-          - name: armhf
-            ARCH: armhf
-            CMAKE_ARGS: -DOQS_ENABLE_SIG_SPHINCS=OFF -DOQS_ENABLE_SIG_SLH_DSA=OFF -DOQS_USE_OPENSSL=OFF -DOQS_DIST_BUILD=OFF -DOQS_OPT_TARGET=generic -DOQS_HAZARDOUS_EXPERIMENTAL_ENABLE_SIG_STFL_KEY_SIG_GEN=ON -DOQS_ENABLE_SIG_STFL_XMSS=ON -DOQS_ENABLE_SIG_STFL_LMS=ON
-            PYTEST_ARGS: --ignore=tests/test_alg_info.py --ignore=tests/test_kat_all.py
-          - name: armhf-no-stfl-key-sig-gen
-            ARCH: armhf
-            CMAKE_ARGS: -DOQS_ENABLE_SIG_SPHINCS=OFF -DOQS_ENABLE_SIG_SLH_DSA=OFF -DOQS_USE_OPENSSL=OFF -DOQS_DIST_BUILD=OFF -DOQS_OPT_TARGET=generic -DOQS_HAZARDOUS_EXPERIMENTAL_ENABLE_SIG_STFL_KEY_SIG_GEN=OFF -DOQS_ENABLE_SIG_STFL_XMSS=ON -DOQS_ENABLE_SIG_STFL_LMS=ON
-            PYTEST_ARGS: --ignore=tests/test_alg_info.py --ignore=tests/test_kat_all.py
-
-    steps:
-      - name: Checkout code
-        uses: actions/checkout@692973e3d937129bcbf40652eb9f2f61becf3332 # pin@v4
-      - name: Install the emulation handlers
-        run: docker run --rm --privileged multiarch/qemu-user-static:register --reset
-      - name: Build in an x86_64 container
-        run: |
-          docker run --rm \
-                     -v `pwd`:`pwd` \
-                     -w `pwd` \
-                     openquantumsafe/ci-debian-buster-amd64:latest /bin/bash \
-                     -c "mkdir build && \
-                         (cd build && \
-                          cmake .. -GNinja ${{ matrix.CMAKE_ARGS }} \
-                                   -DCMAKE_TOOLCHAIN_FILE=../.CMake/toolchain_${{ matrix.ARCH }}.cmake && \
-                          cmake -LA -N .. && \
-                          ninja)"
-      - name: Run the tests in an ${{ matrix.ARCH }} container
-        timeout-minutes: 60
-        run: |
-          docker run --rm -e SKIP_TESTS=style,mem_kem,mem_sig \
-                          -v `pwd`:`pwd` \
-                          -w `pwd` \
-                          openquantumsafe/ci-debian-buster-${{ matrix.ARCH }}:latest /bin/bash \
-                          -c "mkdir -p tmp && \
-                              python3 -m pytest --verbose \
-                                                --numprocesses=auto \
-                                                --ignore=tests/test_code_conventions.py ${{ matrix.PYTEST_ARGS }}"
-
->>>>>>> 2dc4afc2
   linux_cross_compile:
     runs-on: ubuntu-latest
     container: openquantumsafe/ci-ubuntu-latest:latest
