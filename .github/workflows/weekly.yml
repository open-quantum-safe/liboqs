name: Weekly extended tests

permissions:
  contents: read

on:
  schedule:
    - cron: "5 0 * * 0"
  workflow_dispatch:

env: 
  # Semi-colon separated list of algorithims with libjade implementations to
  # be passed as input to CMake option as: -DOQS_MINIMAL_BUILD=$LIBJADE_ALG_LIST
  # See CONFIGURE.md under ## OQS_MINIMAL_BUILD
  LIBJADE_ALG_LIST: "KEM_kyber_512;KEM_kyber_768" 

jobs:
  constant-time-x64:
    runs-on: ubuntu-latest
    strategy:
      fail-fast: false
      matrix:
        include:
          - name: generic
            container: openquantumsafe/ci-ubuntu-focal-x86_64:latest
            CMAKE_ARGS: -DOQS_DIST_BUILD=OFF -DOQS_OPT_TARGET=generic -DCMAKE_BUILD_TYPE=Debug -DOQS_ENABLE_TEST_CONSTANT_TIME=ON
            PYTEST_ARGS: --numprocesses=auto -k 'test_constant_time'
            SKIP_ALGS: 'SPHINCS\+-SHA(.)*s-simple,SPHINCS\+-SHAKE-(.)*,Classic-McEliece-[^3](.)*'
          - name: extensions
            container: openquantumsafe/ci-ubuntu-focal-x86_64:latest
            CMAKE_ARGS: -DOQS_DIST_BUILD=OFF -DOQS_OPT_TARGET=auto -DCMAKE_BUILD_TYPE=Debug -DOQS_ENABLE_TEST_CONSTANT_TIME=ON
            PYTEST_ARGS: --numprocesses=auto -k 'test_constant_time'
            SKIP_ALGS: 'SPHINCS\+-SHA(.)*s-simple,SPHINCS\+-SHAKE-(.)*,Classic-McEliece-[^3](.)*'
    container:
      image: ${{ matrix.container }}
    steps:
      - name: Checkout code
        uses: actions/checkout@ee0669bd1cc54295c223e0bb666b733df41de1c5 # pin@v2
      - name: Configure
        run: mkdir build && cd build && cmake -GNinja ${{ matrix.CMAKE_ARGS }} .. && cmake -LA -N ..
      - name: Build
        run: ninja
        working-directory: build
      - name: Run tests
        timeout-minutes: 360
        run: mkdir -p tmp && SKIP_ALGS='${{ matrix.SKIP_ALGS }}' python3 -m pytest --verbose ${{ matrix.PYTEST_ARGS }}

  nistkat-x64:
    runs-on: ubuntu-latest
    strategy:
      fail-fast: false
      matrix:
        include:
          - name: generic
            container: openquantumsafe/ci-ubuntu-focal-x86_64:latest
            CMAKE_ARGS: -DOQS_DIST_BUILD=OFF -DOQS_OPT_TARGET=generic
            PYTEST_ARGS: --numprocesses=auto -k 'test_kat_all'
          - name: extensions
            container: openquantumsafe/ci-ubuntu-focal-x86_64:latest
            CMAKE_ARGS: -DOQS_DIST_BUILD=OFF -DOQS_OPT_TARGET=auto
            PYTEST_ARGS: --numprocesses=auto -k 'test_kat_all'
        libjade-build:
          - -DOQS_LIBJADE_BUILD=OFF
          # Restrict -DOQS_LIBJADE_BUILD=ON build to algs provided by
          # libjade to minimise repeated tests
          - -DOQS_LIBJADE_BUILD=ON -DOQS_MINIMAL_BUILD=$LIBJADE_ALG_LIST
    container:
      image: ${{ matrix.container }}
    steps:
      - name: Checkout code
        uses: actions/checkout@ee0669bd1cc54295c223e0bb666b733df41de1c5 # pin@v2
      - name: Configure
<<<<<<< HEAD
        run: mkdir build && cd build && cmake -GNinja ${{ matrix.CMAKE_ARGS }} ${{ matrix.libjade-build }}.. && cmake -LA ..
=======
        run: mkdir build && cd build && cmake -GNinja ${{ matrix.CMAKE_ARGS }} .. && cmake -LA -N ..
>>>>>>> 4f8c9e2c
      - name: Build
        run: ninja
        working-directory: build
      - name: Run tests
        timeout-minutes: 360
        run: mkdir -p tmp && python3 -m pytest --verbose ${{ matrix.PYTEST_ARGS }}<|MERGE_RESOLUTION|>--- conflicted
+++ resolved
@@ -70,11 +70,7 @@
       - name: Checkout code
         uses: actions/checkout@ee0669bd1cc54295c223e0bb666b733df41de1c5 # pin@v2
       - name: Configure
-<<<<<<< HEAD
-        run: mkdir build && cd build && cmake -GNinja ${{ matrix.CMAKE_ARGS }} ${{ matrix.libjade-build }}.. && cmake -LA ..
-=======
-        run: mkdir build && cd build && cmake -GNinja ${{ matrix.CMAKE_ARGS }} .. && cmake -LA -N ..
->>>>>>> 4f8c9e2c
+        run: mkdir build && cd build && cmake -GNinja ${{ matrix.CMAKE_ARGS }} ${{ matrix.libjade-build }}.. && cmake -LA -N ..
       - name: Build
         run: ninja
         working-directory: build
