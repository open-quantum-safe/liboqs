--- conflicted
+++ resolved
@@ -5,8 +5,7 @@
 
 on:
   schedule:
-<<<<<<< HEAD
-  - cron: "5 0 * * 0"
+    - cron: "5 0 * * 0"
   workflow_dispatch:
 
 env: 
@@ -14,9 +13,6 @@
   # be passed as input to CMake option as: -DOQS_MINIMAL_BUILD=$LIBJADE_ALG_LIST
   # See CONFIGURE.md under ## OQS_MINIMAL_BUILD
   LIBJADE_ALG_LIST: "KEM_kyber_512;KEM_kyber_768" 
-=======
-    - cron: "5 0 * * 0"
->>>>>>> 5670edf5
 
 jobs:
   constant-time-x64:
