AUTOMAKE_OPTIONS = foreign
ACLOCAL_AMFLAGS = -I config

# DOXYGEN SUPPORT
include aminclude.am

# ensure the distribution of the doxygen configuration file
EXTRA_DIST = docs/.Doxyfile

CLANGFORMAT ?= clang-format-3.9

SUBDIRS = ${SRCDIR} . tests

BUILT_SOURCES = links
lib_LTLIBRARIES = liboqs.la
liboqs_la_SOURCES =
liboqs_la_LIBADD =  src/common/libcommon.la
liboqs_la_LIBADD += src/crypto/aes/libaes.la
liboqs_la_LIBADD += src/crypto/rand_urandom_aesctr/librandaesctr.la
liboqs_la_LIBADD += src/crypto/rand_urandom_chacha20/librandchacha20.la
liboqs_la_LIBADD += src/crypto/sha3/libsha3.la
liboqs_la_LIBADD += src/kem/libkem.la
liboqs_la_LIBADD += src/kex/libkex.la
if ENABLE_KEX_NTRU
liboqs_la_LIBADD += src/kex_ntru/libntru.la
endif
<<<<<<< HEAD
if ENABLE_KEX_RLWE_NEWHOPE
liboqs_la_LIBADD += src/kex_rlwe_newhope/libnewhope.la
=======
if ENABLE_KEX_SIDH_MSR
liboqs_la_LIBADD += src/kex_sidh_msr/libsidhmsr.la
>>>>>>> a2374108
endif

liboqs_la_LIBADD += src/sig/libsig.la

if ENABLE_MCBITS
liboqs_la_LIBADD += src/kex_code_mcbits/libmcbits.la
endif

if ENABLE_SIG_PICNIC
liboqs_la_LIBADD += src/sig_picnic/libpicnic_i.la
endif
if ENABLE_SIG_QTESLA
liboqs_la_LIBADD += src/sig_qtesla/libqtesla.la
endif

if ENABLE_KEM_BIKE
liboqs_la_LIBADD += src/kem/bike/libkembike.la
endif
if ENABLE_KEM_FRODOKEM
liboqs_la_LIBADD += src/kem/frodokem/libkemfrodokem.la
endif
if ENABLE_KEM_SIKE
liboqs_la_LIBADD += src/kem/sike/libkemsike.la
endif

installheaderdir=$(includedir)/oqs
installheader_HEADERS=config.h \
	src/oqs.h \
	src/common/common.h \
	src/common/rand.h \
	src/crypto/aes/aes.h \
	src/crypto/rand_urandom_aesctr/rand_urandom_aesctr.h \
	src/crypto/rand_urandom_chacha20/rand_urandom_chacha20.h \
	src/crypto/sha3/sha3.h \
	src/kem/kem.h \
	src/kex/kex.h \
	src/kex_ntru/kex_ntru.h \
<<<<<<< HEAD
	src/kex_rlwe_newhope/kex_rlwe_newhope.h \
=======
	src/kex_sidh_msr/kex_sidh_msr.h \
>>>>>>> a2374108
	src/kem/bike/kem_bike.h \
	src/kem/frodokem/kem_frodokem.h \
	src/kem/sike/kem_sike.h \
	src/sig/sig.h

test: check
	tests/example_kem
	tests/test_kem
	tests/test_kex --quiet
	tests/test_rand --quiet
	tests/test_aes
	tests/test_sha3
	tests/test_sig
if ENABLE_SIG_PICNIC
	tests/minimal_sig_oqs
endif

kat: clean-kats
	make
	tests/kat_kem
	scripts/check_kats.sh

links:
	$(MKDIR_P) include/oqs
	cp -f config.h include/oqs
	cp -f src/oqs.h include/oqs
	cp -f src/common/common.h include/oqs
	cp -f src/common/rand.h include/oqs
	cp -f src/crypto/aes/aes.h include/oqs
	cp -f src/crypto/rand_urandom_aesctr/rand_urandom_aesctr.h include/oqs
	cp -f src/crypto/rand_urandom_chacha20/rand_urandom_chacha20.h include/oqs
	cp -f src/crypto/sha3/sha3.h include/oqs
	cp -f src/kem/kem.h include/oqs
	cp -f src/kem/bike/kem_bike.h include/oqs
	cp -f src/kem/frodokem/kem_frodokem.h include/oqs
	cp -f src/kem/sike/kem_sike.h include/oqs
	cp -f src/kex/kex.h include/oqs
	cp -f src/kex_ntru/kex_ntru.h include/oqs
<<<<<<< HEAD
	cp -f src/kex_rlwe_newhope/kex_rlwe_newhope.h include/oqs
if ENABLE_KEX_RLWE_NEWHOPE_AVX2
	cp -f src/kex_rlwe_newhope/avx2/kex_rlwe_newhope_avx2.h include/oqs
endif
=======
	cp -f src/kex_sidh_msr/kex_sidh_msr.h include/oqs
>>>>>>> a2374108
	cp -f src/sig/sig.h include/oqs
	cp -f src/sig_picnic/sig_picnic.h include/oqs
	cp -f src/sig_qtesla/sig_qtesla.h include/oqs
if ENABLE_MCBITS
	cp -f src/kex_code_mcbits/kex_code_mcbits.h include/oqs
endif

clean-local:
	rm -f liboqs.a
	rm -rf include

clean-tests:
	rm -f tests/example_kem tests/speed_kem tests/test_kem tests/minimal_kex_oqs tests/test_kex tests/minimal_sig_oqs tests/test_sig tests/test_rand tests/test_aes tests/test_sha3

clean-kats:
	rm -rf tests/kat_kem kat_kem_rsp/

prettyprint:
<<<<<<< HEAD
	find src tests -name '*.c' -o -name '*.h' | grep -v sig_picnic/external* | grep -v "kex_rlwe_newhope/avx2" | xargs $(CLANGFORMAT) -style=file -i
=======
	find src tests -name '*.c' -o -name '*.h' | grep -v sig_picnic/external* | grep -v "kex_sidh_msr" | xargs $(CLANGFORMAT) -style=file -i
>>>>>>> a2374108

docs: doxygen-run<|MERGE_RESOLUTION|>--- conflicted
+++ resolved
@@ -23,14 +23,6 @@
 liboqs_la_LIBADD += src/kex/libkex.la
 if ENABLE_KEX_NTRU
 liboqs_la_LIBADD += src/kex_ntru/libntru.la
-endif
-<<<<<<< HEAD
-if ENABLE_KEX_RLWE_NEWHOPE
-liboqs_la_LIBADD += src/kex_rlwe_newhope/libnewhope.la
-=======
-if ENABLE_KEX_SIDH_MSR
-liboqs_la_LIBADD += src/kex_sidh_msr/libsidhmsr.la
->>>>>>> a2374108
 endif
 
 liboqs_la_LIBADD += src/sig/libsig.la
@@ -68,11 +60,6 @@
 	src/kem/kem.h \
 	src/kex/kex.h \
 	src/kex_ntru/kex_ntru.h \
-<<<<<<< HEAD
-	src/kex_rlwe_newhope/kex_rlwe_newhope.h \
-=======
-	src/kex_sidh_msr/kex_sidh_msr.h \
->>>>>>> a2374108
 	src/kem/bike/kem_bike.h \
 	src/kem/frodokem/kem_frodokem.h \
 	src/kem/sike/kem_sike.h \
@@ -111,14 +98,6 @@
 	cp -f src/kem/sike/kem_sike.h include/oqs
 	cp -f src/kex/kex.h include/oqs
 	cp -f src/kex_ntru/kex_ntru.h include/oqs
-<<<<<<< HEAD
-	cp -f src/kex_rlwe_newhope/kex_rlwe_newhope.h include/oqs
-if ENABLE_KEX_RLWE_NEWHOPE_AVX2
-	cp -f src/kex_rlwe_newhope/avx2/kex_rlwe_newhope_avx2.h include/oqs
-endif
-=======
-	cp -f src/kex_sidh_msr/kex_sidh_msr.h include/oqs
->>>>>>> a2374108
 	cp -f src/sig/sig.h include/oqs
 	cp -f src/sig_picnic/sig_picnic.h include/oqs
 	cp -f src/sig_qtesla/sig_qtesla.h include/oqs
@@ -137,10 +116,6 @@
 	rm -rf tests/kat_kem kat_kem_rsp/
 
 prettyprint:
-<<<<<<< HEAD
-	find src tests -name '*.c' -o -name '*.h' | grep -v sig_picnic/external* | grep -v "kex_rlwe_newhope/avx2" | xargs $(CLANGFORMAT) -style=file -i
-=======
-	find src tests -name '*.c' -o -name '*.h' | grep -v sig_picnic/external* | grep -v "kex_sidh_msr" | xargs $(CLANGFORMAT) -style=file -i
->>>>>>> a2374108
+	find src tests -name '*.c' -o -name '*.h' | grep -v sig_picnic/external* | xargs $(CLANGFORMAT) -style=file -i
 
 docs: doxygen-run