AUTOMAKE_OPTIONS = foreign
ACLOCAL_AMFLAGS = -I config

# DOXYGEN SUPPORT
include aminclude.am

# ensure the distribution of the doxygen configuration file
EXTRA_DIST = doxygen.cfg

CLANGFORMAT ?= clang-format

SUBDIRS = ${SRCDIR}

BUILT_SOURCES = links ntru
lib_LTLIBRARIES = liboqs.la
liboqs_la_SOURCES =
liboqs_la_LIBADD = src/common/libcommon.la src/kex/libkex.la src/sig/libsig.la src/crypto/rand/librand.la src/crypto/aes/libaes.la
liboqs_la_LIBADD += src/crypto/rand_urandom_aesctr/librandaesctr.la src/crypto/sha3/libsha3.la
liboqs_la_LIBADD += src/crypto/rand_urandom_chacha20/librandchacha20.la
liboqs_la_LIBADD += src/kex_rlwe_bcns15/libbcns15.la src/kex_rlwe_newhope/libnewhope.la
liboqs_la_LIBADD += src/kex_lwe_frodo/libfrodo.la src/kex_rlwe_msrln16/libmsrln16.la
liboqs_la_LIBADD += src/kex_sidh_cln16/libcln16.la
liboqs_la_LIBADD += src/kex_mlwe_kyber/libkyber.la

if USE_MCBITS
liboqs_la_LIBADD += src/kex_code_mcbits/libmcbits.la
endif

if USE_NTRU
liboqs_la_LIBADD += src/kex_ntru/libntru.la
endif

if USE_SIDH_IQC
liboqs_la_LIBADD += src/kex_sidh_iqc_ref/libsidhiqc.la
endif

if USE_PICNIC
liboqs_la_LIBADD += src/sig_picnic/libpicnic.la
endif

noinst_bin_PROGRAMS = test_rand test_kex test_sig test_aes
noinst_bindir=$(prefix)/tests
test_kex_LDADD =  liboqs.la -lm
test_kex_SOURCES = src/kex/test_kex.c
test_kex_CPPFLAGS = -I./include
test_kex_CPPFLAGS += $(AM_CPPFLAGS)
if USE_OPENSSL
test_kex_LDADD += -L$(OPENSSL_DIR)/lib  -lcrypto
endif
if USE_MCBITS
test_kex_LDADD += -L${SODIUM_DIR}/lib -lsodium
endif
if USE_SIDH_IQC
test_kex_LDADD += -L$(GMP_DIR)/lib -lgmp
endif

test_sig_LDADD =  liboqs.la -lm
test_sig_SOURCES = src/sig/test_sig.c
test_sig_CPPFLAGS = -I./include
test_sig_CPPFLAGS += $(AM_CPPFLAGS)
if USE_OPENSSL
test_sig_LDADD += -lcrypto
endif

test_aes_LDADD =  liboqs.la -lm
test_aes_SOURCES = src/crypto/aes/test_aes.c
test_aes_CPPFLAGS = -I./include
test_aes_CPPFLAGS += $(AM_CPPFLAGS)


if USE_OPENSSL
test_aes_LDADD += -L$(OPENSSL_DIR)/lib -lcrypto
endif

test_rand_SOURCES = src/crypto/rand/test_rand.c

test_rand_CPPFLAGS = -Iinclude -Isrc/crypto/rand_urandom_aesctr/
test_rand_CPPFLAGS += $(AM_CPPFLAGS)
test_rand_LDADD = liboqs.la
if USE_OPENSSL
test_rand_LDADD += -L$(OPENSSL_DIR)/lib -lcrypto
else
if USE_AES_NI
test_rand_CPPFLAGS += -maes -msse2
endif
endif


test: clean-tests
	make
	./test_kex
	./test_rand
	./test_aes

ntru:

links: 
	$(MKDIR_P) include/oqs
	$(LN_S) -f ../../src/common/common.h include/oqs
	$(LN_S) -f ../../src/crypto/aes/aes.h include/oqs
	$(LN_S) -f ../../src/crypto/sha3/sha3.h include/oqs
	$(LN_S) -f ../../src/kex/kex.h include/oqs
	$(LN_S) -f ../../src/crypto/rand/rand.h include/oqs
	$(LN_S) -f ../../src/crypto/rand_urandom_chacha20/rand_urandom_chacha20.h include/oqs
	$(LN_S) -f ../../src/crypto/rand_urandom_aesctr/rand_urandom_aesctr.h include/oqs
	$(LN_S) -f ../../src/kex_rlwe_newhope/kex_rlwe_newhope.h include/oqs
	$(LN_S) -f ../../src/kex_rlwe_msrln16/kex_rlwe_msrln16.h include/oqs
	$(LN_S) -f ../../src/kex_lwe_frodo/kex_lwe_frodo.h include/oqs
	$(LN_S) -f ../../src/kex_rlwe_bcns15/kex_rlwe_bcns15.h include/oqs
	$(LN_S) -f ../../src/kex_sidh_cln16/kex_sidh_cln16.h include/oqs
<<<<<<< HEAD
	$(LN_S) -f ../../src/kex_mlwe_kyber/kex_mlwe_kyber.h include/oqs
=======
	$(LN_S) -f ../../src/sig/sig.h include/oqs
>>>>>>> 15170517
	$(LN_S) -f .libs/liboqs.a
if USE_MCBITS
	$(LN_S) -f ../../src/kex_code_mcbits/kex_code_mcbits.h include/oqs
endif
if USE_NTRU
	$(LN_S) -f ../../src/kex_ntru/kex_ntru.h include/oqs
endif
if USE_SIDH_IQC
	$(LN_S) -f ../../src/kex_sidh_iqc_ref/kex_sidh_iqc_ref.h include/oqs
	$(LN_S) -f src/kex_sidh_iqc_ref/sample_params
endif
if USE_PICNIC
	$(LN_S) -f ../../src/sig_picnic/sig_picnic.h include/oqs
endif

clean-local:
	rm -f liboqs.a
	rm -rf include
if USE_SIDH_IQC
	rm -f sample_params
endif

clean-tests:
	rm -f test_kex test_sig test_rand test_aes

prettyprint:
	find src -name '*.c' -o -name '*.h' | xargs $(CLANGFORMAT) -style=file -i

docs: links
	doxygen<|MERGE_RESOLUTION|>--- conflicted
+++ resolved
@@ -38,7 +38,14 @@
 liboqs_la_LIBADD += src/sig_picnic/libpicnic.la
 endif
 
-noinst_bin_PROGRAMS = test_rand test_kex test_sig test_aes
+noinst_bin_PROGRAMS = test_rand test_kex test_aes
+
+if USE_PICNIC
+if USE_OPENSSL
+noinst_bin_PROGRAMS += pp_matrices test_sig
+endif
+endif
+
 noinst_bindir=$(prefix)/tests
 test_kex_LDADD =  liboqs.la -lm
 test_kex_SOURCES = src/kex/test_kex.c
@@ -54,12 +61,20 @@
 test_kex_LDADD += -L$(GMP_DIR)/lib -lgmp
 endif
 
+if USE_PICNIC
+if USE_OPENSSL
 test_sig_LDADD =  liboqs.la -lm
 test_sig_SOURCES = src/sig/test_sig.c
-test_sig_CPPFLAGS = -I./include
+test_sig_CPPFLAGS = -I${OPENSSL_DIR}/include -I./include
 test_sig_CPPFLAGS += $(AM_CPPFLAGS)
-if USE_OPENSSL
-test_sig_LDADD += -lcrypto
+test_sig_LDADD += -L${OPENSSL_DIR}/lib -lssl -lcrypto
+
+pp_matrices_LDADD =  liboqs.la -lm
+pp_matrices_SOURCES = src/sig_picnic/external/Picnic-master/preprocessMatrices.c
+pp_matrices_CPPFLAGS = -I${OPENSSL_DIR}/include -I${M4RI_DIR}/include/m4ri -I./include
+#pp_matrices_CPPFLAGS += $(AM_CPPFLAGS)
+pp_matrices_LDADD += -L${OPENSSL_DIR}/lib -L${M4RI_DIR}/lib -lssl -lcrypto -lm4ri
+endif
 endif
 
 test_aes_LDADD =  liboqs.la -lm
@@ -91,6 +106,13 @@
 	./test_kex
 	./test_rand
 	./test_aes
+if USE_PICNIC
+if USE_OPENSSL
+	mkdir -p precomputed_data
+	./pp_matrices
+	./test_sig
+endif
+endif
 
 ntru:
 
@@ -108,11 +130,8 @@
 	$(LN_S) -f ../../src/kex_lwe_frodo/kex_lwe_frodo.h include/oqs
 	$(LN_S) -f ../../src/kex_rlwe_bcns15/kex_rlwe_bcns15.h include/oqs
 	$(LN_S) -f ../../src/kex_sidh_cln16/kex_sidh_cln16.h include/oqs
-<<<<<<< HEAD
 	$(LN_S) -f ../../src/kex_mlwe_kyber/kex_mlwe_kyber.h include/oqs
-=======
 	$(LN_S) -f ../../src/sig/sig.h include/oqs
->>>>>>> 15170517
 	$(LN_S) -f .libs/liboqs.a
 if USE_MCBITS
 	$(LN_S) -f ../../src/kex_code_mcbits/kex_code_mcbits.h include/oqs
@@ -136,7 +155,14 @@
 endif
 
 clean-tests:
-	rm -f test_kex test_sig test_rand test_aes
+	rm -f test_kex test_rand test_aes
+if USE_PICNIC
+if USE_OPENSSL
+	rm -f test_sig
+	rm -f pp_matrices
+	rm -rf precomputed_data
+endif
+endif
 
 prettyprint:
 	find src -name '*.c' -o -name '*.h' | xargs $(CLANGFORMAT) -style=file -i
