AUTOMAKE_OPTIONS = foreign
ACLOCAL_AMFLAGS = -I config

# DOXYGEN SUPPORT
include aminclude.am

# ensure the distribution of the doxygen configuration file
EXTRA_DIST = doxygen.cfg

CLANGFORMAT ?= clang-format-3.9

SUBDIRS = ${SRCDIR}

BUILT_SOURCES = links
lib_LTLIBRARIES = liboqs.la libmerge_external.la
liboqs_la_SOURCES =
liboqs_la_LIBADD =  src/common/libcommon.la
liboqs_la_LIBADD += src/crypto/aes/libaes.la
liboqs_la_LIBADD += src/crypto/rand/librand.la
liboqs_la_LIBADD += src/crypto/rand_urandom_aesctr/librandaesctr.la
liboqs_la_LIBADD += src/crypto/rand_urandom_chacha20/librandchacha20.la
liboqs_la_LIBADD += src/crypto/sha3/libsha3.la
liboqs_la_LIBADD += src/kex/libkex.la
if USE_KEX_LWE_FRODO
liboqs_la_LIBADD += src/kex_lwe_frodo/libfrodo.la
endif
if USE_KEX_MLWE_KYBER
liboqs_la_LIBADD += src/kex_mlwe_kyber/libkyber.la
endif
if USE_KEX_NTRU
liboqs_la_LIBADD += src/kex_ntru/libntru.la
endif
liboqs_la_LIBADD += src/kex_rlwe_bcns15/libbcns15.la
if USE_KEX_RLWE_MSRLN16
liboqs_la_LIBADD += src/kex_rlwe_msrln16/libmsrln16.la
endif
if USE_KEX_RLWE_NEWHOPE
liboqs_la_LIBADD += src/kex_rlwe_newhope/libnewhope.la
endif
if USE_KEX_SIDH_CLN16
liboqs_la_LIBADD += src/kex_sidh_cln16/libcln16.la
endif

liboqs_la_LIBADD += src/sig/libsig.la

if USE_MCBITS
liboqs_la_LIBADD += src/kex_code_mcbits/libmcbits.la
endif
if USE_SIDH_IQC
liboqs_la_LIBADD += src/kex_sidh_iqc_ref/libsidhiqc.la
endif

<<<<<<< HEAD
if USE_SIG_PICNIC
liboqs_la_LIBADD += src/sig_picnic/libpicnic_i.la
endif

libmerge_external.la:
if USE_SIG_PICNIC
	mkdir -p temp && cp liboqs.a temp/ && cp src/sig_picnic/external/build/libpicnic.a temp/
	cd temp && ar x liboqs.a && ar x libpicnic.a && ar cr liboqs.a *.o && ranlib liboqs.a && mv liboqs.a ../.libs
	cd .. && rm -rf temp
=======
#liboqs_la_LIBADD += src/sig_picnic/libpicnic.la

noinst_bin_PROGRAMS = test_rand test_kex test_aes

if USE_OPENSSL
#noinst_bin_PROGRAMS += pp_matrices test_sig
>>>>>>> 2d5eb137
endif


noinst_bin_PROGRAMS = test_rand test_kex test_aes test_sig

noinst_bindir=$(prefix)/tests
test_kex_LDADD =  liboqs.la -lm
test_kex_SOURCES = src/kex/test_kex.c
test_kex_CPPFLAGS = -I./include
test_kex_CPPFLAGS += $(AM_CPPFLAGS)
if USE_MCBITS
test_kex_LDADD += -L${SODIUM_DIR}/lib -lsodium
endif
if USE_OPENSSL
test_kex_LDADD += -L$(OPENSSL_DIR)/lib -lcrypto
endif
if USE_SIDH_IQC
test_kex_LDADD += -L$(GMP_DIR)/lib -lgmp
endif

<<<<<<< HEAD
test_sig_LDADD =  liboqs.la -lm
test_sig_SOURCES = src/sig/test_sig.c
test_sig_CPPFLAGS = -I./include
test_sig_CPPFLAGS += $(AM_CPPFLAGS)
if USE_OPENSSL
test_sig_LDADD += -L$(OPENSSL_DIR)/lib -lcrypto
=======
if USE_OPENSSL
#test_sig_LDADD =  liboqs.la -lm
#test_sig_SOURCES = src/sig/test_sig.c
#test_sig_CPPFLAGS = -I${OPENSSL_DIR}/include -I./include
#test_sig_CPPFLAGS += $(AM_CPPFLAGS)
#test_sig_LDADD += -L${OPENSSL_DIR}/lib -lssl -lcrypto

#pp_matrices_LDADD =  liboqs.la -lm
#pp_matrices_SOURCES = src/sig_picnic/external/Picnic-master/preprocessMatrices.c
#pp_matrices_CPPFLAGS = -std=c99 -I${OPENSSL_DIR}/include -I${M4RI_DIR}/include/m4ri -I./include
#pp_matrices_CPPFLAGS += $(AM_CPPFLAGS)
#pp_matrices_LDADD += -L${OPENSSL_DIR}/lib -L${M4RI_DIR}/lib -lssl -lcrypto -lm4ri
>>>>>>> 2d5eb137
endif

test_aes_LDADD =  liboqs.la -lm
test_aes_SOURCES = src/crypto/aes/test_aes.c
test_aes_CPPFLAGS = -I./include
test_aes_CPPFLAGS += $(AM_CPPFLAGS)

if USE_OPENSSL
test_aes_LDADD += -L$(OPENSSL_DIR)/lib -lcrypto
endif

test_rand_SOURCES = src/crypto/rand/test_rand.c

test_rand_CPPFLAGS = -Iinclude -Isrc/crypto/rand_urandom_aesctr/
test_rand_CPPFLAGS += $(AM_CPPFLAGS)
test_rand_LDADD = liboqs.la
if USE_OPENSSL
test_rand_LDADD += -L$(OPENSSL_DIR)/lib -lcrypto
else
if USE_AES_NI
test_rand_CPPFLAGS += -maes -msse2
endif
endif

test: clean-tests
	make
	./test_kex --quiet
	./test_rand --quiet
	./test_aes
<<<<<<< HEAD
	./test_sig
=======
if USE_OPENSSL
#	mkdir -p precomputed_data
#	./pp_matrices
#	./test_sig
endif

>>>>>>> 2d5eb137

links:
	$(MKDIR_P) include/oqs
	cp -f src/common/common.h include/oqs
	cp -f src/crypto/aes/aes.h include/oqs
	cp -f src/crypto/rand/rand.h include/oqs
	cp -f src/crypto/rand_urandom_aesctr/rand_urandom_aesctr.h include/oqs
	cp -f src/crypto/rand_urandom_chacha20/rand_urandom_chacha20.h include/oqs
	cp -f src/crypto/sha3/sha3.h include/oqs
	cp -f src/kex/kex.h include/oqs
	cp -f src/kex_lwe_frodo/kex_lwe_frodo.h include/oqs
	cp -f src/kex_mlwe_kyber/kex_mlwe_kyber.h include/oqs
	cp -f src/kex_ntru/kex_ntru.h include/oqs
	cp -f src/kex_rlwe_bcns15/kex_rlwe_bcns15.h include/oqs
	cp -f src/kex_rlwe_msrln16/kex_rlwe_msrln16.h include/oqs
	cp -f src/kex_rlwe_newhope/kex_rlwe_newhope.h include/oqs
	cp -f src/kex_sidh_cln16/kex_sidh_cln16.h include/oqs
	cp -f src/kex_mlwe_kyber/kex_mlwe_kyber.h include/oqs
	cp -f src/sig/sig.h include/oqs
<<<<<<< HEAD
	cp -f src/sig_picnic/sig_picnic.h include/oqs
=======
if USE_OPENSSL
	cp -f src/sig_picnic/external/Picnic-master/picnic.h include/oqs
endif
>>>>>>> 2d5eb137
	$(LN_S) -f .libs/liboqs.a
if USE_MCBITS
	cp -f src/kex_code_mcbits/kex_code_mcbits.h include/oqs
endif
if USE_SIDH_IQC
	cp -f src/kex_sidh_iqc_ref/kex_sidh_iqc_ref.h include/oqs
	$(LN_S) -f src/kex_sidh_iqc_ref/sample_params
endif
<<<<<<< HEAD
if USE_SIG_PICNIC
	[ -d  src/sig_picnic/external/build ] && rm -rf src/sig_picnic/external/build
endif
=======
	$(LN_S) -f ../../src/sig_picnic/sig_picnic.h include/oqs
>>>>>>> 2d5eb137

clean-local:
	rm -f liboqs.a
	rm -rf include
if USE_SIDH_IQC
	rm -f sample_params
endif


clean-tests:
<<<<<<< HEAD
	rm -f test_kex test_rand test_aes test_sig
=======
	rm -f test_kex test_rand test_aes
if USE_OPENSSL
#	rm -f test_sig
#	rm -f pp_matrices
#	rm -rf precomputed_data
endif
>>>>>>> 2d5eb137

prettyprint:
	find src -name '*.c' -o -name '*.h' | grep -v sig_picnic/external*  | xargs $(CLANGFORMAT) -style=file -i

docs: links
	doxygen<|MERGE_RESOLUTION|>--- conflicted
+++ resolved
@@ -50,7 +50,6 @@
 liboqs_la_LIBADD += src/kex_sidh_iqc_ref/libsidhiqc.la
 endif
 
-<<<<<<< HEAD
 if USE_SIG_PICNIC
 liboqs_la_LIBADD += src/sig_picnic/libpicnic_i.la
 endif
@@ -60,16 +59,7 @@
 	mkdir -p temp && cp liboqs.a temp/ && cp src/sig_picnic/external/build/libpicnic.a temp/
 	cd temp && ar x liboqs.a && ar x libpicnic.a && ar cr liboqs.a *.o && ranlib liboqs.a && mv liboqs.a ../.libs
 	cd .. && rm -rf temp
-=======
-#liboqs_la_LIBADD += src/sig_picnic/libpicnic.la
-
-noinst_bin_PROGRAMS = test_rand test_kex test_aes
-
-if USE_OPENSSL
-#noinst_bin_PROGRAMS += pp_matrices test_sig
->>>>>>> 2d5eb137
 endif
-
 
 noinst_bin_PROGRAMS = test_rand test_kex test_aes test_sig
 
@@ -88,27 +78,12 @@
 test_kex_LDADD += -L$(GMP_DIR)/lib -lgmp
 endif
 
-<<<<<<< HEAD
 test_sig_LDADD =  liboqs.la -lm
 test_sig_SOURCES = src/sig/test_sig.c
 test_sig_CPPFLAGS = -I./include
 test_sig_CPPFLAGS += $(AM_CPPFLAGS)
 if USE_OPENSSL
 test_sig_LDADD += -L$(OPENSSL_DIR)/lib -lcrypto
-=======
-if USE_OPENSSL
-#test_sig_LDADD =  liboqs.la -lm
-#test_sig_SOURCES = src/sig/test_sig.c
-#test_sig_CPPFLAGS = -I${OPENSSL_DIR}/include -I./include
-#test_sig_CPPFLAGS += $(AM_CPPFLAGS)
-#test_sig_LDADD += -L${OPENSSL_DIR}/lib -lssl -lcrypto
-
-#pp_matrices_LDADD =  liboqs.la -lm
-#pp_matrices_SOURCES = src/sig_picnic/external/Picnic-master/preprocessMatrices.c
-#pp_matrices_CPPFLAGS = -std=c99 -I${OPENSSL_DIR}/include -I${M4RI_DIR}/include/m4ri -I./include
-#pp_matrices_CPPFLAGS += $(AM_CPPFLAGS)
-#pp_matrices_LDADD += -L${OPENSSL_DIR}/lib -L${M4RI_DIR}/lib -lssl -lcrypto -lm4ri
->>>>>>> 2d5eb137
 endif
 
 test_aes_LDADD =  liboqs.la -lm
@@ -138,16 +113,7 @@
 	./test_kex --quiet
 	./test_rand --quiet
 	./test_aes
-<<<<<<< HEAD
 	./test_sig
-=======
-if USE_OPENSSL
-#	mkdir -p precomputed_data
-#	./pp_matrices
-#	./test_sig
-endif
-
->>>>>>> 2d5eb137
 
 links:
 	$(MKDIR_P) include/oqs
@@ -167,13 +133,7 @@
 	cp -f src/kex_sidh_cln16/kex_sidh_cln16.h include/oqs
 	cp -f src/kex_mlwe_kyber/kex_mlwe_kyber.h include/oqs
 	cp -f src/sig/sig.h include/oqs
-<<<<<<< HEAD
 	cp -f src/sig_picnic/sig_picnic.h include/oqs
-=======
-if USE_OPENSSL
-	cp -f src/sig_picnic/external/Picnic-master/picnic.h include/oqs
-endif
->>>>>>> 2d5eb137
 	$(LN_S) -f .libs/liboqs.a
 if USE_MCBITS
 	cp -f src/kex_code_mcbits/kex_code_mcbits.h include/oqs
@@ -182,13 +142,9 @@
 	cp -f src/kex_sidh_iqc_ref/kex_sidh_iqc_ref.h include/oqs
 	$(LN_S) -f src/kex_sidh_iqc_ref/sample_params
 endif
-<<<<<<< HEAD
 if USE_SIG_PICNIC
 	[ -d  src/sig_picnic/external/build ] && rm -rf src/sig_picnic/external/build
 endif
-=======
-	$(LN_S) -f ../../src/sig_picnic/sig_picnic.h include/oqs
->>>>>>> 2d5eb137
 
 clean-local:
 	rm -f liboqs.a
@@ -199,16 +155,7 @@
 
 
 clean-tests:
-<<<<<<< HEAD
 	rm -f test_kex test_rand test_aes test_sig
-=======
-	rm -f test_kex test_rand test_aes
-if USE_OPENSSL
-#	rm -f test_sig
-#	rm -f pp_matrices
-#	rm -rf precomputed_data
-endif
->>>>>>> 2d5eb137
 
 prettyprint:
 	find src -name '*.c' -o -name '*.h' | grep -v sig_picnic/external*  | xargs $(CLANGFORMAT) -style=file -i
