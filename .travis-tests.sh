#!/bin/bash

set -e

export CC=$CC_OQS

autoreconf -i
enable_disable_str=
if [[ ${USE_OPENSSL} == 1 ]];then
  enable_disable_str=" --enable-openssl"
  if [[ ! -z "${OPENSSL_DIR// }" ]];then
     enable_disable_str+=" --with-openssl-dir=${OPENSSL_DIR}"
  fi
fi

if [[ ${AES_NI} == 0 ]];then
  enable_disable_str+=" --disable-aes-ni"
fi

if [[ ${ENABLE_CODE_MCBITS} == 1 ]];then
  enable_disable_str+=" --enable-kex-code-mcbits"
  if [[ ! -z "${SODIUM_DIR// }" ]];then
     enable_disable_str+=" --with-sodium-dir=${SODIUM_DIR}"
  fi
fi

if [[ ${ENABLE_SIDH_IQC_REF} == 1 ]];then
  enable_disable_str+=" --enable-kex-sidh-iqc-ref"
    if [[ ! -z "${GMP_DIR// }" ]];then
     enable_disable_str+=" --with-gmp-dir=${GMP_DIR}"
  fi
fi

if [[ ${USE_PICNIC} == 1 ]];then
  enable_disable_str+=" --enable-picnic"
<<<<<<< HEAD
fi



./configure --enable-silent-rules ${enable_disable_str}
=======
  ./download-and-setup-picnic.sh
fi


./configure --enable-silent-rules ${enable_disable_str} 
>>>>>>> 77098f4c
make clean
make
make test

for f in $(ls .travis/*-check.sh); do 
  if [[ ${USE_PICNIC} == 1 ]];then
  if [[ ! "$f" == ".travis/global-namespace-check.sh" ]];then
    bash $f;
  fi  
else
  bash $f;
fi
done

<|MERGE_RESOLUTION|>--- conflicted
+++ resolved
@@ -33,19 +33,11 @@
 
 if [[ ${USE_PICNIC} == 1 ]];then
   enable_disable_str+=" --enable-picnic"
-<<<<<<< HEAD
-fi
-
-
-
-./configure --enable-silent-rules ${enable_disable_str}
-=======
   ./download-and-setup-picnic.sh
 fi
 
 
 ./configure --enable-silent-rules ${enable_disable_str} 
->>>>>>> 77098f4c
 make clean
 make
 make test
