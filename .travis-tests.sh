--- conflicted
+++ resolved
@@ -55,16 +55,10 @@
   enable_disable_str+=" --disable-kex-sidh-cln16"
 fi
 
-<<<<<<< HEAD
 if [[ ${ENABLE_SIG_PICNIC} == 0 ]];then
   enable_disable_str+=" --disable-sig-picnic"
 else
   cd src/sig_picnic;sh ./build_picnic.sh;cd ../..;
-=======
-./download-and-setup-picnic.sh
-if [[ ! -z "${M4RI_DIR// }" ]];then
-  enable_disable_str+=" --with-m4ri-dir=${M4RI_DIR}"
->>>>>>> 2d5eb137
 fi
 
 ./configure --enable-silent-rules ${enable_disable_str}
@@ -73,9 +67,5 @@
 make test
 
 for f in $(ls .travis/*-check.sh); do
-<<<<<<< HEAD
-  bash $f;
-=======
     bash $f;
->>>>>>> 2d5eb137
 done