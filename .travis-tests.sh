--- conflicted
+++ resolved
@@ -29,7 +29,6 @@
   fi
 fi
 
-<<<<<<< HEAD
 if [[ ${USE_PICNIC} == 1 ]];then
   enable_disable_str+=" --enable-picnic"
 fi
@@ -37,9 +36,6 @@
 
 
 ./configure --enable-silent-rules ${enable_disable_str}
-=======
-./configure --enable-silent-rules ${enable_disable_str} 
->>>>>>> f6962072
 make clean
 make
 make test
