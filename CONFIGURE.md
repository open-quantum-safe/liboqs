The following options can be passed to CMake before the build file generation process to customize the way liboqs is built. The syntax for doing so is: `cmake .. [ARGS] [-D<OPTION_NAME>=<OPTION_VALUE>]...`, where `<OPTON_NAME>` is:

- [BUILD_SHARED_LIBS](#BUILD_SHARED_LIBS)
- [CMAKE_BUILD_TYPE](#CMAKE_BUILD_TYPE)
- [CMAKE_INSTALL_PREFIX](#CMAKE_INSTALL_PREFIX)
- [OQS_BUILD_ONLY_LIB](#OQS_BUILD_ONLY_LIB)
- [OQS_ENABLE_KEM_ALG/OQS_ENABLE_SIG_ALG](#OQS_ENABLE_KEM_ALG/OQS_ENABLE_SIG_ALG)
- [OQS_MINIMAL_BUILD](#OQS_MINIMAL_BUILD)
- [OQS_DIST_BUILD](#OQS_DIST_BUILD)
- [OQS_USE_CPUFEATURE_INSTRUCTIONS](OQS_USE_CPUFEATURE_INSTRUCTIONS)
- [OQS_USE_OPENSSL](#OQS_USE_OPENSSL)
- [OQS_OPT_TARGET](#OQS_OPT_TARGET)
- [OQS_SPEED_USE_ARM_PMU](#OQS_SPEED_USE_ARM_PMU)
- [USE_SANITIZER](#USE_SANITIZER)
- [OQS_ENABLE_TEST_CONSTANT_TIME](#OQS_ENABLE_TEST_CONSTANT_TIME)

## BUILD_SHARED_LIBS

Can be set to `ON` or `OFF`. When `ON`, liboqs is built as a shared library. It is `OFF` by default, which means liboqs is built as a static library by default.

## CMAKE_BUILD_TYPE

Can be set to the following values:

- `Debug`: This turns off all compiler optimizations and produces debugging information. When the compiler is Clang, the [USE_SANITIZER](#USE_SANITIZER) option can also be specified to enable a Clang sanitizer. **This value only has effect when the compiler is GCC or Clang**

- `Release`: This compiles code at the `O3` optimization level, and sets other compiler flags that reduce the size of the binary.

## CMAKE_INSTALL_PREFIX

See the [CMake documentation](https://cmake.org/cmake/help/latest/variable/CMAKE_INSTALL_PREFIX.html).

<<<<<<< HEAD
## OQS_ALGS_ENABLED

Selects algorithm set enabled. Possible values are "STD" selecting all algorithms standardized by NIST; "NIST_R4" selecting all algorithms evaluated in round 4 of the NIST PQC competition; "All" (or any other value) selecting all algorithms integrated into liboqs. If the parameter is not given "STD" is set by default.

## OQS_ENABLE_KEM_ALG/OQS_ENABLE_SIG_ALG
=======
## OQS_ENABLE_KEM_\<ALG\>/OQS_ENABLE_SIG_\<ALG\>
>>>>>>> 238eef12

Note: `ALG` in `OQS_ENABLE_KEM_ALG/OQS_ENABLE_SIG_ALG` should be replaced with the specific algorithm name as demonstrated below.

This can be set to `ON` or `OFF`, and is `ON` by default. When `OFF`, `ALG` and its code are excluded from the build process. When `ON`, made available are additional options whereby individual variants of `ALG` can be excluded from the build process. 

For example: if `OQS_ENABLE_KEM_BIKE` is set to `ON`, the options `OQS_ENABLE_KEM_bike1_l1_cpa`, `OQS_ENABLE_KEM_bike1_l1_fo`, `OQS_ENABLE_KEM_bike1_l3_cpa`, `OQS_ENABLE_KEM_bike1_l3_fo` are made available (and are set to be `ON` by default). 

For a full list of such options and their default values, consult [.CMake/alg_support.cmake](https://github.com/open-quantum-safe/liboqs/blob/master/.CMake/alg_support.cmake).

## OQS_BUILD_ONLY_LIB

Can be `ON` or `OFF`. When `ON`, only liboqs is built, and all the targets: `run_tests`, `gen_docs`, and `prettyprint` are excluded from the build system.

## OQS_MINIMAL_BUILD

If set, this defines a semicolon deliminated list of algorithms to be contained in a minimal build of `liboqs`: Only algorithms explicitly set here are included in a build: For example running `cmake -DOQS_MINIMAL_BUILD="OQS_ENABLE_KEM_kyber_768;OQS_ENABLE_SIG_dilithium_3" ..` will build a minimum-size `liboqs` library only containing support for Kyber768 and Dilithium3.

The full list of identifiers that can set are listed [here for KEM algorithms](https://github.com/open-quantum-safe/liboqs/blob/main/src/kem/kem.h#L34) and [here for Signature algorithms](https://github.com/open-quantum-safe/liboqs/blob/f3caccff9e6225e7c50ca27f5ee6e58b7bc74188/src/sig/sig.h#L34). Default setting is empty, thus including all [supported algorithms](https://github.com/open-quantum-safe/liboqs#supported-algorithms) in the build.

## OQS_DIST_BUILD

Can be `ON` or `OFF`. When `ON`, build liboqs for distribution. When `OFF`, build liboqs for use on a single machine.

The library is always built for a particular architecture, either x86-64, ARM32v7, or ARM64v8, depending on the setting of CMAKE_SYSTEM_PROCESSOR. But liboqs contains code that is optimized for micro-architectures as well, e.g. x86-64 with the AVX2 extension.

When built for distribution, the library will run on any CPU of the target architecture. Function calls will be dispatched to micro-architecture optimized routines at run-time using CPU feature detection.

When built for use on a single machine, the library will only include the best available code for the target micro-architecture (see [OQS_OPT_TARGET](#OQS_OPT_TARGET)).

## OQS_USE_CPUFEATURE_INSTRUCTIONS

Note: `CPUFEATURE` in `OQS_USE_CPUFEATURE_INSTRUCTIONS` should be replaced with the specific CPU feature as noted below.

These can be set to `ON` or `OFF` and take an effect if liboqs is built for use on a single machine. By default, the CPU features are automatically determined and set to `ON` or `OFF` based on the CPU features available on the build system. The default values can be overridden by providing CMake build options. The available options on x86-64 are: `OQS_USE_ADX_INSTRUCTIONS`, `OQS_USE_AES_INSTRUCTIONS`, `OQS_USE_AVX_INSTRUCTIONS`, `OQS_USE_AVX2_INSTRUCTIONS`, `OQS_USE_AVX512_INSTRUCTIONS`, `OQS_USE_BMI1_INSTRUCTIONS`, `OQS_USE_BMI2_INSTRUCTIONS`, `OQS_USE_PCLMULQDQ_INSTRUCTIONS`, `OQS_USE_VPCLMULQDQ_INSTRUCTIONS`, `OQS_USE_POPCNT_INSTRUCTIONS`, `OQS_USE_SSE_INSTRUCTIONS`, `OQS_USE_SSE2_INSTRUCTIONS` and `OQS_USE_SSE3_INSTRUCTIONS`. The available options on ARM64v8 are `OQS_USE_ARM_AES_INSTRUCTIONS`, `OQS_USE_ARM_SHA2_INSTRUCTIONS`, `OQS_USE_ARM_SHA3_INSTRUCTIONS` and `OQS_USE_ARM_NEON_INSTRUCTIONS`.

## OQS_USE_OPENSSL

This can be set to `ON` or `OFF`. When `ON`, the additional options `OQS_USE_AES_OPENSSL`, `OQS_USE_SHA2_OPENSSL`, and `OQS_USE_SHA3_OPENSSL` are made available to control whether liboqs uses OpenSSL's AES, SHA-2, and SHA-3 implementations. By default, `OQS_USE_AES_OPENSSL` is `ON` (on x86-64 only if `OQS_DIST_BUILD` and `OQS_USE_AES_INSTRUCTIONS` are not set), `OQS_USE_SHA2_OPENSSL` is `ON` while `OQS_USE_SHA3_OPENSSL` is `OFF`.

When `OQS_USE_OPENSSL` is `ON`, CMake also scans the filesystem to find the minimum version of OpenSSL required by liboqs (which happens to be 1.1.1). The `OPENSSL_ROOT_DIR` option can be set to aid CMake in its search.

## OQS_OPT_TARGET

An optimization target. Only has an effect if the compiler is GCC or Clang and `OQS_DIST_BUILD=OFF`. Can take any valid input to the `-march` (on x86-64) or `-mcpu` (on ARM32v7 or ARM64v8) option for `CMAKE_C_COMPILER`. Can also be set to one of the following special values.
  - `auto`: Use `-march=native` or `-mcpu=native` (if the compiler supports it).
  - `generic`: Use `-march=x86-64` on x86-64, or `-mcpu=cortex-a5` on ARM32v7, or `-mcpu=cortex-a53` on ARM64v8.

The default value is `auto`.

## OQS_SPEED_USE_ARM_PMU

Can be `ON` or `OFF`. When `ON`, the benchmarking script will try to use the ARMv8 Performance Monitoring Unit (PMU). This will make cycle counts on ARMv8 platforms significantly more accurate.

In order to use this option, user mode access to the PMU must be enabled via a kernel module. If user mode access is not enabled via kernel module, benchmarking will throw an `Illegal Instruction` error. A kernel module that has been found to work on several platforms can be found [here for linux](https://github.com/mupq/pqax#enable-access-to-performance-counters). Follow the instructions there (i.e., clone the repository, `cd enable_ccr` and `make install`) to load the kernel module, after which benchmarking should work. Superuser permissions are required. Linux header files must also be installed on your platform, which may not be present by default.

Note that this option is not known to work on Apple M1 chips.

## USE_SANITIZER

This has effect when the compiler is Clang and when [CMAKE_BUILD_TYPE](#CMAKE_BUILD_TYPE) is `Debug`. Then, it can be set to:

- `Address`: This enables Clang's `AddressSanitizer`
- `Memory`: This enables Clang's `MemorySanitizer`
- `MemoryWithOrigins`: This enables Clang's `MemorySanitizer` with the added functionality of being able to track the origins of uninitialized values
- `Undefined`: This enables Clang's `UndefinedBehaviorSanitizer`. The `BLACKLIST_FILE` option can be additionally set to a path to a file listing the entities Clang should ignore.
- `Thread`: This enables Clang's `ThreadSanitizer`
- `Leak`: This enables Clang's `LeakSanitizer`

## OQS_ENABLE_TEST_CONSTANT_TIME

This is used in conjunction with `tests/test_constant_time.py` to use Valgrind to look for instances of secret-dependent control flow.  liboqs must also be compiled with [CMAKE_BUILD_TYPE](#CMAKE_BUILD_TYPE) set to `Debug`.  

See the documentation in [`tests/test_constant_time.py`](https://github.com/open-quantum-safe/liboqs/blob/main/tests/test_constant_time.py) for more information on usage.<|MERGE_RESOLUTION|>--- conflicted
+++ resolved
@@ -30,15 +30,7 @@
 
 See the [CMake documentation](https://cmake.org/cmake/help/latest/variable/CMAKE_INSTALL_PREFIX.html).
 
-<<<<<<< HEAD
-## OQS_ALGS_ENABLED
-
-Selects algorithm set enabled. Possible values are "STD" selecting all algorithms standardized by NIST; "NIST_R4" selecting all algorithms evaluated in round 4 of the NIST PQC competition; "All" (or any other value) selecting all algorithms integrated into liboqs. If the parameter is not given "STD" is set by default.
-
 ## OQS_ENABLE_KEM_ALG/OQS_ENABLE_SIG_ALG
-=======
-## OQS_ENABLE_KEM_\<ALG\>/OQS_ENABLE_SIG_\<ALG\>
->>>>>>> 238eef12
 
 Note: `ALG` in `OQS_ENABLE_KEM_ALG/OQS_ENABLE_SIG_ALG` should be replaced with the specific algorithm name as demonstrated below.
 
